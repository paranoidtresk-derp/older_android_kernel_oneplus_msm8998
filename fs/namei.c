/*
 *  linux/fs/namei.c
 *
 *  Copyright (C) 1991, 1992  Linus Torvalds
 */

/*
 * Some corrections by tytso.
 */

/* [Feb 1997 T. Schoebel-Theuer] Complete rewrite of the pathname
 * lookup logic.
 */
/* [Feb-Apr 2000, AV] Rewrite to the new namespace architecture.
 */

#include <linux/init.h>
#include <linux/export.h>
#include <linux/kernel.h>
#include <linux/slab.h>
#include <linux/fs.h>
#include <linux/namei.h>
#include <linux/pagemap.h>
#include <linux/fsnotify.h>
#include <linux/personality.h>
#include <linux/security.h>
#include <linux/ima.h>
#include <linux/syscalls.h>
#include <linux/mount.h>
#include <linux/audit.h>
#include <linux/capability.h>
#include <linux/file.h>
#include <linux/fcntl.h>
#include <linux/device_cgroup.h>
#include <linux/fs_struct.h>
#include <linux/posix_acl.h>
#include <linux/hash.h>
#include <asm/uaccess.h>

#include "internal.h"
#include "mount.h"

#define CREATE_TRACE_POINTS
#include <trace/events/namei.h>

/* [Feb-1997 T. Schoebel-Theuer]
 * Fundamental changes in the pathname lookup mechanisms (namei)
 * were necessary because of omirr.  The reason is that omirr needs
 * to know the _real_ pathname, not the user-supplied one, in case
 * of symlinks (and also when transname replacements occur).
 *
 * The new code replaces the old recursive symlink resolution with
 * an iterative one (in case of non-nested symlink chains).  It does
 * this with calls to <fs>_follow_link().
 * As a side effect, dir_namei(), _namei() and follow_link() are now 
 * replaced with a single function lookup_dentry() that can handle all 
 * the special cases of the former code.
 *
 * With the new dcache, the pathname is stored at each inode, at least as
 * long as the refcount of the inode is positive.  As a side effect, the
 * size of the dcache depends on the inode cache and thus is dynamic.
 *
 * [29-Apr-1998 C. Scott Ananian] Updated above description of symlink
 * resolution to correspond with current state of the code.
 *
 * Note that the symlink resolution is not *completely* iterative.
 * There is still a significant amount of tail- and mid- recursion in
 * the algorithm.  Also, note that <fs>_readlink() is not used in
 * lookup_dentry(): lookup_dentry() on the result of <fs>_readlink()
 * may return different results than <fs>_follow_link().  Many virtual
 * filesystems (including /proc) exhibit this behavior.
 */

/* [24-Feb-97 T. Schoebel-Theuer] Side effects caused by new implementation:
 * New symlink semantics: when open() is called with flags O_CREAT | O_EXCL
 * and the name already exists in form of a symlink, try to create the new
 * name indicated by the symlink. The old code always complained that the
 * name already exists, due to not following the symlink even if its target
 * is nonexistent.  The new semantics affects also mknod() and link() when
 * the name is a symlink pointing to a non-existent name.
 *
 * I don't know which semantics is the right one, since I have no access
 * to standards. But I found by trial that HP-UX 9.0 has the full "new"
 * semantics implemented, while SunOS 4.1.1 and Solaris (SunOS 5.4) have the
 * "old" one. Personally, I think the new semantics is much more logical.
 * Note that "ln old new" where "new" is a symlink pointing to a non-existing
 * file does succeed in both HP-UX and SunOs, but not in Solaris
 * and in the old Linux semantics.
 */

/* [16-Dec-97 Kevin Buhr] For security reasons, we change some symlink
 * semantics.  See the comments in "open_namei" and "do_link" below.
 *
 * [10-Sep-98 Alan Modra] Another symlink change.
 */

/* [Feb-Apr 2000 AV] Complete rewrite. Rules for symlinks:
 *	inside the path - always follow.
 *	in the last component in creation/removal/renaming - never follow.
 *	if LOOKUP_FOLLOW passed - follow.
 *	if the pathname has trailing slashes - follow.
 *	otherwise - don't follow.
 * (applied in that order).
 *
 * [Jun 2000 AV] Inconsistent behaviour of open() in case if flags==O_CREAT
 * restored for 2.4. This is the last surviving part of old 4.2BSD bug.
 * During the 2.4 we need to fix the userland stuff depending on it -
 * hopefully we will be able to get rid of that wart in 2.5. So far only
 * XEmacs seems to be relying on it...
 */
/*
 * [Sep 2001 AV] Single-semaphore locking scheme (kudos to David Holland)
 * implemented.  Let's see if raised priority of ->s_vfs_rename_mutex gives
 * any extra contention...
 */

/* In order to reduce some races, while at the same time doing additional
 * checking and hopefully speeding things up, we copy filenames to the
 * kernel data space before using them..
 *
 * POSIX.1 2.4: an empty pathname is invalid (ENOENT).
 * PATH_MAX includes the nul terminator --RR.
 */

#define EMBEDDED_NAME_MAX	(PATH_MAX - offsetof(struct filename, iname))

struct filename *
getname_flags(const char __user *filename, int flags, int *empty)
{
	struct filename *result;
	char *kname;
	int len;

	result = audit_reusename(filename);
	if (result)
		return result;

	result = __getname();
	if (unlikely(!result))
		return ERR_PTR(-ENOMEM);

	/*
	 * First, try to embed the struct filename inside the names_cache
	 * allocation
	 */
	kname = (char *)result->iname;
	result->name = kname;

	len = strncpy_from_user(kname, filename, EMBEDDED_NAME_MAX);
	if (unlikely(len < 0)) {
		__putname(result);
		return ERR_PTR(len);
	}

	/*
	 * Uh-oh. We have a name that's approaching PATH_MAX. Allocate a
	 * separate struct filename so we can dedicate the entire
	 * names_cache allocation for the pathname, and re-do the copy from
	 * userland.
	 */
	if (unlikely(len == EMBEDDED_NAME_MAX)) {
		const size_t size = offsetof(struct filename, iname[1]);
		kname = (char *)result;

		/*
		 * size is chosen that way we to guarantee that
		 * result->iname[0] is within the same object and that
		 * kname can't be equal to result->iname, no matter what.
		 */
		result = kzalloc(size, GFP_KERNEL);
		if (unlikely(!result)) {
			__putname(kname);
			return ERR_PTR(-ENOMEM);
		}
		result->name = kname;
		len = strncpy_from_user(kname, filename, PATH_MAX);
		if (unlikely(len < 0)) {
			__putname(kname);
			kfree(result);
			return ERR_PTR(len);
		}
		if (unlikely(len == PATH_MAX)) {
			__putname(kname);
			kfree(result);
			return ERR_PTR(-ENAMETOOLONG);
		}
	}

	result->refcnt = 1;
	/* The empty path is special. */
	if (unlikely(!len)) {
		if (empty)
			*empty = 1;
		if (!(flags & LOOKUP_EMPTY)) {
			putname(result);
			return ERR_PTR(-ENOENT);
		}
	}

	result->uptr = filename;
	result->aname = NULL;
	audit_getname(result);
	return result;
}

struct filename *
getname(const char __user * filename)
{
	return getname_flags(filename, 0, NULL);
}

struct filename *
getname_kernel(const char * filename)
{
	struct filename *result;
	int len = strlen(filename) + 1;

	result = __getname();
	if (unlikely(!result))
		return ERR_PTR(-ENOMEM);

	if (len <= EMBEDDED_NAME_MAX) {
		result->name = (char *)result->iname;
	} else if (len <= PATH_MAX) {
		const size_t size = offsetof(struct filename, iname[1]);
		struct filename *tmp;

		tmp = kmalloc(size, GFP_KERNEL);
		if (unlikely(!tmp)) {
			__putname(result);
			return ERR_PTR(-ENOMEM);
		}
		tmp->name = (char *)result;
		result = tmp;
	} else {
		__putname(result);
		return ERR_PTR(-ENAMETOOLONG);
	}
	memcpy((char *)result->name, filename, len);
	result->uptr = NULL;
	result->aname = NULL;
	result->refcnt = 1;
	audit_getname(result);

	return result;
}

void putname(struct filename *name)
{
	BUG_ON(name->refcnt <= 0);

	if (--name->refcnt > 0)
		return;

	if (name->name != name->iname) {
		__putname(name->name);
		kfree(name);
	} else
		__putname(name);
}

static int check_acl(struct inode *inode, int mask)
{
#ifdef CONFIG_FS_POSIX_ACL
	struct posix_acl *acl;

	if (mask & MAY_NOT_BLOCK) {
		acl = get_cached_acl_rcu(inode, ACL_TYPE_ACCESS);
	        if (!acl)
	                return -EAGAIN;
		/* no ->get_acl() calls in RCU mode... */
		if (acl == ACL_NOT_CACHED)
			return -ECHILD;
	        return posix_acl_permission(inode, acl, mask & ~MAY_NOT_BLOCK);
	}

	acl = get_acl(inode, ACL_TYPE_ACCESS);
	if (IS_ERR(acl))
		return PTR_ERR(acl);
	if (acl) {
	        int error = posix_acl_permission(inode, acl, mask);
	        posix_acl_release(acl);
	        return error;
	}
#endif

	return -EAGAIN;
}

/*
 * This does the basic permission checking
 */
static int acl_permission_check(struct inode *inode, int mask)
{
	unsigned int mode = inode->i_mode;

	if (likely(uid_eq(current_fsuid(), inode->i_uid)))
		mode >>= 6;
	else {
		if (IS_POSIXACL(inode) && (mode & S_IRWXG)) {
			int error = check_acl(inode, mask);
			if (error != -EAGAIN)
				return error;
		}

		if (in_group_p(inode->i_gid))
			mode >>= 3;
	}

	/*
	 * If the DACs are ok we don't need any capability check.
	 */
	if ((mask & ~mode & (MAY_READ | MAY_WRITE | MAY_EXEC)) == 0)
		return 0;
	return -EACCES;
}

/**
 * generic_permission -  check for access rights on a Posix-like filesystem
 * @inode:	inode to check access rights for
 * @mask:	right to check for (%MAY_READ, %MAY_WRITE, %MAY_EXEC, ...)
 *
 * Used to check for read/write/execute permissions on a file.
 * We use "fsuid" for this, letting us set arbitrary permissions
 * for filesystem access without changing the "normal" uids which
 * are used for other things.
 *
 * generic_permission is rcu-walk aware. It returns -ECHILD in case an rcu-walk
 * request cannot be satisfied (eg. requires blocking or too much complexity).
 * It would then be called again in ref-walk mode.
 */
int generic_permission(struct inode *inode, int mask)
{
	int ret;

	/*
	 * Do the basic permission checks.
	 */
	ret = acl_permission_check(inode, mask);
	if (ret != -EACCES)
		return ret;

	if (S_ISDIR(inode->i_mode)) {
		/* DACs are overridable for directories */
		if (capable_wrt_inode_uidgid(inode, CAP_DAC_OVERRIDE))
			return 0;
		if (!(mask & MAY_WRITE))
			if (capable_wrt_inode_uidgid(inode,
						     CAP_DAC_READ_SEARCH))
				return 0;
		return -EACCES;
	}
	/*
	 * Read/write DACs are always overridable.
	 * Executable DACs are overridable when there is
	 * at least one exec bit set.
	 */
	if (!(mask & MAY_EXEC) || (inode->i_mode & S_IXUGO))
		if (capable_wrt_inode_uidgid(inode, CAP_DAC_OVERRIDE))
			return 0;

	/*
	 * Searching includes executable on directories, else just read.
	 */
	mask &= MAY_READ | MAY_WRITE | MAY_EXEC;
	if (mask == MAY_READ)
		if (capable_wrt_inode_uidgid(inode, CAP_DAC_READ_SEARCH))
			return 0;

	return -EACCES;
}
EXPORT_SYMBOL(generic_permission);

/*
 * We _really_ want to just do "generic_permission()" without
 * even looking at the inode->i_op values. So we keep a cache
 * flag in inode->i_opflags, that says "this has not special
 * permission function, use the fast case".
 */
static inline int do_inode_permission(struct vfsmount *mnt, struct inode *inode, int mask)
{
	if (unlikely(!(inode->i_opflags & IOP_FASTPERM))) {
		if (likely(mnt && inode->i_op->permission2))
			return inode->i_op->permission2(mnt, inode, mask);
		if (likely(inode->i_op->permission))
			return inode->i_op->permission(inode, mask);

		/* This gets set once for the inode lifetime */
		spin_lock(&inode->i_lock);
		inode->i_opflags |= IOP_FASTPERM;
		spin_unlock(&inode->i_lock);
	}
	return generic_permission(inode, mask);
}

/**
 * __inode_permission - Check for access rights to a given inode
 * @inode: Inode to check permission on
 * @mask: Right to check for (%MAY_READ, %MAY_WRITE, %MAY_EXEC)
 *
 * Check for read/write/execute permissions on an inode.
 *
 * When checking for MAY_APPEND, MAY_WRITE must also be set in @mask.
 *
 * This does not check for a read-only file system.  You probably want
 * inode_permission().
 */
int __inode_permission2(struct vfsmount *mnt, struct inode *inode, int mask)
{
	int retval;

	if (unlikely(mask & MAY_WRITE)) {
		/*
		 * Nobody gets write access to an immutable file.
		 */
		if (IS_IMMUTABLE(inode))
			return -EACCES;
	}

	retval = do_inode_permission(mnt, inode, mask);
	if (retval)
		return retval;

	retval = devcgroup_inode_permission(inode, mask);
	if (retval)
		return retval;

	retval = security_inode_permission(inode, mask);
	return retval;
}
EXPORT_SYMBOL(__inode_permission2);

int __inode_permission(struct inode *inode, int mask)
{
	return __inode_permission2(NULL, inode, mask);
}
EXPORT_SYMBOL(__inode_permission);

/**
 * sb_permission - Check superblock-level permissions
 * @sb: Superblock of inode to check permission on
 * @inode: Inode to check permission on
 * @mask: Right to check for (%MAY_READ, %MAY_WRITE, %MAY_EXEC)
 *
 * Separate out file-system wide checks from inode-specific permission checks.
 */
static int sb_permission(struct super_block *sb, struct inode *inode, int mask)
{
	if (unlikely(mask & MAY_WRITE)) {
		umode_t mode = inode->i_mode;

		/* Nobody gets write access to a read-only fs. */
		if ((sb->s_flags & MS_RDONLY) &&
		    (S_ISREG(mode) || S_ISDIR(mode) || S_ISLNK(mode)))
			return -EROFS;
	}
	return 0;
}

/**
 * inode_permission - Check for access rights to a given inode
 * @inode: Inode to check permission on
 * @mask: Right to check for (%MAY_READ, %MAY_WRITE, %MAY_EXEC)
 *
 * Check for read/write/execute permissions on an inode.  We use fs[ug]id for
 * this, letting us set arbitrary permissions for filesystem access without
 * changing the "normal" UIDs which are used for other things.
 *
 * When checking for MAY_APPEND, MAY_WRITE must also be set in @mask.
 */
int inode_permission2(struct vfsmount *mnt, struct inode *inode, int mask)
{
	int retval;

	retval = sb_permission(inode->i_sb, inode, mask);
	if (retval)
		return retval;
	return __inode_permission2(mnt, inode, mask);
}
EXPORT_SYMBOL(inode_permission2);

int inode_permission(struct inode *inode, int mask)
{
	return inode_permission2(NULL, inode, mask);
}
EXPORT_SYMBOL(inode_permission);

/**
 * path_get - get a reference to a path
 * @path: path to get the reference to
 *
 * Given a path increment the reference count to the dentry and the vfsmount.
 */
void path_get(const struct path *path)
{
	mntget(path->mnt);
	dget(path->dentry);
}
EXPORT_SYMBOL(path_get);

/**
 * path_put - put a reference to a path
 * @path: path to put the reference to
 *
 * Given a path decrement the reference count to the dentry and the vfsmount.
 */
void path_put(const struct path *path)
{
	dput(path->dentry);
	mntput(path->mnt);
}
EXPORT_SYMBOL(path_put);

#define EMBEDDED_LEVELS 2
struct nameidata {
	struct path	path;
	struct qstr	last;
	struct path	root;
	struct inode	*inode; /* path.dentry.d_inode */
	unsigned int	flags;
	unsigned	seq, m_seq;
	int		last_type;
	unsigned	depth;
	int		total_link_count;
	struct saved {
		struct path link;
		void *cookie;
		const char *name;
		struct inode *inode;
		unsigned seq;
	} *stack, internal[EMBEDDED_LEVELS];
	struct filename	*name;
	struct nameidata *saved;
	unsigned	root_seq;
	int		dfd;
};

static void set_nameidata(struct nameidata *p, int dfd, struct filename *name)
{
	struct nameidata *old = current->nameidata;
	p->stack = p->internal;
	p->dfd = dfd;
	p->name = name;
	p->total_link_count = old ? old->total_link_count : 0;
	p->saved = old;
	current->nameidata = p;
}

static void restore_nameidata(void)
{
	struct nameidata *now = current->nameidata, *old = now->saved;

	current->nameidata = old;
	if (old)
		old->total_link_count = now->total_link_count;
	if (now->stack != now->internal) {
		kfree(now->stack);
		now->stack = now->internal;
	}
}

static int __nd_alloc_stack(struct nameidata *nd)
{
	struct saved *p;

	if (nd->flags & LOOKUP_RCU) {
		p= kmalloc(MAXSYMLINKS * sizeof(struct saved),
				  GFP_ATOMIC);
		if (unlikely(!p))
			return -ECHILD;
	} else {
		p= kmalloc(MAXSYMLINKS * sizeof(struct saved),
				  GFP_KERNEL);
		if (unlikely(!p))
			return -ENOMEM;
	}
	memcpy(p, nd->internal, sizeof(nd->internal));
	nd->stack = p;
	return 0;
}

/**
 * path_connected - Verify that a path->dentry is below path->mnt.mnt_root
 * @path: nameidate to verify
 *
 * Rename can sometimes move a file or directory outside of a bind
 * mount, path_connected allows those cases to be detected.
 */
static bool path_connected(const struct path *path)
{
	struct vfsmount *mnt = path->mnt;
	struct super_block *sb = mnt->mnt_sb;

	/* Bind mounts and multi-root filesystems can have disconnected paths */
	if (!(sb->s_iflags & SB_I_MULTIROOT) && (mnt->mnt_root == sb->s_root))
		return true;

	return is_subdir(path->dentry, mnt->mnt_root);
}

static inline int nd_alloc_stack(struct nameidata *nd)
{
	if (likely(nd->depth != EMBEDDED_LEVELS))
		return 0;
	if (likely(nd->stack != nd->internal))
		return 0;
	return __nd_alloc_stack(nd);
}

static void drop_links(struct nameidata *nd)
{
	int i = nd->depth;
	while (i--) {
		struct saved *last = nd->stack + i;
		struct inode *inode = last->inode;
		if (last->cookie && inode->i_op->put_link) {
			inode->i_op->put_link(inode, last->cookie);
			last->cookie = NULL;
		}
	}
}

static void terminate_walk(struct nameidata *nd)
{
	drop_links(nd);
	if (!(nd->flags & LOOKUP_RCU)) {
		int i;
		path_put(&nd->path);
		for (i = 0; i < nd->depth; i++)
			path_put(&nd->stack[i].link);
		if (nd->root.mnt && !(nd->flags & LOOKUP_ROOT)) {
			path_put(&nd->root);
			nd->root.mnt = NULL;
		}
	} else {
		nd->flags &= ~LOOKUP_RCU;
		if (!(nd->flags & LOOKUP_ROOT))
			nd->root.mnt = NULL;
		rcu_read_unlock();
	}
	nd->depth = 0;
}

/* path_put is needed afterwards regardless of success or failure */
static bool legitimize_path(struct nameidata *nd,
			    struct path *path, unsigned seq)
{
	int res = __legitimize_mnt(path->mnt, nd->m_seq);
	if (unlikely(res)) {
		if (res > 0)
			path->mnt = NULL;
		path->dentry = NULL;
		return false;
	}
	if (unlikely(!lockref_get_not_dead(&path->dentry->d_lockref))) {
		path->dentry = NULL;
		return false;
	}
	return !read_seqcount_retry(&path->dentry->d_seq, seq);
}

static bool legitimize_links(struct nameidata *nd)
{
	int i;
	for (i = 0; i < nd->depth; i++) {
		struct saved *last = nd->stack + i;
		if (unlikely(!legitimize_path(nd, &last->link, last->seq))) {
			drop_links(nd);
			nd->depth = i + 1;
			return false;
		}
	}
	return true;
}

/*
 * Path walking has 2 modes, rcu-walk and ref-walk (see
 * Documentation/filesystems/path-lookup.txt).  In situations when we can't
 * continue in RCU mode, we attempt to drop out of rcu-walk mode and grab
 * normal reference counts on dentries and vfsmounts to transition to rcu-walk
 * mode.  Refcounts are grabbed at the last known good point before rcu-walk
 * got stuck, so ref-walk may continue from there. If this is not successful
 * (eg. a seqcount has changed), then failure is returned and it's up to caller
 * to restart the path walk from the beginning in ref-walk mode.
 */

/**
 * unlazy_walk - try to switch to ref-walk mode.
 * @nd: nameidata pathwalk data
 * @dentry: child of nd->path.dentry or NULL
 * @seq: seq number to check dentry against
 * Returns: 0 on success, -ECHILD on failure
 *
 * unlazy_walk attempts to legitimize the current nd->path, nd->root and dentry
 * for ref-walk mode.  @dentry must be a path found by a do_lookup call on
 * @nd or NULL.  Must be called from rcu-walk context.
 * Nothing should touch nameidata between unlazy_walk() failure and
 * terminate_walk().
 */
static int unlazy_walk(struct nameidata *nd, struct dentry *dentry, unsigned seq)
{
	struct dentry *parent = nd->path.dentry;

	BUG_ON(!(nd->flags & LOOKUP_RCU));

	nd->flags &= ~LOOKUP_RCU;
	if (unlikely(!legitimize_links(nd)))
		goto out2;
	if (unlikely(!legitimize_mnt(nd->path.mnt, nd->m_seq)))
		goto out2;
	if (unlikely(!lockref_get_not_dead(&parent->d_lockref)))
		goto out1;

	/*
	 * For a negative lookup, the lookup sequence point is the parents
	 * sequence point, and it only needs to revalidate the parent dentry.
	 *
	 * For a positive lookup, we need to move both the parent and the
	 * dentry from the RCU domain to be properly refcounted. And the
	 * sequence number in the dentry validates *both* dentry counters,
	 * since we checked the sequence number of the parent after we got
	 * the child sequence number. So we know the parent must still
	 * be valid if the child sequence number is still valid.
	 */
	if (!dentry) {
		if (read_seqcount_retry(&parent->d_seq, nd->seq))
			goto out;
		BUG_ON(nd->inode != parent->d_inode);
	} else {
		if (!lockref_get_not_dead(&dentry->d_lockref))
			goto out;
		if (read_seqcount_retry(&dentry->d_seq, seq))
			goto drop_dentry;
	}

	/*
	 * Sequence counts matched. Now make sure that the root is
	 * still valid and get it if required.
	 */
	if (nd->root.mnt && !(nd->flags & LOOKUP_ROOT)) {
		if (unlikely(!legitimize_path(nd, &nd->root, nd->root_seq))) {
			rcu_read_unlock();
			dput(dentry);
			return -ECHILD;
		}
	}

	rcu_read_unlock();
	return 0;

drop_dentry:
	rcu_read_unlock();
	dput(dentry);
	goto drop_root_mnt;
out2:
	nd->path.mnt = NULL;
out1:
	nd->path.dentry = NULL;
out:
	rcu_read_unlock();
drop_root_mnt:
	if (!(nd->flags & LOOKUP_ROOT))
		nd->root.mnt = NULL;
	return -ECHILD;
}

static int unlazy_link(struct nameidata *nd, struct path *link, unsigned seq)
{
	if (unlikely(!legitimize_path(nd, link, seq))) {
		drop_links(nd);
		nd->depth = 0;
		nd->flags &= ~LOOKUP_RCU;
		nd->path.mnt = NULL;
		nd->path.dentry = NULL;
		if (!(nd->flags & LOOKUP_ROOT))
			nd->root.mnt = NULL;
		rcu_read_unlock();
	} else if (likely(unlazy_walk(nd, NULL, 0)) == 0) {
		return 0;
	}
	path_put(link);
	return -ECHILD;
}

static inline int d_revalidate(struct dentry *dentry, unsigned int flags)
{
	return dentry->d_op->d_revalidate(dentry, flags);
}

#define INIT_PATH_SIZE 64

static void success_walk_trace(struct nameidata *nd)
{
	struct path *pt = &nd->path;
	struct inode *i = nd->inode;
	char buf[INIT_PATH_SIZE], *try_buf;
	int cur_path_size;
	char *p;

	/* When eBPF/ tracepoint is disabled, keep overhead low. */
	if (!trace_inodepath_enabled())
		return;

	/* First try stack allocated buffer. */
	try_buf = buf;
	cur_path_size = INIT_PATH_SIZE;

	while (cur_path_size <= PATH_MAX) {
		/* Free previous heap allocation if we are now trying
		 * a second or later heap allocation.
		 */
		if (try_buf != buf)
			kfree(try_buf);

		/* All but the first alloc are on the heap. */
		if (cur_path_size != INIT_PATH_SIZE) {
			try_buf = kmalloc(cur_path_size, GFP_KERNEL);
			if (!try_buf) {
				try_buf = buf;
				sprintf(try_buf, "error:buf_alloc_failed");
				break;
			}
		}

		p = d_path(pt, try_buf, cur_path_size);

		if (!IS_ERR(p)) {
			char *end = mangle_path(try_buf, p, "\n");

			if (end) {
				try_buf[end - try_buf] = 0;
				break;
			} else {
				/* On mangle errors, double path size
				 * till PATH_MAX.
				 */
				cur_path_size = cur_path_size << 1;
				continue;
			}
		}

		if (PTR_ERR(p) == -ENAMETOOLONG) {
			/* If d_path complains that name is too long,
			 * then double path size till PATH_MAX.
			 */
			cur_path_size = cur_path_size << 1;
			continue;
		}

		sprintf(try_buf, "error:d_path_failed_%lu",
			-1 * PTR_ERR(p));
		break;
	}

	if (cur_path_size > PATH_MAX)
		sprintf(try_buf, "error:d_path_name_too_long");

	trace_inodepath(i, try_buf);

	if (try_buf != buf)
		kfree(try_buf);
	return;
}

/**
 * complete_walk - successful completion of path walk
 * @nd:  pointer nameidata
 *
 * If we had been in RCU mode, drop out of it and legitimize nd->path.
 * Revalidate the final result, unless we'd already done that during
 * the path walk or the filesystem doesn't ask for it.  Return 0 on
 * success, -error on failure.  In case of failure caller does not
 * need to drop nd->path.
 */
static int complete_walk(struct nameidata *nd)
{
	struct dentry *dentry = nd->path.dentry;
	int status;

	if (nd->flags & LOOKUP_RCU) {
		if (!(nd->flags & LOOKUP_ROOT))
			nd->root.mnt = NULL;
		if (unlikely(unlazy_walk(nd, NULL, 0)))
			return -ECHILD;
	}

	if (likely(!(nd->flags & LOOKUP_JUMPED))) {
		success_walk_trace(nd);
		return 0;
	}

	if (likely(!(dentry->d_flags & DCACHE_OP_WEAK_REVALIDATE))) {
		success_walk_trace(nd);
		return 0;
	}

	status = dentry->d_op->d_weak_revalidate(dentry, nd->flags);
	if (status > 0) {
		success_walk_trace(nd);
		return 0;
	}

	if (!status)
		status = -ESTALE;

	return status;
}

static void set_root(struct nameidata *nd)
{
	get_fs_root(current->fs, &nd->root);
}

static void set_root_rcu(struct nameidata *nd)
{
	struct fs_struct *fs = current->fs;
	unsigned seq;

	do {
		seq = read_seqcount_begin(&fs->seq);
		nd->root = fs->root;
		nd->root_seq = __read_seqcount_begin(&nd->root.dentry->d_seq);
	} while (read_seqcount_retry(&fs->seq, seq));
}

static void path_put_conditional(struct path *path, struct nameidata *nd)
{
	dput(path->dentry);
	if (path->mnt != nd->path.mnt)
		mntput(path->mnt);
}

static inline void path_to_nameidata(const struct path *path,
					struct nameidata *nd)
{
	if (!(nd->flags & LOOKUP_RCU)) {
		dput(nd->path.dentry);
		if (nd->path.mnt != path->mnt)
			mntput(nd->path.mnt);
	}
	nd->path.mnt = path->mnt;
	nd->path.dentry = path->dentry;
}

/*
 * Helper to directly jump to a known parsed path from ->follow_link,
 * caller must have taken a reference to path beforehand.
 */
void nd_jump_link(struct path *path)
{
	struct nameidata *nd = current->nameidata;
	path_put(&nd->path);

	nd->path = *path;
	nd->inode = nd->path.dentry->d_inode;
	nd->flags |= LOOKUP_JUMPED;
}

static inline void put_link(struct nameidata *nd)
{
	struct saved *last = nd->stack + --nd->depth;
	struct inode *inode = last->inode;
	if (last->cookie && inode->i_op->put_link)
		inode->i_op->put_link(inode, last->cookie);
	if (!(nd->flags & LOOKUP_RCU))
		path_put(&last->link);
}

int sysctl_protected_symlinks __read_mostly = 0;
int sysctl_protected_hardlinks __read_mostly = 0;
int sysctl_protected_fifos __read_mostly;
int sysctl_protected_regular __read_mostly;

/**
 * may_follow_link - Check symlink following for unsafe situations
 * @nd: nameidata pathwalk data
 *
 * In the case of the sysctl_protected_symlinks sysctl being enabled,
 * CAP_DAC_OVERRIDE needs to be specifically ignored if the symlink is
 * in a sticky world-writable directory. This is to protect privileged
 * processes from failing races against path names that may change out
 * from under them by way of other users creating malicious symlinks.
 * It will permit symlinks to be followed only when outside a sticky
 * world-writable directory, or when the uid of the symlink and follower
 * match, or when the directory owner matches the symlink's owner.
 *
 * Returns 0 if following the symlink is allowed, -ve on error.
 */
static inline int may_follow_link(struct nameidata *nd)
{
	const struct inode *inode;
	const struct inode *parent;
	kuid_t puid;

	if (!sysctl_protected_symlinks)
		return 0;

	/* Allowed if owner and follower match. */
	inode = nd->stack[0].inode;
	if (uid_eq(current_cred()->fsuid, inode->i_uid))
		return 0;

	/* Allowed if parent directory not sticky and world-writable. */
	parent = nd->inode;
	if ((parent->i_mode & (S_ISVTX|S_IWOTH)) != (S_ISVTX|S_IWOTH))
		return 0;

	/* Allowed if parent directory and link owner match. */
	puid = parent->i_uid;
	if (uid_valid(puid) && uid_eq(puid, inode->i_uid))
		return 0;

	if (nd->flags & LOOKUP_RCU)
		return -ECHILD;

	audit_log_link_denied("follow_link", &nd->stack[0].link);
	return -EACCES;
}

/**
 * safe_hardlink_source - Check for safe hardlink conditions
 * @inode: the source inode to hardlink from
 *
 * Return false if at least one of the following conditions:
 *    - inode is not a regular file
 *    - inode is setuid
 *    - inode is setgid and group-exec
 *    - access failure for read and write
 *
 * Otherwise returns true.
 */
static bool safe_hardlink_source(struct inode *inode)
{
	umode_t mode = inode->i_mode;

	/* Special files should not get pinned to the filesystem. */
	if (!S_ISREG(mode))
		return false;

	/* Setuid files should not get pinned to the filesystem. */
	if (mode & S_ISUID)
		return false;

	/* Executable setgid files should not get pinned to the filesystem. */
	if ((mode & (S_ISGID | S_IXGRP)) == (S_ISGID | S_IXGRP))
		return false;

	/* Hardlinking to unreadable or unwritable sources is dangerous. */
	if (inode_permission(inode, MAY_READ | MAY_WRITE))
		return false;

	return true;
}

/**
 * may_linkat - Check permissions for creating a hardlink
 * @link: the source to hardlink from
 *
 * Block hardlink when all of:
 *  - sysctl_protected_hardlinks enabled
 *  - fsuid does not match inode
 *  - hardlink source is unsafe (see safe_hardlink_source() above)
 *  - not CAP_FOWNER in a namespace with the inode owner uid mapped
 *
 * Returns 0 if successful, -ve on error.
 */
static int may_linkat(struct path *link)
{
	struct inode *inode;

	if (!sysctl_protected_hardlinks)
		return 0;

	inode = link->dentry->d_inode;

	/* Source inode owner (or CAP_FOWNER) can hardlink all they like,
	 * otherwise, it must be a safe source.
	 */
	if (inode_owner_or_capable(inode) || safe_hardlink_source(inode))
		return 0;

	audit_log_link_denied("linkat", link);
	return -EPERM;
}

/**
 * may_create_in_sticky - Check whether an O_CREAT open in a sticky directory
 *			  should be allowed, or not, on files that already
 *			  exist.
 * @dir_mode: mode bits of directory
 * @dir_uid: owner of directory
 * @inode: the inode of the file to open
 *
 * Block an O_CREAT open of a FIFO (or a regular file) when:
 *   - sysctl_protected_fifos (or sysctl_protected_regular) is enabled
 *   - the file already exists
 *   - we are in a sticky directory
 *   - we don't own the file
 *   - the owner of the directory doesn't own the file
 *   - the directory is world writable
 * If the sysctl_protected_fifos (or sysctl_protected_regular) is set to 2
 * the directory doesn't have to be world writable: being group writable will
 * be enough.
 *
 * Returns 0 if the open is allowed, -ve on error.
 */
static int may_create_in_sticky(umode_t dir_mode, kuid_t dir_uid,
				struct inode * const inode)
{
	if ((!sysctl_protected_fifos && S_ISFIFO(inode->i_mode)) ||
	    (!sysctl_protected_regular && S_ISREG(inode->i_mode)) ||
	    likely(!(dir_mode & S_ISVTX)) ||
	    uid_eq(inode->i_uid, dir_uid) ||
	    uid_eq(current_fsuid(), inode->i_uid))
		return 0;

	if (likely(dir_mode & 0002) ||
	    (dir_mode & 0020 &&
	     ((sysctl_protected_fifos >= 2 && S_ISFIFO(inode->i_mode)) ||
	      (sysctl_protected_regular >= 2 && S_ISREG(inode->i_mode))))) {
		return -EACCES;
	}
	return 0;
}

static __always_inline
const char *get_link(struct nameidata *nd)
{
	struct saved *last = nd->stack + nd->depth - 1;
	struct dentry *dentry = last->link.dentry;
	struct inode *inode = last->inode;
	int error;
	const char *res;

	if (!(nd->flags & LOOKUP_RCU)) {
		touch_atime(&last->link);
		cond_resched();
	} else if (atime_needs_update(&last->link, inode)) {
		if (unlikely(unlazy_walk(nd, NULL, 0)))
			return ERR_PTR(-ECHILD);
		touch_atime(&last->link);
	}

	error = security_inode_follow_link(dentry, inode,
					   nd->flags & LOOKUP_RCU);
	if (unlikely(error))
		return ERR_PTR(error);

	nd->last_type = LAST_BIND;
	res = inode->i_link;
	if (!res) {
		if (nd->flags & LOOKUP_RCU) {
			if (unlikely(unlazy_walk(nd, NULL, 0)))
				return ERR_PTR(-ECHILD);
		}
		res = inode->i_op->follow_link(dentry, &last->cookie);
		if (IS_ERR_OR_NULL(res)) {
			last->cookie = NULL;
			return res;
		}
	}
	if (*res == '/') {
		if (nd->flags & LOOKUP_RCU) {
			struct dentry *d;
			if (!nd->root.mnt)
				set_root_rcu(nd);
			nd->path = nd->root;
			d = nd->path.dentry;
			nd->inode = d->d_inode;
			nd->seq = nd->root_seq;
			if (unlikely(read_seqcount_retry(&d->d_seq, nd->seq)))
				return ERR_PTR(-ECHILD);
		} else {
			if (!nd->root.mnt)
				set_root(nd);
			path_put(&nd->path);
			nd->path = nd->root;
			path_get(&nd->root);
			nd->inode = nd->path.dentry->d_inode;
		}
		nd->flags |= LOOKUP_JUMPED;
		while (unlikely(*++res == '/'))
			;
	}
	if (!*res)
		res = NULL;
	return res;
}

/*
 * follow_up - Find the mountpoint of path's vfsmount
 *
 * Given a path, find the mountpoint of its source file system.
 * Replace @path with the path of the mountpoint in the parent mount.
 * Up is towards /.
 *
 * Return 1 if we went up a level and 0 if we were already at the
 * root.
 */
int follow_up(struct path *path)
{
	struct mount *mnt = real_mount(path->mnt);
	struct mount *parent;
	struct dentry *mountpoint;

	read_seqlock_excl(&mount_lock);
	parent = mnt->mnt_parent;
	if (parent == mnt) {
		read_sequnlock_excl(&mount_lock);
		return 0;
	}
	mntget(&parent->mnt);
	mountpoint = dget(mnt->mnt_mountpoint);
	read_sequnlock_excl(&mount_lock);
	dput(path->dentry);
	path->dentry = mountpoint;
	mntput(path->mnt);
	path->mnt = &parent->mnt;
	return 1;
}
EXPORT_SYMBOL(follow_up);

/*
 * Perform an automount
 * - return -EISDIR to tell follow_managed() to stop and return the path we
 *   were called with.
 */
static int follow_automount(struct path *path, struct nameidata *nd,
			    bool *need_mntput)
{
	struct vfsmount *mnt;
	int err;

	if (!path->dentry->d_op || !path->dentry->d_op->d_automount)
		return -EREMOTE;

	/* We don't want to mount if someone's just doing a stat -
	 * unless they're stat'ing a directory and appended a '/' to
	 * the name.
	 *
	 * We do, however, want to mount if someone wants to open or
	 * create a file of any type under the mountpoint, wants to
	 * traverse through the mountpoint or wants to open the
	 * mounted directory.  Also, autofs may mark negative dentries
	 * as being automount points.  These will need the attentions
	 * of the daemon to instantiate them before they can be used.
	 */
	if (!(nd->flags & (LOOKUP_PARENT | LOOKUP_DIRECTORY |
			   LOOKUP_OPEN | LOOKUP_CREATE | LOOKUP_AUTOMOUNT)) &&
	    path->dentry->d_inode)
		return -EISDIR;

	nd->total_link_count++;
	if (nd->total_link_count >= 40)
		return -ELOOP;

	mnt = path->dentry->d_op->d_automount(path);
	if (IS_ERR(mnt)) {
		/*
		 * The filesystem is allowed to return -EISDIR here to indicate
		 * it doesn't want to automount.  For instance, autofs would do
		 * this so that its userspace daemon can mount on this dentry.
		 *
		 * However, we can only permit this if it's a terminal point in
		 * the path being looked up; if it wasn't then the remainder of
		 * the path is inaccessible and we should say so.
		 */
		if (PTR_ERR(mnt) == -EISDIR && (nd->flags & LOOKUP_PARENT))
			return -EREMOTE;
		return PTR_ERR(mnt);
	}

	if (!mnt) /* mount collision */
		return 0;

	if (!*need_mntput) {
		/* lock_mount() may release path->mnt on error */
		mntget(path->mnt);
		*need_mntput = true;
	}
	err = finish_automount(mnt, path);

	switch (err) {
	case -EBUSY:
		/* Someone else made a mount here whilst we were busy */
		return 0;
	case 0:
		path_put(path);
		path->mnt = mnt;
		path->dentry = dget(mnt->mnt_root);
		return 0;
	default:
		return err;
	}

}

/*
 * Handle a dentry that is managed in some way.
 * - Flagged for transit management (autofs)
 * - Flagged as mountpoint
 * - Flagged as automount point
 *
 * This may only be called in refwalk mode.
 *
 * Serialization is taken care of in namespace.c
 */
static int follow_managed(struct path *path, struct nameidata *nd)
{
	struct vfsmount *mnt = path->mnt; /* held by caller, must be left alone */
	unsigned managed;
	bool need_mntput = false;
	int ret = 0;

	/* Given that we're not holding a lock here, we retain the value in a
	 * local variable for each dentry as we look at it so that we don't see
	 * the components of that value change under us */
	while (managed = ACCESS_ONCE(path->dentry->d_flags),
	       managed &= DCACHE_MANAGED_DENTRY,
	       unlikely(managed != 0)) {
		/* Allow the filesystem to manage the transit without i_mutex
		 * being held. */
		if (managed & DCACHE_MANAGE_TRANSIT) {
			BUG_ON(!path->dentry->d_op);
			BUG_ON(!path->dentry->d_op->d_manage);
			ret = path->dentry->d_op->d_manage(path->dentry, false);
			if (ret < 0)
				break;
		}

		/* Transit to a mounted filesystem. */
		if (managed & DCACHE_MOUNTED) {
			struct vfsmount *mounted = lookup_mnt(path);
			if (mounted) {
				dput(path->dentry);
				if (need_mntput)
					mntput(path->mnt);
				path->mnt = mounted;
				path->dentry = dget(mounted->mnt_root);
				need_mntput = true;
				continue;
			}

			/* Something is mounted on this dentry in another
			 * namespace and/or whatever was mounted there in this
			 * namespace got unmounted before lookup_mnt() could
			 * get it */
		}

		/* Handle an automount point */
		if (managed & DCACHE_NEED_AUTOMOUNT) {
			ret = follow_automount(path, nd, &need_mntput);
			if (ret < 0)
				break;
			continue;
		}

		/* We didn't change the current path point */
		break;
	}

	if (need_mntput && path->mnt == mnt)
		mntput(path->mnt);
	if (ret == -EISDIR)
		ret = 0;
	if (need_mntput)
		nd->flags |= LOOKUP_JUMPED;
	if (unlikely(ret < 0))
		path_put_conditional(path, nd);
	return ret;
}

int follow_down_one(struct path *path)
{
	struct vfsmount *mounted;

	mounted = lookup_mnt(path);
	if (mounted) {
		dput(path->dentry);
		mntput(path->mnt);
		path->mnt = mounted;
		path->dentry = dget(mounted->mnt_root);
		return 1;
	}
	return 0;
}
EXPORT_SYMBOL(follow_down_one);

static inline int managed_dentry_rcu(struct dentry *dentry)
{
	return (dentry->d_flags & DCACHE_MANAGE_TRANSIT) ?
		dentry->d_op->d_manage(dentry, true) : 0;
}

/*
 * Try to skip to top of mountpoint pile in rcuwalk mode.  Fail if
 * we meet a managed dentry that would need blocking.
 */
static bool __follow_mount_rcu(struct nameidata *nd, struct path *path,
			       struct inode **inode, unsigned *seqp)
{
	for (;;) {
		struct mount *mounted;
		/*
		 * Don't forget we might have a non-mountpoint managed dentry
		 * that wants to block transit.
		 */
		switch (managed_dentry_rcu(path->dentry)) {
		case -ECHILD:
		default:
			return false;
		case -EISDIR:
			return true;
		case 0:
			break;
		}

		if (!d_mountpoint(path->dentry))
			return !(path->dentry->d_flags & DCACHE_NEED_AUTOMOUNT);

		mounted = __lookup_mnt(path->mnt, path->dentry);
		if (!mounted)
			break;
		path->mnt = &mounted->mnt;
		path->dentry = mounted->mnt.mnt_root;
		nd->flags |= LOOKUP_JUMPED;
		*seqp = read_seqcount_begin(&path->dentry->d_seq);
		/*
		 * Update the inode too. We don't need to re-check the
		 * dentry sequence number here after this d_inode read,
		 * because a mount-point is always pinned.
		 */
		*inode = path->dentry->d_inode;
	}
	return !read_seqretry(&mount_lock, nd->m_seq) &&
		!(path->dentry->d_flags & DCACHE_NEED_AUTOMOUNT);
}

static int follow_dotdot_rcu(struct nameidata *nd)
{
	struct inode *inode = nd->inode;
	if (!nd->root.mnt)
		set_root_rcu(nd);

	while (1) {
		if (path_equal(&nd->path, &nd->root))
			break;
		if (nd->path.dentry != nd->path.mnt->mnt_root) {
			struct dentry *old = nd->path.dentry;
			struct dentry *parent = old->d_parent;
			unsigned seq;

			inode = parent->d_inode;
			seq = read_seqcount_begin(&parent->d_seq);
			if (unlikely(read_seqcount_retry(&old->d_seq, nd->seq)))
				return -ECHILD;
			nd->path.dentry = parent;
			nd->seq = seq;
			if (unlikely(!path_connected(&nd->path)))
				return -ECHILD;
			break;
		} else {
			struct mount *mnt = real_mount(nd->path.mnt);
			struct mount *mparent = mnt->mnt_parent;
			struct dentry *mountpoint = mnt->mnt_mountpoint;
			struct inode *inode2 = mountpoint->d_inode;
			unsigned seq = read_seqcount_begin(&mountpoint->d_seq);
			if (unlikely(read_seqretry(&mount_lock, nd->m_seq)))
				return -ECHILD;
			if (&mparent->mnt == nd->path.mnt)
				break;
			/* we know that mountpoint was pinned */
			nd->path.dentry = mountpoint;
			nd->path.mnt = &mparent->mnt;
			inode = inode2;
			nd->seq = seq;
		}
	}
	while (unlikely(d_mountpoint(nd->path.dentry))) {
		struct mount *mounted;
		mounted = __lookup_mnt(nd->path.mnt, nd->path.dentry);
		if (unlikely(read_seqretry(&mount_lock, nd->m_seq)))
			return -ECHILD;
		if (!mounted)
			break;
		nd->path.mnt = &mounted->mnt;
		nd->path.dentry = mounted->mnt.mnt_root;
		inode = nd->path.dentry->d_inode;
		nd->seq = read_seqcount_begin(&nd->path.dentry->d_seq);
	}
	nd->inode = inode;
	return 0;
}

/*
 * Follow down to the covering mount currently visible to userspace.  At each
 * point, the filesystem owning that dentry may be queried as to whether the
 * caller is permitted to proceed or not.
 */
int follow_down(struct path *path)
{
	unsigned managed;
	int ret;

	while (managed = ACCESS_ONCE(path->dentry->d_flags),
	       unlikely(managed & DCACHE_MANAGED_DENTRY)) {
		/* Allow the filesystem to manage the transit without i_mutex
		 * being held.
		 *
		 * We indicate to the filesystem if someone is trying to mount
		 * something here.  This gives autofs the chance to deny anyone
		 * other than its daemon the right to mount on its
		 * superstructure.
		 *
		 * The filesystem may sleep at this point.
		 */
		if (managed & DCACHE_MANAGE_TRANSIT) {
			BUG_ON(!path->dentry->d_op);
			BUG_ON(!path->dentry->d_op->d_manage);
			ret = path->dentry->d_op->d_manage(
				path->dentry, false);
			if (ret < 0)
				return ret == -EISDIR ? 0 : ret;
		}

		/* Transit to a mounted filesystem. */
		if (managed & DCACHE_MOUNTED) {
			struct vfsmount *mounted = lookup_mnt(path);
			if (!mounted)
				break;
			dput(path->dentry);
			mntput(path->mnt);
			path->mnt = mounted;
			path->dentry = dget(mounted->mnt_root);
			continue;
		}

		/* Don't handle automount points here */
		break;
	}
	return 0;
}
EXPORT_SYMBOL(follow_down);

/*
 * Skip to top of mountpoint pile in refwalk mode for follow_dotdot()
 */
static void follow_mount(struct path *path)
{
	while (d_mountpoint(path->dentry)) {
		struct vfsmount *mounted = lookup_mnt(path);
		if (!mounted)
			break;
		dput(path->dentry);
		mntput(path->mnt);
		path->mnt = mounted;
		path->dentry = dget(mounted->mnt_root);
	}
}

static int follow_dotdot(struct nameidata *nd)
{
	if (!nd->root.mnt)
		set_root(nd);

	while(1) {
		struct dentry *old = nd->path.dentry;

		if (nd->path.dentry == nd->root.dentry &&
		    nd->path.mnt == nd->root.mnt) {
			break;
		}
		if (nd->path.dentry != nd->path.mnt->mnt_root) {
			/* rare case of legitimate dget_parent()... */
			nd->path.dentry = dget_parent(nd->path.dentry);
			dput(old);
			if (unlikely(!path_connected(&nd->path)))
				return -ENOENT;
			break;
		}
		if (!follow_up(&nd->path))
			break;
	}
	follow_mount(&nd->path);
	nd->inode = nd->path.dentry->d_inode;
	return 0;
}

/*
 * This looks up the name in dcache, possibly revalidates the old dentry and
 * allocates a new one if not found or not valid.  In the need_lookup argument
 * returns whether i_op->lookup is necessary.
 *
 * dir->d_inode->i_mutex must be held
 */
static struct dentry *lookup_dcache(struct qstr *name, struct dentry *dir,
				    unsigned int flags, bool *need_lookup)
{
	struct dentry *dentry;
	int error;

	*need_lookup = false;
	dentry = d_lookup(dir, name);
	if (dentry) {
		if (dentry->d_flags & DCACHE_OP_REVALIDATE) {
			error = d_revalidate(dentry, flags);
			if (unlikely(error <= 0)) {
				if (error < 0) {
					dput(dentry);
					return ERR_PTR(error);
				} else {
					d_invalidate(dentry);
					dput(dentry);
					dentry = NULL;
				}
			}
		}
	}

	if (!dentry) {
		dentry = d_alloc(dir, name);
		if (unlikely(!dentry))
			return ERR_PTR(-ENOMEM);

		*need_lookup = true;
	}
	return dentry;
}

/*
 * Call i_op->lookup on the dentry.  The dentry must be negative and
 * unhashed.
 *
 * dir->d_inode->i_mutex must be held
 */
static struct dentry *lookup_real(struct inode *dir, struct dentry *dentry,
				  unsigned int flags)
{
	struct dentry *old;

	/* Don't create child dentry for a dead directory. */
	if (unlikely(IS_DEADDIR(dir))) {
		dput(dentry);
		return ERR_PTR(-ENOENT);
	}

	old = dir->i_op->lookup(dir, dentry, flags);
	if (unlikely(old)) {
		dput(dentry);
		dentry = old;
	}
	return dentry;
}

static struct dentry *__lookup_hash(struct qstr *name,
		struct dentry *base, unsigned int flags)
{
	bool need_lookup;
	struct dentry *dentry;

	dentry = lookup_dcache(name, base, flags, &need_lookup);
	if (!need_lookup)
		return dentry;

	return lookup_real(base->d_inode, dentry, flags);
}

/*
 *  It's more convoluted than I'd like it to be, but... it's still fairly
 *  small and for now I'd prefer to have fast path as straight as possible.
 *  It _is_ time-critical.
 */
static int lookup_fast(struct nameidata *nd,
		       struct path *path, struct inode **inode,
		       unsigned *seqp)
{
	struct vfsmount *mnt = nd->path.mnt;
	struct dentry *dentry, *parent = nd->path.dentry;
	int need_reval = 1;
	int status = 1;
	int err;

	/*
	 * Rename seqlock is not required here because in the off chance
	 * of a false negative due to a concurrent rename, we're going to
	 * do the non-racy lookup, below.
	 */
	if (nd->flags & LOOKUP_RCU) {
		unsigned seq;
		bool negative;
		dentry = __d_lookup_rcu(parent, &nd->last, &seq);
		if (!dentry)
			goto unlazy;

		/*
		 * This sequence count validates that the inode matches
		 * the dentry name information from lookup.
		 */
		*inode = d_backing_inode(dentry);
		negative = d_is_negative(dentry);
		if (read_seqcount_retry(&dentry->d_seq, seq))
			return -ECHILD;

		/*
		 * This sequence count validates that the parent had no
		 * changes while we did the lookup of the dentry above.
		 *
		 * The memory barrier in read_seqcount_begin of child is
		 *  enough, we can use __read_seqcount_retry here.
		 */
		if (__read_seqcount_retry(&parent->d_seq, nd->seq))
			return -ECHILD;

		*seqp = seq;
		if (unlikely(dentry->d_flags & DCACHE_OP_REVALIDATE)) {
			status = d_revalidate(dentry, nd->flags);
			if (unlikely(status <= 0)) {
				if (status != -ECHILD)
					need_reval = 0;
				goto unlazy;
			}
		}
		/*
		 * Note: do negative dentry check after revalidation in
		 * case that drops it.
		 */
		if (negative)
			return -ENOENT;
		path->mnt = mnt;
		path->dentry = dentry;
		if (likely(__follow_mount_rcu(nd, path, inode, seqp)))
			return 0;
unlazy:
		if (unlazy_walk(nd, dentry, seq))
			return -ECHILD;
	} else {
		dentry = __d_lookup(parent, &nd->last);
	}

	if (unlikely(!dentry))
		goto need_lookup;

	if (unlikely(dentry->d_flags & DCACHE_OP_REVALIDATE) && need_reval)
		status = d_revalidate(dentry, nd->flags);
	if (unlikely(status <= 0)) {
		if (status < 0) {
			dput(dentry);
			return status;
		}
		d_invalidate(dentry);
		dput(dentry);
		goto need_lookup;
	}

	if (unlikely(d_is_negative(dentry))) {
		dput(dentry);
		return -ENOENT;
	}
	path->mnt = mnt;
	path->dentry = dentry;
	err = follow_managed(path, nd);
	if (likely(!err))
		*inode = d_backing_inode(path->dentry);
	return err;

need_lookup:
	return 1;
}

/* Fast lookup failed, do it the slow way */
static int lookup_slow(struct nameidata *nd, struct path *path)
{
	struct dentry *dentry, *parent;

	parent = nd->path.dentry;
	BUG_ON(nd->inode != parent->d_inode);

	mutex_lock(&parent->d_inode->i_mutex);
	dentry = __lookup_hash(&nd->last, parent, nd->flags);
	mutex_unlock(&parent->d_inode->i_mutex);
	if (IS_ERR(dentry))
		return PTR_ERR(dentry);
	path->mnt = nd->path.mnt;
	path->dentry = dentry;
	return follow_managed(path, nd);
}

static inline int may_lookup(struct nameidata *nd)
{
	if (nd->flags & LOOKUP_RCU) {
		int err = inode_permission2(nd->path.mnt, nd->inode, MAY_EXEC|MAY_NOT_BLOCK);
		if (err != -ECHILD)
			return err;
		if (unlazy_walk(nd, NULL, 0))
			return -ECHILD;
	}
	return inode_permission2(nd->path.mnt, nd->inode, MAY_EXEC);
}

static inline int handle_dots(struct nameidata *nd, int type)
{
	if (type == LAST_DOTDOT) {
		if (nd->flags & LOOKUP_RCU) {
			return follow_dotdot_rcu(nd);
		} else
			return follow_dotdot(nd);
	}
	return 0;
}

static int pick_link(struct nameidata *nd, struct path *link,
		     struct inode *inode, unsigned seq)
{
	int error;
	struct saved *last;
	if (unlikely(nd->total_link_count++ >= MAXSYMLINKS)) {
		path_to_nameidata(link, nd);
		return -ELOOP;
	}
	if (!(nd->flags & LOOKUP_RCU)) {
		if (link->mnt == nd->path.mnt)
			mntget(link->mnt);
	}
	error = nd_alloc_stack(nd);
	if (unlikely(error)) {
		if (error == -ECHILD) {
			if (unlikely(unlazy_link(nd, link, seq)))
				return -ECHILD;
			error = nd_alloc_stack(nd);
		}
		if (error) {
			path_put(link);
			return error;
		}
	}

	last = nd->stack + nd->depth++;
	last->link = *link;
	last->cookie = NULL;
	last->inode = inode;
	last->seq = seq;
	return 1;
}

/*
 * Do we need to follow links? We _really_ want to be able
 * to do this check without having to look at inode->i_op,
 * so we keep a cache of "no, this doesn't need follow_link"
 * for the common case.
 */
static inline int should_follow_link(struct nameidata *nd, struct path *link,
				     int follow,
				     struct inode *inode, unsigned seq)
{
	if (likely(!d_is_symlink(link->dentry)))
		return 0;
	if (!follow)
		return 0;
	/* make sure that d_is_symlink above matches inode */
	if (nd->flags & LOOKUP_RCU) {
		if (read_seqcount_retry(&link->dentry->d_seq, seq))
			return -ECHILD;
	}
	return pick_link(nd, link, inode, seq);
}

enum {WALK_GET = 1, WALK_PUT = 2};

static int walk_component(struct nameidata *nd, int flags)
{
	struct path path;
	struct inode *inode;
	unsigned seq;
	int err;
	/*
	 * "." and ".." are special - ".." especially so because it has
	 * to be able to know about the current root directory and
	 * parent relationships.
	 */
	if (unlikely(nd->last_type != LAST_NORM)) {
		err = handle_dots(nd, nd->last_type);
		if (flags & WALK_PUT)
			put_link(nd);
		return err;
	}
	err = lookup_fast(nd, &path, &inode, &seq);
	if (unlikely(err)) {
		if (err < 0)
			return err;

		err = lookup_slow(nd, &path);
		if (err < 0)
			return err;

		seq = 0;	/* we are already out of RCU mode */
		err = -ENOENT;
		if (d_is_negative(path.dentry))
			goto out_path_put;
		inode = d_backing_inode(path.dentry);
	}

	if (flags & WALK_PUT)
		put_link(nd);
	err = should_follow_link(nd, &path, flags & WALK_GET, inode, seq);
	if (unlikely(err))
		return err;
	path_to_nameidata(&path, nd);
	nd->inode = inode;
	nd->seq = seq;
	return 0;

out_path_put:
	path_to_nameidata(&path, nd);
	return err;
}

/*
 * We can do the critical dentry name comparison and hashing
 * operations one word at a time, but we are limited to:
 *
 * - Architectures with fast unaligned word accesses. We could
 *   do a "get_unaligned()" if this helps and is sufficiently
 *   fast.
 *
 * - non-CONFIG_DEBUG_PAGEALLOC configurations (so that we
 *   do not trap on the (extremely unlikely) case of a page
 *   crossing operation.
 *
 * - Furthermore, we need an efficient 64-bit compile for the
 *   64-bit case in order to generate the "number of bytes in
 *   the final mask". Again, that could be replaced with a
 *   efficient population count instruction or similar.
 */
#ifdef CONFIG_DCACHE_WORD_ACCESS

#include <asm/word-at-a-time.h>

#ifdef CONFIG_64BIT

static inline unsigned int fold_hash(unsigned long hash)
{
	return hash_64(hash, 32);
}

#else	/* 32-bit case */

#define fold_hash(x) (x)

#endif

unsigned int full_name_hash(const unsigned char *name, unsigned int len)
{
	unsigned long a, mask;
	unsigned long hash = 0;

	for (;;) {
		a = load_unaligned_zeropad(name);
		if (len < sizeof(unsigned long))
			break;
		hash += a;
		hash *= 9;
		name += sizeof(unsigned long);
		len -= sizeof(unsigned long);
		if (!len)
			goto done;
	}
	mask = bytemask_from_count(len);
	hash += mask & a;
done:
	return fold_hash(hash);
}
EXPORT_SYMBOL(full_name_hash);

/*
 * Calculate the length and hash of the path component, and
 * return the "hash_len" as the result.
 */
static inline u64 hash_name(const char *name)
{
	unsigned long a, b, adata, bdata, mask, hash, len;
	const struct word_at_a_time constants = WORD_AT_A_TIME_CONSTANTS;

	hash = a = 0;
	len = -sizeof(unsigned long);
	do {
		hash = (hash + a) * 9;
		len += sizeof(unsigned long);
		a = load_unaligned_zeropad(name+len);
		b = a ^ REPEAT_BYTE('/');
	} while (!(has_zero(a, &adata, &constants) | has_zero(b, &bdata, &constants)));

	adata = prep_zero_mask(a, adata, &constants);
	bdata = prep_zero_mask(b, bdata, &constants);

	mask = create_zero_mask(adata | bdata);

	hash += a & zero_bytemask(mask);
	len += find_zero(mask);
	return hashlen_create(fold_hash(hash), len);
}

#else

unsigned int full_name_hash(const unsigned char *name, unsigned int len)
{
	unsigned long hash = init_name_hash();
	while (len--)
		hash = partial_name_hash(*name++, hash);
	return end_name_hash(hash);
}
EXPORT_SYMBOL(full_name_hash);

/*
 * We know there's a real path component here of at least
 * one character.
 */
static inline u64 hash_name(const char *name)
{
	unsigned long hash = init_name_hash();
	unsigned long len = 0, c;

	c = (unsigned char)*name;
	do {
		len++;
		hash = partial_name_hash(c, hash);
		c = (unsigned char)name[len];
	} while (c && c != '/');
	return hashlen_create(end_name_hash(hash), len);
}

#endif

/*
 * Name resolution.
 * This is the basic name resolution function, turning a pathname into
 * the final dentry. We expect 'base' to be positive and a directory.
 *
 * Returns 0 and nd will have valid dentry and mnt on success.
 * Returns error and drops reference to input namei data on failure.
 */
static int link_path_walk(const char *name, struct nameidata *nd)
{
	int err;

	while (*name=='/')
		name++;
	if (!*name)
		return 0;

	/* At this point we know we have a real path component. */
	for(;;) {
		u64 hash_len;
		int type;

		err = may_lookup(nd);
 		if (err)
			return err;

		hash_len = hash_name(name);

		type = LAST_NORM;
		if (name[0] == '.') switch (hashlen_len(hash_len)) {
			case 2:
				if (name[1] == '.') {
					type = LAST_DOTDOT;
					nd->flags |= LOOKUP_JUMPED;
				}
				break;
			case 1:
				type = LAST_DOT;
		}
		if (likely(type == LAST_NORM)) {
			struct dentry *parent = nd->path.dentry;
			nd->flags &= ~LOOKUP_JUMPED;
			if (unlikely(parent->d_flags & DCACHE_OP_HASH)) {
				struct qstr this = { { .hash_len = hash_len }, .name = name };
				err = parent->d_op->d_hash(parent, &this);
				if (err < 0)
					return err;
				hash_len = this.hash_len;
				name = this.name;
			}
		}

		nd->last.hash_len = hash_len;
		nd->last.name = name;
		nd->last_type = type;

		name += hashlen_len(hash_len);
		if (!*name)
			goto OK;
		/*
		 * If it wasn't NUL, we know it was '/'. Skip that
		 * slash, and continue until no more slashes.
		 */
		do {
			name++;
		} while (unlikely(*name == '/'));
		if (unlikely(!*name)) {
OK:
			/* pathname body, done */
			if (!nd->depth)
				return 0;
			name = nd->stack[nd->depth - 1].name;
			/* trailing symlink, done */
			if (!name)
				return 0;
			/* last component of nested symlink */
			err = walk_component(nd, WALK_GET | WALK_PUT);
		} else {
			err = walk_component(nd, WALK_GET);
		}
		if (err < 0)
			return err;

		if (err) {
			const char *s = get_link(nd);

			if (IS_ERR(s))
				return PTR_ERR(s);
			err = 0;
			if (unlikely(!s)) {
				/* jumped */
				put_link(nd);
			} else {
				nd->stack[nd->depth - 1].name = name;
				name = s;
				continue;
			}
		}
		if (unlikely(!d_can_lookup(nd->path.dentry))) {
			if (nd->flags & LOOKUP_RCU) {
				if (unlazy_walk(nd, NULL, 0))
					return -ECHILD;
			}
			return -ENOTDIR;
		}
	}
}

static const char *path_init(struct nameidata *nd, unsigned flags)
{
	int retval = 0;
	const char *s = nd->name->name;

	if (!*s)
		flags &= ~LOOKUP_RCU;

	nd->last_type = LAST_ROOT; /* if there are only slashes... */
	nd->flags = flags | LOOKUP_JUMPED | LOOKUP_PARENT;
	nd->depth = 0;
	if (flags & LOOKUP_ROOT) {
		struct dentry *root = nd->root.dentry;
		struct vfsmount *mnt = nd->root.mnt;
		struct inode *inode = root->d_inode;
		if (*s) {
			if (!d_can_lookup(root))
				return ERR_PTR(-ENOTDIR);
			retval = inode_permission2(mnt, inode, MAY_EXEC);
			if (retval)
				return ERR_PTR(retval);
		}
		nd->path = nd->root;
		nd->inode = inode;
		if (flags & LOOKUP_RCU) {
			rcu_read_lock();
			nd->seq = __read_seqcount_begin(&nd->path.dentry->d_seq);
			nd->root_seq = nd->seq;
			nd->m_seq = read_seqbegin(&mount_lock);
		} else {
			path_get(&nd->path);
		}
		return s;
	}

	nd->root.mnt = NULL;

	nd->m_seq = read_seqbegin(&mount_lock);
	if (*s == '/') {
		if (flags & LOOKUP_RCU) {
			rcu_read_lock();
			set_root_rcu(nd);
			nd->seq = nd->root_seq;
		} else {
			set_root(nd);
			path_get(&nd->root);
		}
		nd->path = nd->root;
	} else if (nd->dfd == AT_FDCWD) {
		if (flags & LOOKUP_RCU) {
			struct fs_struct *fs = current->fs;
			unsigned seq;

			rcu_read_lock();

			do {
				seq = read_seqcount_begin(&fs->seq);
				nd->path = fs->pwd;
				nd->seq = __read_seqcount_begin(&nd->path.dentry->d_seq);
			} while (read_seqcount_retry(&fs->seq, seq));
		} else {
			get_fs_pwd(current->fs, &nd->path);
		}
	} else {
		/* Caller must check execute permissions on the starting path component */
		struct fd f = fdget_raw(nd->dfd);
		struct dentry *dentry;

		if (!f.file)
			return ERR_PTR(-EBADF);

		dentry = f.file->f_path.dentry;

		if (*s) {
			if (!d_can_lookup(dentry)) {
				fdput(f);
				return ERR_PTR(-ENOTDIR);
			}
		}

		nd->path = f.file->f_path;
		if (flags & LOOKUP_RCU) {
			rcu_read_lock();
			nd->inode = nd->path.dentry->d_inode;
			nd->seq = read_seqcount_begin(&nd->path.dentry->d_seq);
		} else {
			path_get(&nd->path);
			nd->inode = nd->path.dentry->d_inode;
		}
		fdput(f);
		return s;
	}

	nd->inode = nd->path.dentry->d_inode;
	if (!(flags & LOOKUP_RCU))
		return s;
	if (likely(!read_seqcount_retry(&nd->path.dentry->d_seq, nd->seq)))
		return s;
	if (!(nd->flags & LOOKUP_ROOT))
		nd->root.mnt = NULL;
	rcu_read_unlock();
	return ERR_PTR(-ECHILD);
}

static const char *trailing_symlink(struct nameidata *nd)
{
	const char *s;
	int error = may_follow_link(nd);
	if (unlikely(error))
		return ERR_PTR(error);
	nd->flags |= LOOKUP_PARENT;
	nd->stack[0].name = NULL;
	s = get_link(nd);
	return s ? s : "";
}

static inline int lookup_last(struct nameidata *nd)
{
	if (nd->last_type == LAST_NORM && nd->last.name[nd->last.len])
		nd->flags |= LOOKUP_FOLLOW | LOOKUP_DIRECTORY;

	nd->flags &= ~LOOKUP_PARENT;
	return walk_component(nd,
			nd->flags & LOOKUP_FOLLOW
				? nd->depth
					? WALK_PUT | WALK_GET
					: WALK_GET
				: 0);
}

/* Returns 0 and nd will be valid on success; Retuns error, otherwise. */
static int path_lookupat(struct nameidata *nd, unsigned flags, struct path *path)
{
	const char *s = path_init(nd, flags);
	int err;

	if (IS_ERR(s))
		return PTR_ERR(s);
	while (!(err = link_path_walk(s, nd))
		&& ((err = lookup_last(nd)) > 0)) {
		s = trailing_symlink(nd);
		if (IS_ERR(s)) {
			err = PTR_ERR(s);
			break;
		}
	}
	if (!err)
		err = complete_walk(nd);

	if (!err && nd->flags & LOOKUP_DIRECTORY)
		if (!d_can_lookup(nd->path.dentry))
			err = -ENOTDIR;
	if (!err) {
		*path = nd->path;
		nd->path.mnt = NULL;
		nd->path.dentry = NULL;
	}
	terminate_walk(nd);
	return err;
}

static int filename_lookup(int dfd, struct filename *name, unsigned flags,
			   struct path *path, struct path *root)
{
	int retval;
	struct nameidata nd;
	if (IS_ERR(name))
		return PTR_ERR(name);
	if (unlikely(root)) {
		nd.root = *root;
		flags |= LOOKUP_ROOT;
	}
	set_nameidata(&nd, dfd, name);
	retval = path_lookupat(&nd, flags | LOOKUP_RCU, path);
	if (unlikely(retval == -ECHILD))
		retval = path_lookupat(&nd, flags, path);
	if (unlikely(retval == -ESTALE))
		retval = path_lookupat(&nd, flags | LOOKUP_REVAL, path);

	if (likely(!retval))
		audit_inode(name, path->dentry, flags & LOOKUP_PARENT);
	restore_nameidata();
	putname(name);
	return retval;
}

/* Returns 0 and nd will be valid on success; Retuns error, otherwise. */
static int path_parentat(struct nameidata *nd, unsigned flags,
				struct path *parent)
{
	const char *s = path_init(nd, flags);
	int err;
	if (IS_ERR(s))
		return PTR_ERR(s);
	err = link_path_walk(s, nd);
	if (!err)
		err = complete_walk(nd);
	if (!err) {
		*parent = nd->path;
		nd->path.mnt = NULL;
		nd->path.dentry = NULL;
	}
	terminate_walk(nd);
	return err;
}

static struct filename *filename_parentat(int dfd, struct filename *name,
				unsigned int flags, struct path *parent,
				struct qstr *last, int *type)
{
	int retval;
	struct nameidata nd;

	if (IS_ERR(name))
		return name;
	set_nameidata(&nd, dfd, name);
	retval = path_parentat(&nd, flags | LOOKUP_RCU, parent);
	if (unlikely(retval == -ECHILD))
		retval = path_parentat(&nd, flags, parent);
	if (unlikely(retval == -ESTALE))
		retval = path_parentat(&nd, flags | LOOKUP_REVAL, parent);
	if (likely(!retval)) {
		*last = nd.last;
		*type = nd.last_type;
		audit_inode(name, parent->dentry, LOOKUP_PARENT);
	} else {
		putname(name);
		name = ERR_PTR(retval);
	}
	restore_nameidata();
	return name;
}

/* does lookup, returns the object with parent locked */
struct dentry *kern_path_locked(const char *name, struct path *path)
{
	struct filename *filename;
	struct dentry *d;
	struct qstr last;
	int type;

	filename = filename_parentat(AT_FDCWD, getname_kernel(name), 0, path,
				    &last, &type);
	if (IS_ERR(filename))
		return ERR_CAST(filename);
	if (unlikely(type != LAST_NORM)) {
		path_put(path);
		putname(filename);
		return ERR_PTR(-EINVAL);
	}
	mutex_lock_nested(&path->dentry->d_inode->i_mutex, I_MUTEX_PARENT);
	d = __lookup_hash(&last, path->dentry, 0);
	if (IS_ERR(d)) {
		mutex_unlock(&path->dentry->d_inode->i_mutex);
		path_put(path);
	}
	putname(filename);
	return d;
}

int kern_path(const char *name, unsigned int flags, struct path *path)
{
	return filename_lookup(AT_FDCWD, getname_kernel(name),
			       flags, path, NULL);
}
EXPORT_SYMBOL(kern_path);

/**
 * vfs_path_lookup - lookup a file path relative to a dentry-vfsmount pair
 * @dentry:  pointer to dentry of the base directory
 * @mnt: pointer to vfs mount of the base directory
 * @name: pointer to file name
 * @flags: lookup flags
 * @path: pointer to struct path to fill
 */
int vfs_path_lookup(struct dentry *dentry, struct vfsmount *mnt,
		    const char *name, unsigned int flags,
		    struct path *path)
{
	struct path root = {.mnt = mnt, .dentry = dentry};
	/* the first argument of filename_lookup() is ignored with root */
	return filename_lookup(AT_FDCWD, getname_kernel(name),
			       flags , path, &root);
}
EXPORT_SYMBOL(vfs_path_lookup);

/**
 * lookup_one_len - filesystem helper to lookup single pathname component
 * @name:	pathname component to lookup
 * @mnt:	mount we are looking up on
 * @base:	base directory to lookup from
 * @len:	maximum length @len should be interpreted to
 *
 * Note that this routine is purely a helper for filesystem usage and should
 * not be called by generic code.
 */
struct dentry *lookup_one_len2(const char *name, struct vfsmount *mnt, struct dentry *base, int len)
{
	struct qstr this;
	unsigned int c;
	int err;

	WARN_ON_ONCE(!mutex_is_locked(&base->d_inode->i_mutex));

	this.name = name;
	this.len = len;
	this.hash = full_name_hash(name, len);
	if (!len)
		return ERR_PTR(-EACCES);

	if (unlikely(name[0] == '.')) {
		if (len < 2 || (len == 2 && name[1] == '.'))
			return ERR_PTR(-EACCES);
	}

	while (len--) {
		c = *(const unsigned char *)name++;
		if (c == '/' || c == '\0')
			return ERR_PTR(-EACCES);
	}
	/*
	 * See if the low-level filesystem might want
	 * to use its own hash..
	 */
	if (base->d_flags & DCACHE_OP_HASH) {
		int err = base->d_op->d_hash(base, &this);
		if (err < 0)
			return ERR_PTR(err);
	}

	err = inode_permission2(mnt, base->d_inode, MAY_EXEC);
	if (err)
		return ERR_PTR(err);

	return __lookup_hash(&this, base, 0);
}
EXPORT_SYMBOL(lookup_one_len2);

struct dentry *lookup_one_len(const char *name, struct dentry *base, int len)
{
	return lookup_one_len2(name, NULL, base, len);
}
EXPORT_SYMBOL(lookup_one_len);

int user_path_at_empty(int dfd, const char __user *name, unsigned flags,
		 struct path *path, int *empty)
{
	return filename_lookup(dfd, getname_flags(name, flags, empty),
			       flags, path, NULL);
}
EXPORT_SYMBOL(user_path_at_empty);

/*
 * NB: most callers don't do anything directly with the reference to the
 *     to struct filename, but the nd->last pointer points into the name string
 *     allocated by getname. So we must hold the reference to it until all
 *     path-walking is complete.
 */
static inline struct filename *
user_path_parent(int dfd, const char __user *path,
		 struct path *parent,
		 struct qstr *last,
		 int *type,
		 unsigned int flags)
{
	/* only LOOKUP_REVAL is allowed in extra flags */
	return filename_parentat(dfd, getname(path), flags & LOOKUP_REVAL,
				 parent, last, type);
}

/**
 * mountpoint_last - look up last component for umount
 * @nd:   pathwalk nameidata - currently pointing at parent directory of "last"
 * @path: pointer to container for result
 *
 * This is a special lookup_last function just for umount. In this case, we
 * need to resolve the path without doing any revalidation.
 *
 * The nameidata should be the result of doing a LOOKUP_PARENT pathwalk. Since
 * mountpoints are always pinned in the dcache, their ancestors are too. Thus,
 * in almost all cases, this lookup will be served out of the dcache. The only
 * cases where it won't are if nd->last refers to a symlink or the path is
 * bogus and it doesn't exist.
 *
 * Returns:
 * -error: if there was an error during lookup. This includes -ENOENT if the
 *         lookup found a negative dentry. The nd->path reference will also be
 *         put in this case.
 *
 * 0:      if we successfully resolved nd->path and found it to not to be a
 *         symlink that needs to be followed. "path" will also be populated.
 *         The nd->path reference will also be put.
 *
 * 1:      if we successfully resolved nd->last and found it to be a symlink
 *         that needs to be followed. "path" will be populated with the path
 *         to the link, and nd->path will *not* be put.
 */
static int
mountpoint_last(struct nameidata *nd, struct path *path)
{
	int error = 0;
	struct dentry *dentry;
	struct dentry *dir = nd->path.dentry;

	/* If we're in rcuwalk, drop out of it to handle last component */
	if (nd->flags & LOOKUP_RCU) {
		if (unlazy_walk(nd, NULL, 0))
			return -ECHILD;
	}

	nd->flags &= ~LOOKUP_PARENT;

	if (unlikely(nd->last_type != LAST_NORM)) {
		error = handle_dots(nd, nd->last_type);
		if (error)
			return error;
		dentry = dget(nd->path.dentry);
		goto done;
	}

	mutex_lock(&dir->d_inode->i_mutex);
	dentry = d_lookup(dir, &nd->last);
	if (!dentry) {
		/*
		 * No cached dentry. Mounted dentries are pinned in the cache,
		 * so that means that this dentry is probably a symlink or the
		 * path doesn't actually point to a mounted dentry.
		 */
		dentry = d_alloc(dir, &nd->last);
		if (!dentry) {
			mutex_unlock(&dir->d_inode->i_mutex);
			return -ENOMEM;
		}
		dentry = lookup_real(dir->d_inode, dentry, nd->flags);
		if (IS_ERR(dentry)) {
			mutex_unlock(&dir->d_inode->i_mutex);
			return PTR_ERR(dentry);
		}
	}
	mutex_unlock(&dir->d_inode->i_mutex);

done:
	if (d_is_negative(dentry)) {
		dput(dentry);
		return -ENOENT;
	}
	if (nd->depth)
		put_link(nd);
	path->dentry = dentry;
	path->mnt = nd->path.mnt;
	error = should_follow_link(nd, path, nd->flags & LOOKUP_FOLLOW,
				   d_backing_inode(dentry), 0);
	if (unlikely(error))
		return error;
	mntget(path->mnt);
	follow_mount(path);
	return 0;
}

/**
 * path_mountpoint - look up a path to be umounted
 * @nd:		lookup context
 * @flags:	lookup flags
 * @path:	pointer to container for result
 *
 * Look up the given name, but don't attempt to revalidate the last component.
 * Returns 0 and "path" will be valid on success; Returns error otherwise.
 */
static int
path_mountpoint(struct nameidata *nd, unsigned flags, struct path *path)
{
	const char *s = path_init(nd, flags);
	int err;
	if (IS_ERR(s))
		return PTR_ERR(s);
	while (!(err = link_path_walk(s, nd)) &&
		(err = mountpoint_last(nd, path)) > 0) {
		s = trailing_symlink(nd);
		if (IS_ERR(s)) {
			err = PTR_ERR(s);
			break;
		}
	}
	terminate_walk(nd);
	return err;
}

static int
filename_mountpoint(int dfd, struct filename *name, struct path *path,
			unsigned int flags)
{
	struct nameidata nd;
	int error;
	if (IS_ERR(name))
		return PTR_ERR(name);
	set_nameidata(&nd, dfd, name);
	error = path_mountpoint(&nd, flags | LOOKUP_RCU, path);
	if (unlikely(error == -ECHILD))
		error = path_mountpoint(&nd, flags, path);
	if (unlikely(error == -ESTALE))
		error = path_mountpoint(&nd, flags | LOOKUP_REVAL, path);
	if (likely(!error))
		audit_inode(name, path->dentry, 0);
	restore_nameidata();
	putname(name);
	return error;
}

/**
 * user_path_mountpoint_at - lookup a path from userland in order to umount it
 * @dfd:	directory file descriptor
 * @name:	pathname from userland
 * @flags:	lookup flags
 * @path:	pointer to container to hold result
 *
 * A umount is a special case for path walking. We're not actually interested
 * in the inode in this situation, and ESTALE errors can be a problem. We
 * simply want track down the dentry and vfsmount attached at the mountpoint
 * and avoid revalidating the last component.
 *
 * Returns 0 and populates "path" on success.
 */
int
user_path_mountpoint_at(int dfd, const char __user *name, unsigned int flags,
			struct path *path)
{
	return filename_mountpoint(dfd, getname(name), path, flags);
}

int
kern_path_mountpoint(int dfd, const char *name, struct path *path,
			unsigned int flags)
{
	return filename_mountpoint(dfd, getname_kernel(name), path, flags);
}
EXPORT_SYMBOL(kern_path_mountpoint);

int __check_sticky(struct inode *dir, struct inode *inode)
{
	kuid_t fsuid = current_fsuid();

	if (uid_eq(inode->i_uid, fsuid))
		return 0;
	if (uid_eq(dir->i_uid, fsuid))
		return 0;
	return !capable_wrt_inode_uidgid(inode, CAP_FOWNER);
}
EXPORT_SYMBOL(__check_sticky);

/*
 *	Check whether we can remove a link victim from directory dir, check
 *  whether the type of victim is right.
 *  1. We can't do it if dir is read-only (done in permission())
 *  2. We should have write and exec permissions on dir
 *  3. We can't remove anything from append-only dir
 *  4. We can't do anything with immutable dir (done in permission())
 *  5. If the sticky bit on dir is set we should either
 *	a. be owner of dir, or
 *	b. be owner of victim, or
 *	c. have CAP_FOWNER capability
 *  6. If the victim is append-only or immutable we can't do antyhing with
 *     links pointing to it.
 *  7. If we were asked to remove a directory and victim isn't one - ENOTDIR.
 *  8. If we were asked to remove a non-directory and victim isn't one - EISDIR.
 *  9. We can't remove a root or mountpoint.
 * 10. We don't allow removal of NFS sillyrenamed files; it's handled by
 *     nfs_async_unlink().
 */
static int may_delete(struct vfsmount *mnt, struct inode *dir, struct dentry *victim, bool isdir)
{
	struct inode *inode = d_backing_inode(victim);
	int error;

	if (d_is_negative(victim))
		return -ENOENT;
	BUG_ON(!inode);

	BUG_ON(victim->d_parent->d_inode != dir);
	audit_inode_child(dir, victim, AUDIT_TYPE_CHILD_DELETE);

	error = inode_permission2(mnt, dir, MAY_WRITE | MAY_EXEC);
	if (error)
		return error;
	if (IS_APPEND(dir))
		return -EPERM;

	if (check_sticky(dir, inode) || IS_APPEND(inode) ||
	    IS_IMMUTABLE(inode) || IS_SWAPFILE(inode))
		return -EPERM;
	if (isdir) {
		if (!d_is_dir(victim))
			return -ENOTDIR;
		if (IS_ROOT(victim))
			return -EBUSY;
	} else if (d_is_dir(victim))
		return -EISDIR;
	if (IS_DEADDIR(dir))
		return -ENOENT;
	if (victim->d_flags & DCACHE_NFSFS_RENAMED)
		return -EBUSY;
	return 0;
}

/*	Check whether we can create an object with dentry child in directory
 *  dir.
 *  1. We can't do it if child already exists (open has special treatment for
 *     this case, but since we are inlined it's OK)
 *  2. We can't do it if dir is read-only (done in permission())
 *  3. We should have write and exec permissions on dir
 *  4. We can't do it if dir is immutable (done in permission())
 */
static inline int may_create(struct vfsmount *mnt, struct inode *dir, struct dentry *child)
{
	audit_inode_child(dir, child, AUDIT_TYPE_CHILD_CREATE);
	if (child->d_inode)
		return -EEXIST;
	if (IS_DEADDIR(dir))
		return -ENOENT;
	return inode_permission2(mnt, dir, MAY_WRITE | MAY_EXEC);
}

/*
 * p1 and p2 should be directories on the same fs.
 */
struct dentry *lock_rename(struct dentry *p1, struct dentry *p2)
{
	struct dentry *p;

	if (p1 == p2) {
		mutex_lock_nested(&p1->d_inode->i_mutex, I_MUTEX_PARENT);
		return NULL;
	}

	mutex_lock(&p1->d_inode->i_sb->s_vfs_rename_mutex);

	p = d_ancestor(p2, p1);
	if (p) {
		mutex_lock_nested(&p2->d_inode->i_mutex, I_MUTEX_PARENT);
		mutex_lock_nested(&p1->d_inode->i_mutex, I_MUTEX_CHILD);
		return p;
	}

	p = d_ancestor(p1, p2);
	if (p) {
		mutex_lock_nested(&p1->d_inode->i_mutex, I_MUTEX_PARENT);
		mutex_lock_nested(&p2->d_inode->i_mutex, I_MUTEX_CHILD);
		return p;
	}

	mutex_lock_nested(&p1->d_inode->i_mutex, I_MUTEX_PARENT);
	mutex_lock_nested(&p2->d_inode->i_mutex, I_MUTEX_PARENT2);
	return NULL;
}
EXPORT_SYMBOL(lock_rename);

void unlock_rename(struct dentry *p1, struct dentry *p2)
{
	mutex_unlock(&p1->d_inode->i_mutex);
	if (p1 != p2) {
		mutex_unlock(&p2->d_inode->i_mutex);
		mutex_unlock(&p1->d_inode->i_sb->s_vfs_rename_mutex);
	}
}
EXPORT_SYMBOL(unlock_rename);

int vfs_create2(struct vfsmount *mnt, struct inode *dir, struct dentry *dentry,
		umode_t mode, bool want_excl)
{
	int error = may_create(mnt, dir, dentry);
	if (error)
		return error;

	if (!dir->i_op->create)
		return -EACCES;	/* shouldn't it be ENOSYS? */
	mode &= S_IALLUGO;
	mode |= S_IFREG;
	error = security_inode_create(dir, dentry, mode);
	if (error)
		return error;
	error = dir->i_op->create(dir, dentry, mode, want_excl);
	if (error)
		return error;
	error = security_inode_post_create(dir, dentry, mode);
	if (error)
		return error;
	if (!error)
		fsnotify_create(dir, dentry);

	return error;
}
EXPORT_SYMBOL(vfs_create2);

int vfs_create(struct inode *dir, struct dentry *dentry, umode_t mode,
		bool want_excl)
{
	return vfs_create2(NULL, dir, dentry, mode, want_excl);
}
EXPORT_SYMBOL(vfs_create);

static int may_open(struct path *path, int acc_mode, int flag)
{
	struct dentry *dentry = path->dentry;
	struct vfsmount *mnt = path->mnt;
	struct inode *inode = dentry->d_inode;
	int error;

	/* O_PATH? */
	if (!acc_mode)
		return 0;

	if (!inode)
		return -ENOENT;

	switch (inode->i_mode & S_IFMT) {
	case S_IFLNK:
		return -ELOOP;
	case S_IFDIR:
		if (acc_mode & MAY_WRITE)
			return -EISDIR;
		break;
	case S_IFBLK:
	case S_IFCHR:
		if (path->mnt->mnt_flags & MNT_NODEV)
			return -EACCES;
		/*FALLTHRU*/
	case S_IFIFO:
	case S_IFSOCK:
		flag &= ~O_TRUNC;
		break;
	}

	error = inode_permission2(mnt, inode, acc_mode);
	if (error)
		return error;

	/*
	 * An append-only file must be opened in append mode for writing.
	 */
	if (IS_APPEND(inode)) {
		if  ((flag & O_ACCMODE) != O_RDONLY && !(flag & O_APPEND))
			return -EPERM;
		if (flag & O_TRUNC)
			return -EPERM;
	}

	/* O_NOATIME can only be set by the owner or superuser */
	if (flag & O_NOATIME && !inode_owner_or_capable(inode))
		return -EPERM;

	return 0;
}

static int handle_truncate(struct file *filp)
{
	struct path *path = &filp->f_path;
	struct inode *inode = path->dentry->d_inode;
	int error = get_write_access(inode);
	if (error)
		return error;
	/*
	 * Refuse to truncate files with mandatory locks held on them.
	 */
	error = locks_verify_locked(filp);
	if (!error)
		error = security_path_truncate(path);
	if (!error) {
		error = do_truncate2(path->mnt, path->dentry, 0,
				    ATTR_MTIME|ATTR_CTIME|ATTR_OPEN,
				    filp);
	}
	put_write_access(inode);
	return error;
}

static inline int open_to_namei_flags(int flag)
{
	if ((flag & O_ACCMODE) == 3)
		flag--;
	return flag;
}

static int may_o_create(struct path *dir, struct dentry *dentry, umode_t mode)
{
	int error = security_path_mknod(dir, dentry, mode, 0);
	if (error)
		return error;

	error = inode_permission2(dir->mnt, dir->dentry->d_inode, MAY_WRITE | MAY_EXEC);
	if (error)
		return error;

	return security_inode_create(dir->dentry->d_inode, dentry, mode);
}

/*
 * Attempt to atomically look up, create and open a file from a negative
 * dentry.
 *
 * Returns 0 if successful.  The file will have been created and attached to
 * @file by the filesystem calling finish_open().
 *
 * Returns 1 if the file was looked up only or didn't need creating.  The
 * caller will need to perform the open themselves.  @path will have been
 * updated to point to the new dentry.  This may be negative.
 *
 * Returns an error code otherwise.
 */
static int atomic_open(struct nameidata *nd, struct dentry *dentry,
			struct path *path, struct file *file,
			const struct open_flags *op,
			bool got_write, bool need_lookup,
			int *opened)
{
	struct inode *dir =  nd->path.dentry->d_inode;
	unsigned open_flag = open_to_namei_flags(op->open_flag);
	umode_t mode;
	int error;
	int acc_mode;
	int create_error = 0;
	struct dentry *const DENTRY_NOT_SET = (void *) -1UL;
	bool excl;

	BUG_ON(dentry->d_inode);

	/* Don't create child dentry for a dead directory. */
	if (unlikely(IS_DEADDIR(dir))) {
		error = -ENOENT;
		goto out;
	}

	mode = op->mode;
	if ((open_flag & O_CREAT) && !IS_POSIXACL(dir))
		mode &= ~current_umask();

	excl = (open_flag & (O_EXCL | O_CREAT)) == (O_EXCL | O_CREAT);
	if (excl)
		open_flag &= ~O_TRUNC;

	/*
	 * Checking write permission is tricky, bacuse we don't know if we are
	 * going to actually need it: O_CREAT opens should work as long as the
	 * file exists.  But checking existence breaks atomicity.  The trick is
	 * to check access and if not granted clear O_CREAT from the flags.
	 *
	 * Another problem is returing the "right" error value (e.g. for an
	 * O_EXCL open we want to return EEXIST not EROFS).
	 */
	if (((open_flag & (O_CREAT | O_TRUNC)) ||
	    (open_flag & O_ACCMODE) != O_RDONLY) && unlikely(!got_write)) {
		if (!(open_flag & O_CREAT)) {
			/*
			 * No O_CREATE -> atomicity not a requirement -> fall
			 * back to lookup + open
			 */
			goto no_open;
		} else if (open_flag & (O_EXCL | O_TRUNC)) {
			/* Fall back and fail with the right error */
			create_error = -EROFS;
			goto no_open;
		} else {
			/* No side effects, safe to clear O_CREAT */
			create_error = -EROFS;
			open_flag &= ~O_CREAT;
		}
	}

	if (open_flag & O_CREAT) {
		error = may_o_create(&nd->path, dentry, mode);
		if (error) {
			create_error = error;
			if (open_flag & O_EXCL)
				goto no_open;
			open_flag &= ~O_CREAT;
		}
	}

	if (nd->flags & LOOKUP_DIRECTORY)
		open_flag |= O_DIRECTORY;

	file->f_path.dentry = DENTRY_NOT_SET;
	file->f_path.mnt = nd->path.mnt;
	error = dir->i_op->atomic_open(dir, dentry, file, open_flag, mode,
				      opened);
	if (error < 0) {
		if (create_error && error == -ENOENT)
			error = create_error;
		goto out;
	}

	if (error) {	/* returned 1, that is */
		if (WARN_ON(file->f_path.dentry == DENTRY_NOT_SET)) {
			error = -EIO;
			goto out;
		}
		if (file->f_path.dentry) {
			dput(dentry);
			dentry = file->f_path.dentry;
		}
		if (*opened & FILE_CREATED)
			fsnotify_create(dir, dentry);
		if (!dentry->d_inode) {
			WARN_ON(*opened & FILE_CREATED);
			if (create_error) {
				error = create_error;
				goto out;
			}
		} else {
			if (excl && !(*opened & FILE_CREATED)) {
				error = -EEXIST;
				goto out;
			}
		}
		goto looked_up;
	}

	/*
	 * We didn't have the inode before the open, so check open permission
	 * here.
	 */
	acc_mode = op->acc_mode;
	if (*opened & FILE_CREATED) {
		WARN_ON(!(open_flag & O_CREAT));
		fsnotify_create(dir, dentry);
		acc_mode = MAY_OPEN;
	}
	error = may_open(&file->f_path, acc_mode, open_flag);
	if (error)
		fput(file);

out:
	dput(dentry);
	return error;

no_open:
	if (need_lookup) {
		dentry = lookup_real(dir, dentry, nd->flags);
		if (IS_ERR(dentry))
			return PTR_ERR(dentry);
	}
	if (create_error && !dentry->d_inode) {
		error = create_error;
		goto out;
	}
looked_up:
	path->dentry = dentry;
	path->mnt = nd->path.mnt;
	return 1;
}

/*
 * Look up and maybe create and open the last component.
 *
 * Must be called with i_mutex held on parent.
 *
 * Returns 0 if the file was successfully atomically created (if necessary) and
 * opened.  In this case the file will be returned attached to @file.
 *
 * Returns 1 if the file was not completely opened at this time, though lookups
 * and creations will have been performed and the dentry returned in @path will
 * be positive upon return if O_CREAT was specified.  If O_CREAT wasn't
 * specified then a negative dentry may be returned.
 *
 * An error code is returned otherwise.
 *
 * FILE_CREATE will be set in @*opened if the dentry was created and will be
 * cleared otherwise prior to returning.
 */
static int lookup_open(struct nameidata *nd, struct path *path,
			struct file *file,
			const struct open_flags *op,
			bool got_write, int *opened)
{
	struct dentry *dir = nd->path.dentry;
	struct vfsmount *mnt = nd->path.mnt;
	struct inode *dir_inode = dir->d_inode;
	struct dentry *dentry;
	int error;
	bool need_lookup;

	*opened &= ~FILE_CREATED;
	dentry = lookup_dcache(&nd->last, dir, nd->flags, &need_lookup);
	if (IS_ERR(dentry))
		return PTR_ERR(dentry);

	/* Cached positive dentry: will open in f_op->open */
	if (!need_lookup && dentry->d_inode)
		goto out_no_open;

	if ((nd->flags & LOOKUP_OPEN) && dir_inode->i_op->atomic_open) {
		return atomic_open(nd, dentry, path, file, op, got_write,
				   need_lookup, opened);
	}

	if (need_lookup) {
		BUG_ON(dentry->d_inode);

		dentry = lookup_real(dir_inode, dentry, nd->flags);
		if (IS_ERR(dentry))
			return PTR_ERR(dentry);
	}

	/* Negative dentry, just create the file */
	if (!dentry->d_inode && (op->open_flag & O_CREAT)) {
		umode_t mode = op->mode;
		if (!IS_POSIXACL(dir->d_inode))
			mode &= ~current_umask();
		/*
		 * This write is needed to ensure that a
		 * rw->ro transition does not occur between
		 * the time when the file is created and when
		 * a permanent write count is taken through
		 * the 'struct file' in finish_open().
		 */
		if (!got_write) {
			error = -EROFS;
			goto out_dput;
		}
		*opened |= FILE_CREATED;
		error = security_path_mknod(&nd->path, dentry, mode, 0);
		if (error)
			goto out_dput;
		error = vfs_create2(mnt, dir->d_inode, dentry, mode,
				   nd->flags & LOOKUP_EXCL);
		if (error)
			goto out_dput;
	}
out_no_open:
	path->dentry = dentry;
	path->mnt = nd->path.mnt;
	return 1;

out_dput:
	dput(dentry);
	return error;
}

/*
 * Handle the last step of open()
 */
static int do_last(struct nameidata *nd,
		   struct file *file, const struct open_flags *op,
		   int *opened)
{
	struct dentry *dir = nd->path.dentry;
<<<<<<< HEAD
	kuid_t dir_uid = dir->d_inode->i_uid;
	umode_t dir_mode = dir->d_inode->i_mode;
=======
	kuid_t dir_uid = nd->inode->i_uid;
	umode_t dir_mode = nd->inode->i_mode;
>>>>>>> 68912ae7
	int open_flag = op->open_flag;
	bool will_truncate = (open_flag & O_TRUNC) != 0;
	bool got_write = false;
	int acc_mode = op->acc_mode;
	unsigned seq;
	struct inode *inode;
	struct path save_parent = { .dentry = NULL, .mnt = NULL };
	struct path path;
	bool retried = false;
	int error;

	nd->flags &= ~LOOKUP_PARENT;
	nd->flags |= op->intent;

	if (nd->last_type != LAST_NORM) {
		error = handle_dots(nd, nd->last_type);
		if (unlikely(error))
			return error;
		goto finish_open;
	}

	if (!(open_flag & O_CREAT)) {
		if (nd->last.name[nd->last.len])
			nd->flags |= LOOKUP_FOLLOW | LOOKUP_DIRECTORY;
		/* we _can_ be in RCU mode here */
		error = lookup_fast(nd, &path, &inode, &seq);
		if (likely(!error))
			goto finish_lookup;

		if (error < 0)
			return error;

		BUG_ON(nd->inode != dir->d_inode);
	} else {
		/* create side of things */
		/*
		 * This will *only* deal with leaving RCU mode - LOOKUP_JUMPED
		 * has been cleared when we got to the last component we are
		 * about to look up
		 */
		error = complete_walk(nd);
		if (error)
			return error;

		audit_inode(nd->name, dir, LOOKUP_PARENT);
		/* trailing slashes? */
		if (unlikely(nd->last.name[nd->last.len]))
			return -EISDIR;
	}

retry_lookup:
	if (op->open_flag & (O_CREAT | O_TRUNC | O_WRONLY | O_RDWR)) {
		error = mnt_want_write(nd->path.mnt);
		if (!error)
			got_write = true;
		/*
		 * do _not_ fail yet - we might not need that or fail with
		 * a different error; let lookup_open() decide; we'll be
		 * dropping this one anyway.
		 */
	}
	mutex_lock(&dir->d_inode->i_mutex);
	error = lookup_open(nd, &path, file, op, got_write, opened);
	mutex_unlock(&dir->d_inode->i_mutex);

	if (error <= 0) {
		if (error)
			goto out;

		if ((*opened & FILE_CREATED) ||
		    !S_ISREG(file_inode(file)->i_mode))
			will_truncate = false;

		audit_inode(nd->name, file->f_path.dentry, 0);
		goto opened;
	}

	if (*opened & FILE_CREATED) {
		/* Don't check for write permission, don't truncate */
		open_flag &= ~O_TRUNC;
		will_truncate = false;
		acc_mode = MAY_OPEN;
		path_to_nameidata(&path, nd);
		goto finish_open_created;
	}

	/*
	 * create/update audit record if it already exists.
	 */
	if (d_is_positive(path.dentry))
		audit_inode(nd->name, path.dentry, 0);

	/*
	 * If atomic_open() acquired write access it is dropped now due to
	 * possible mount and symlink following (this might be optimized away if
	 * necessary...)
	 */
	if (got_write) {
		mnt_drop_write(nd->path.mnt);
		got_write = false;
	}

	if (unlikely((open_flag & (O_EXCL | O_CREAT)) == (O_EXCL | O_CREAT))) {
		path_to_nameidata(&path, nd);
		return -EEXIST;
	}

	error = follow_managed(&path, nd);
	if (unlikely(error < 0))
		return error;

	BUG_ON(nd->flags & LOOKUP_RCU);
	seq = 0;	/* out of RCU mode, so the value doesn't matter */
	if (unlikely(d_is_negative(path.dentry))) {
		path_to_nameidata(&path, nd);
		return -ENOENT;
	}
	inode = d_backing_inode(path.dentry);
finish_lookup:
	if (nd->depth)
		put_link(nd);
	error = should_follow_link(nd, &path, nd->flags & LOOKUP_FOLLOW,
				   inode, seq);
	if (unlikely(error))
		return error;

	if ((nd->flags & LOOKUP_RCU) || nd->path.mnt != path.mnt) {
		path_to_nameidata(&path, nd);
	} else {
		save_parent.dentry = nd->path.dentry;
		save_parent.mnt = mntget(path.mnt);
		nd->path.dentry = path.dentry;

	}
	nd->inode = inode;
	nd->seq = seq;
	/* Why this, you ask?  _Now_ we might have grown LOOKUP_JUMPED... */
finish_open:
	error = complete_walk(nd);
	if (error) {
		path_put(&save_parent);
		return error;
	}
	audit_inode(nd->name, nd->path.dentry, 0);
	if (unlikely(d_is_symlink(nd->path.dentry)) && !(open_flag & O_PATH)) {
		error = -ELOOP;
		goto out;
	}
	if (open_flag & O_CREAT) {
		error = -EISDIR;
		if (d_is_dir(nd->path.dentry))
			goto out;
		error = may_create_in_sticky(dir_mode, dir_uid,
					     d_backing_inode(nd->path.dentry));
		if (unlikely(error))
			goto out;
	}
	error = -ENOTDIR;
	if ((nd->flags & LOOKUP_DIRECTORY) && !d_can_lookup(nd->path.dentry))
		goto out;
	if (!d_is_reg(nd->path.dentry))
		will_truncate = false;

	if (will_truncate) {
		error = mnt_want_write(nd->path.mnt);
		if (error)
			goto out;
		got_write = true;
	}
finish_open_created:
	error = may_open(&nd->path, acc_mode, open_flag);
	if (error)
		goto out;

	BUG_ON(*opened & FILE_OPENED); /* once it's opened, it's opened */
	error = vfs_open(&nd->path, file, current_cred());
	if (!error) {
		*opened |= FILE_OPENED;
	} else {
		if (error == -EOPENSTALE)
			goto stale_open;
		goto out;
	}
opened:
	error = open_check_o_direct(file);
	if (error)
		goto exit_fput;
	error = ima_file_check(file, op->acc_mode, *opened);
	if (error)
		goto exit_fput;

	if (will_truncate) {
		error = handle_truncate(file);
		if (error)
			goto exit_fput;
	}
out:
	if (unlikely(error > 0)) {
		WARN_ON(1);
		error = -EINVAL;
	}
	if (got_write)
		mnt_drop_write(nd->path.mnt);
	path_put(&save_parent);
	return error;

exit_fput:
	fput(file);
	goto out;

stale_open:
	/* If no saved parent or already retried then can't retry */
	if (!save_parent.dentry || retried)
		goto out;

	BUG_ON(save_parent.dentry != dir);
	path_put(&nd->path);
	nd->path = save_parent;
	nd->inode = dir->d_inode;
	save_parent.mnt = NULL;
	save_parent.dentry = NULL;
	if (got_write) {
		mnt_drop_write(nd->path.mnt);
		got_write = false;
	}
	retried = true;
	goto retry_lookup;
}

static int do_tmpfile(struct nameidata *nd, unsigned flags,
		const struct open_flags *op,
		struct file *file, int *opened)
{
	static const struct qstr name = QSTR_INIT("/", 1);
	struct dentry *child;
	struct inode *dir;
	struct path path;
	int error = path_lookupat(nd, flags | LOOKUP_DIRECTORY, &path);
	if (unlikely(error))
		return error;
	error = mnt_want_write(path.mnt);
	if (unlikely(error))
		goto out;
	dir = path.dentry->d_inode;
	/* we want directory to be writable */
	error = inode_permission2(path.mnt, dir, MAY_WRITE | MAY_EXEC);
	if (error)
		goto out2;
	if (!dir->i_op->tmpfile) {
		error = -EOPNOTSUPP;
		goto out2;
	}
	child = d_alloc(path.dentry, &name);
	if (unlikely(!child)) {
		error = -ENOMEM;
		goto out2;
	}
	dput(path.dentry);
	path.dentry = child;
	error = dir->i_op->tmpfile(dir, child, op->mode);
	if (error)
		goto out2;
	audit_inode(nd->name, child, 0);
	/* Don't check for other permissions, the inode was just created */
	error = may_open(&path, MAY_OPEN, op->open_flag);
	if (error)
		goto out2;
	file->f_path.mnt = path.mnt;
	error = finish_open(file, child, NULL, opened);
	if (error)
		goto out2;
	error = open_check_o_direct(file);
	if (error) {
		fput(file);
	} else if (!(op->open_flag & O_EXCL)) {
		struct inode *inode = file_inode(file);
		spin_lock(&inode->i_lock);
		inode->i_state |= I_LINKABLE;
		spin_unlock(&inode->i_lock);
	}
out2:
	mnt_drop_write(path.mnt);
out:
	path_put(&path);
	return error;
}

static struct file *path_openat(struct nameidata *nd,
			const struct open_flags *op, unsigned flags)
{
	const char *s;
	struct file *file;
	int opened = 0;
	int error;

	file = get_empty_filp();
	if (IS_ERR(file))
		return file;

	file->f_flags = op->open_flag;

	if (unlikely(file->f_flags & __O_TMPFILE)) {
		error = do_tmpfile(nd, flags, op, file, &opened);
		goto out2;
	}

	s = path_init(nd, flags);
	if (IS_ERR(s)) {
		put_filp(file);
		return ERR_CAST(s);
	}
	while (!(error = link_path_walk(s, nd)) &&
		(error = do_last(nd, file, op, &opened)) > 0) {
		nd->flags &= ~(LOOKUP_OPEN|LOOKUP_CREATE|LOOKUP_EXCL);
		s = trailing_symlink(nd);
		if (IS_ERR(s)) {
			error = PTR_ERR(s);
			break;
		}
	}
	terminate_walk(nd);
out2:
	if (!(opened & FILE_OPENED)) {
		BUG_ON(!error);
		put_filp(file);
	}
	if (unlikely(error)) {
		if (error == -EOPENSTALE) {
			if (flags & LOOKUP_RCU)
				error = -ECHILD;
			else
				error = -ESTALE;
		}
		file = ERR_PTR(error);
	} else {
		global_filetable_add(file);
	}
	return file;
}

struct file *do_filp_open(int dfd, struct filename *pathname,
		const struct open_flags *op)
{
	struct nameidata nd;
	int flags = op->lookup_flags;
	struct file *filp;

	set_nameidata(&nd, dfd, pathname);
	filp = path_openat(&nd, op, flags | LOOKUP_RCU);
	if (unlikely(filp == ERR_PTR(-ECHILD)))
		filp = path_openat(&nd, op, flags);
	if (unlikely(filp == ERR_PTR(-ESTALE)))
		filp = path_openat(&nd, op, flags | LOOKUP_REVAL);
	restore_nameidata();
	return filp;
}

struct file *do_file_open_root(struct dentry *dentry, struct vfsmount *mnt,
		const char *name, const struct open_flags *op)
{
	struct nameidata nd;
	struct file *file;
	struct filename *filename;
	int flags = op->lookup_flags | LOOKUP_ROOT;

	nd.root.mnt = mnt;
	nd.root.dentry = dentry;

	if (d_is_symlink(dentry) && op->intent & LOOKUP_OPEN)
		return ERR_PTR(-ELOOP);

	filename = getname_kernel(name);
	if (IS_ERR(filename))
		return ERR_CAST(filename);

	set_nameidata(&nd, -1, filename);
	file = path_openat(&nd, op, flags | LOOKUP_RCU);
	if (unlikely(file == ERR_PTR(-ECHILD)))
		file = path_openat(&nd, op, flags);
	if (unlikely(file == ERR_PTR(-ESTALE)))
		file = path_openat(&nd, op, flags | LOOKUP_REVAL);
	restore_nameidata();
	putname(filename);
	return file;
}

static struct dentry *filename_create(int dfd, struct filename *name,
				struct path *path, unsigned int lookup_flags)
{
	struct dentry *dentry = ERR_PTR(-EEXIST);
	struct qstr last;
	int type;
	int err2;
	int error;
	bool is_dir = (lookup_flags & LOOKUP_DIRECTORY);

	/*
	 * Note that only LOOKUP_REVAL and LOOKUP_DIRECTORY matter here. Any
	 * other flags passed in are ignored!
	 */
	lookup_flags &= LOOKUP_REVAL;

	name = filename_parentat(dfd, name, lookup_flags, path, &last, &type);
	if (IS_ERR(name))
		return ERR_CAST(name);

	/*
	 * Yucky last component or no last component at all?
	 * (foo/., foo/.., /////)
	 */
	if (unlikely(type != LAST_NORM))
		goto out;

	/* don't fail immediately if it's r/o, at least try to report other errors */
	err2 = mnt_want_write(path->mnt);
	/*
	 * Do the final lookup.
	 */
	lookup_flags |= LOOKUP_CREATE | LOOKUP_EXCL;
	mutex_lock_nested(&path->dentry->d_inode->i_mutex, I_MUTEX_PARENT);
	dentry = __lookup_hash(&last, path->dentry, lookup_flags);
	if (IS_ERR(dentry))
		goto unlock;

	error = -EEXIST;
	if (d_is_positive(dentry))
		goto fail;

	/*
	 * Special case - lookup gave negative, but... we had foo/bar/
	 * From the vfs_mknod() POV we just have a negative dentry -
	 * all is fine. Let's be bastards - you had / on the end, you've
	 * been asking for (non-existent) directory. -ENOENT for you.
	 */
	if (unlikely(!is_dir && last.name[last.len])) {
		error = -ENOENT;
		goto fail;
	}
	if (unlikely(err2)) {
		error = err2;
		goto fail;
	}
	putname(name);
	return dentry;
fail:
	dput(dentry);
	dentry = ERR_PTR(error);
unlock:
	mutex_unlock(&path->dentry->d_inode->i_mutex);
	if (!err2)
		mnt_drop_write(path->mnt);
out:
	path_put(path);
	putname(name);
	return dentry;
}

struct dentry *kern_path_create(int dfd, const char *pathname,
				struct path *path, unsigned int lookup_flags)
{
	return filename_create(dfd, getname_kernel(pathname),
				path, lookup_flags);
}
EXPORT_SYMBOL(kern_path_create);

void done_path_create(struct path *path, struct dentry *dentry)
{
	dput(dentry);
	mutex_unlock(&path->dentry->d_inode->i_mutex);
	mnt_drop_write(path->mnt);
	path_put(path);
}
EXPORT_SYMBOL(done_path_create);

inline struct dentry *user_path_create(int dfd, const char __user *pathname,
				struct path *path, unsigned int lookup_flags)
{
	return filename_create(dfd, getname(pathname), path, lookup_flags);
}
EXPORT_SYMBOL(user_path_create);

int vfs_mknod2(struct vfsmount *mnt, struct inode *dir, struct dentry *dentry, umode_t mode, dev_t dev)
{
	int error = may_create(mnt, dir, dentry);

	if (error)
		return error;

	if ((S_ISCHR(mode) || S_ISBLK(mode)) && !capable(CAP_MKNOD))
		return -EPERM;

	if (!dir->i_op->mknod)
		return -EPERM;

	error = devcgroup_inode_mknod(mode, dev);
	if (error)
		return error;

	error = security_inode_mknod(dir, dentry, mode, dev);
	if (error)
		return error;

	error = dir->i_op->mknod(dir, dentry, mode, dev);
	if (error)
		return error;

	error = security_inode_post_create(dir, dentry, mode);
	if (error)
		return error;

	if (!error)
		fsnotify_create(dir, dentry);

	return error;
}
EXPORT_SYMBOL(vfs_mknod2);

int vfs_mknod(struct inode *dir, struct dentry *dentry, umode_t mode, dev_t dev)
{
	return vfs_mknod2(NULL, dir, dentry, mode, dev);
}
EXPORT_SYMBOL(vfs_mknod);

static int may_mknod(umode_t mode)
{
	switch (mode & S_IFMT) {
	case S_IFREG:
	case S_IFCHR:
	case S_IFBLK:
	case S_IFIFO:
	case S_IFSOCK:
	case 0: /* zero mode translates to S_IFREG */
		return 0;
	case S_IFDIR:
		return -EPERM;
	default:
		return -EINVAL;
	}
}

SYSCALL_DEFINE4(mknodat, int, dfd, const char __user *, filename, umode_t, mode,
		unsigned, dev)
{
	struct dentry *dentry;
	struct path path;
	int error;
	unsigned int lookup_flags = 0;

	error = may_mknod(mode);
	if (error)
		return error;
retry:
	dentry = user_path_create(dfd, filename, &path, lookup_flags);
	if (IS_ERR(dentry))
		return PTR_ERR(dentry);

	if (!IS_POSIXACL(path.dentry->d_inode))
		mode &= ~current_umask();
	error = security_path_mknod(&path, dentry, mode, dev);
	if (error)
		goto out;
	switch (mode & S_IFMT) {
		case 0: case S_IFREG:
			error = vfs_create2(path.mnt, path.dentry->d_inode,dentry,mode,true);
			break;
		case S_IFCHR: case S_IFBLK:
			error = vfs_mknod2(path.mnt, path.dentry->d_inode,dentry,mode,
					new_decode_dev(dev));
			break;
		case S_IFIFO: case S_IFSOCK:
			error = vfs_mknod(path.dentry->d_inode,dentry,mode,0);
			break;
	}
out:
	done_path_create(&path, dentry);
	if (retry_estale(error, lookup_flags)) {
		lookup_flags |= LOOKUP_REVAL;
		goto retry;
	}
	return error;
}

SYSCALL_DEFINE3(mknod, const char __user *, filename, umode_t, mode, unsigned, dev)
{
	return sys_mknodat(AT_FDCWD, filename, mode, dev);
}

int vfs_mkdir2(struct vfsmount *mnt, struct inode *dir, struct dentry *dentry, umode_t mode)
{
	int error = may_create(mnt, dir, dentry);
	unsigned max_links = dir->i_sb->s_max_links;

	if (error)
		return error;

	if (!dir->i_op->mkdir)
		return -EPERM;

	mode &= (S_IRWXUGO|S_ISVTX);
	error = security_inode_mkdir(dir, dentry, mode);
	if (error)
		return error;

	if (max_links && dir->i_nlink >= max_links)
		return -EMLINK;

	error = dir->i_op->mkdir(dir, dentry, mode);
	if (!error)
		fsnotify_mkdir(dir, dentry);
	return error;
}
EXPORT_SYMBOL(vfs_mkdir2);

int vfs_mkdir(struct inode *dir, struct dentry *dentry, umode_t mode)
{
	return vfs_mkdir2(NULL, dir, dentry, mode);
}
EXPORT_SYMBOL(vfs_mkdir);

SYSCALL_DEFINE3(mkdirat, int, dfd, const char __user *, pathname, umode_t, mode)
{
	struct dentry *dentry;
	struct path path;
	int error;
	unsigned int lookup_flags = LOOKUP_DIRECTORY;

retry:
	dentry = user_path_create(dfd, pathname, &path, lookup_flags);
	if (IS_ERR(dentry))
		return PTR_ERR(dentry);

	if (!IS_POSIXACL(path.dentry->d_inode))
		mode &= ~current_umask();
	error = security_path_mkdir(&path, dentry, mode);
	if (!error)
		error = vfs_mkdir2(path.mnt, path.dentry->d_inode, dentry, mode);
	done_path_create(&path, dentry);
	if (retry_estale(error, lookup_flags)) {
		lookup_flags |= LOOKUP_REVAL;
		goto retry;
	}
	return error;
}

SYSCALL_DEFINE2(mkdir, const char __user *, pathname, umode_t, mode)
{
	return sys_mkdirat(AT_FDCWD, pathname, mode);
}

/*
 * The dentry_unhash() helper will try to drop the dentry early: we
 * should have a usage count of 1 if we're the only user of this
 * dentry, and if that is true (possibly after pruning the dcache),
 * then we drop the dentry now.
 *
 * A low-level filesystem can, if it choses, legally
 * do a
 *
 *	if (!d_unhashed(dentry))
 *		return -EBUSY;
 *
 * if it cannot handle the case of removing a directory
 * that is still in use by something else..
 */
void dentry_unhash(struct dentry *dentry)
{
	shrink_dcache_parent(dentry);
	spin_lock(&dentry->d_lock);
	if (dentry->d_lockref.count == 1)
		__d_drop(dentry);
	spin_unlock(&dentry->d_lock);
}
EXPORT_SYMBOL(dentry_unhash);

int vfs_rmdir2(struct vfsmount *mnt, struct inode *dir, struct dentry *dentry)
{
	int error = may_delete(mnt, dir, dentry, 1);

	if (error)
		return error;

	if (!dir->i_op->rmdir)
		return -EPERM;

	dget(dentry);
	mutex_lock(&dentry->d_inode->i_mutex);

	error = -EBUSY;
	if (is_local_mountpoint(dentry))
		goto out;

	error = security_inode_rmdir(dir, dentry);
	if (error)
		goto out;

	shrink_dcache_parent(dentry);
	error = dir->i_op->rmdir(dir, dentry);
	if (error)
		goto out;

	dentry->d_inode->i_flags |= S_DEAD;
	dont_mount(dentry);
	detach_mounts(dentry);

out:
	mutex_unlock(&dentry->d_inode->i_mutex);
	dput(dentry);
	if (!error)
		d_delete(dentry);
	return error;
}
EXPORT_SYMBOL(vfs_rmdir2);

int vfs_rmdir(struct inode *dir, struct dentry *dentry)
{
	return vfs_rmdir2(NULL, dir, dentry);
}
EXPORT_SYMBOL(vfs_rmdir);

static long do_rmdir(int dfd, const char __user *pathname)
{
	int error = 0;
	struct filename *name;
	struct dentry *dentry;
	struct path path;
	struct qstr last;
	int type;
	unsigned int lookup_flags = 0;
retry:
	name = user_path_parent(dfd, pathname,
				&path, &last, &type, lookup_flags);
	if (IS_ERR(name))
		return PTR_ERR(name);

	switch (type) {
	case LAST_DOTDOT:
		error = -ENOTEMPTY;
		goto exit1;
	case LAST_DOT:
		error = -EINVAL;
		goto exit1;
	case LAST_ROOT:
		error = -EBUSY;
		goto exit1;
	}

	error = mnt_want_write(path.mnt);
	if (error)
		goto exit1;

	mutex_lock_nested(&path.dentry->d_inode->i_mutex, I_MUTEX_PARENT);
	dentry = __lookup_hash(&last, path.dentry, lookup_flags);
	error = PTR_ERR(dentry);
	if (IS_ERR(dentry))
		goto exit2;
	if (!dentry->d_inode) {
		error = -ENOENT;
		goto exit3;
	}
	error = security_path_rmdir(&path, dentry);
	if (error)
		goto exit3;
	error = vfs_rmdir2(path.mnt, path.dentry->d_inode, dentry);
exit3:
	dput(dentry);
exit2:
	mutex_unlock(&path.dentry->d_inode->i_mutex);
	mnt_drop_write(path.mnt);
exit1:
	path_put(&path);
	putname(name);
	if (retry_estale(error, lookup_flags)) {
		lookup_flags |= LOOKUP_REVAL;
		goto retry;
	}
	return error;
}

SYSCALL_DEFINE1(rmdir, const char __user *, pathname)
{
	return do_rmdir(AT_FDCWD, pathname);
}

/**
 * vfs_unlink - unlink a filesystem object
 * @dir:	parent directory
 * @dentry:	victim
 * @delegated_inode: returns victim inode, if the inode is delegated.
 *
 * The caller must hold dir->i_mutex.
 *
 * If vfs_unlink discovers a delegation, it will return -EWOULDBLOCK and
 * return a reference to the inode in delegated_inode.  The caller
 * should then break the delegation on that inode and retry.  Because
 * breaking a delegation may take a long time, the caller should drop
 * dir->i_mutex before doing so.
 *
 * Alternatively, a caller may pass NULL for delegated_inode.  This may
 * be appropriate for callers that expect the underlying filesystem not
 * to be NFS exported.
 */
int vfs_unlink2(struct vfsmount *mnt, struct inode *dir, struct dentry *dentry, struct inode **delegated_inode)
{
	struct inode *target = dentry->d_inode;
	int error = may_delete(mnt, dir, dentry, 0);

	if (error)
		return error;

	if (!dir->i_op->unlink)
		return -EPERM;

	mutex_lock(&target->i_mutex);
	if (is_local_mountpoint(dentry))
		error = -EBUSY;
	else {
		error = security_inode_unlink(dir, dentry);
		if (!error) {
			error = try_break_deleg(target, delegated_inode);
			if (error)
				goto out;
			error = dir->i_op->unlink(dir, dentry);
			if (!error) {
				dont_mount(dentry);
				detach_mounts(dentry);
			}
		}
	}
out:
	mutex_unlock(&target->i_mutex);

	/* We don't d_delete() NFS sillyrenamed files--they still exist. */
	if (!error && !(dentry->d_flags & DCACHE_NFSFS_RENAMED)) {
		fsnotify_link_count(target);
		d_delete(dentry);
	}

	return error;
}
EXPORT_SYMBOL(vfs_unlink2);

int vfs_unlink(struct inode *dir, struct dentry *dentry, struct inode **delegated_inode)
{
	return vfs_unlink2(NULL, dir, dentry, delegated_inode);
}
EXPORT_SYMBOL(vfs_unlink);

/*
 * Make sure that the actual truncation of the file will occur outside its
 * directory's i_mutex.  Truncate can take a long time if there is a lot of
 * writeout happening, and we don't want to prevent access to the directory
 * while waiting on the I/O.
 */
static long do_unlinkat(int dfd, const char __user *pathname)
{
	int error;
	struct filename *name;
	struct dentry *dentry;
	struct path path;
	struct qstr last;
	int type;
	struct inode *inode = NULL;
	struct inode *delegated_inode = NULL;
	unsigned int lookup_flags = 0;
retry:
	name = user_path_parent(dfd, pathname,
				&path, &last, &type, lookup_flags);
	if (IS_ERR(name))
		return PTR_ERR(name);

	error = -EISDIR;
	if (type != LAST_NORM)
		goto exit1;

	error = mnt_want_write(path.mnt);
	if (error)
		goto exit1;
retry_deleg:
	mutex_lock_nested(&path.dentry->d_inode->i_mutex, I_MUTEX_PARENT);
	dentry = __lookup_hash(&last, path.dentry, lookup_flags);
	error = PTR_ERR(dentry);
	if (!IS_ERR(dentry)) {
		/* Why not before? Because we want correct error value */
		if (last.name[last.len])
			goto slashes;
		inode = dentry->d_inode;
		if (d_is_negative(dentry))
			goto slashes;
		ihold(inode);
		error = security_path_unlink(&path, dentry);
		if (error)
			goto exit2;
		error = vfs_unlink2(path.mnt, path.dentry->d_inode, dentry, &delegated_inode);
exit2:
		dput(dentry);
	}
	mutex_unlock(&path.dentry->d_inode->i_mutex);
	if (inode)
		iput(inode);	/* truncate the inode here */
	inode = NULL;
	if (delegated_inode) {
		error = break_deleg_wait(&delegated_inode);
		if (!error)
			goto retry_deleg;
	}
	mnt_drop_write(path.mnt);
exit1:
	path_put(&path);
	putname(name);
	if (retry_estale(error, lookup_flags)) {
		lookup_flags |= LOOKUP_REVAL;
		inode = NULL;
		goto retry;
	}
	return error;

slashes:
	if (d_is_negative(dentry))
		error = -ENOENT;
	else if (d_is_dir(dentry))
		error = -EISDIR;
	else
		error = -ENOTDIR;
	goto exit2;
}

SYSCALL_DEFINE3(unlinkat, int, dfd, const char __user *, pathname, int, flag)
{
	if ((flag & ~AT_REMOVEDIR) != 0)
		return -EINVAL;

	if (flag & AT_REMOVEDIR)
		return do_rmdir(dfd, pathname);

	return do_unlinkat(dfd, pathname);
}

SYSCALL_DEFINE1(unlink, const char __user *, pathname)
{
	return do_unlinkat(AT_FDCWD, pathname);
}

int vfs_symlink2(struct vfsmount *mnt, struct inode *dir, struct dentry *dentry, const char *oldname)
{
	int error = may_create(mnt, dir, dentry);

	if (error)
		return error;

	if (!dir->i_op->symlink)
		return -EPERM;

	error = security_inode_symlink(dir, dentry, oldname);
	if (error)
		return error;

	error = dir->i_op->symlink(dir, dentry, oldname);
	if (!error)
		fsnotify_create(dir, dentry);
	return error;
}
EXPORT_SYMBOL(vfs_symlink2);

int vfs_symlink(struct inode *dir, struct dentry *dentry, const char *oldname)
{
	return vfs_symlink2(NULL, dir, dentry, oldname);
}
EXPORT_SYMBOL(vfs_symlink);

SYSCALL_DEFINE3(symlinkat, const char __user *, oldname,
		int, newdfd, const char __user *, newname)
{
	int error;
	struct filename *from;
	struct dentry *dentry;
	struct path path;
	unsigned int lookup_flags = 0;

	from = getname(oldname);
	if (IS_ERR(from))
		return PTR_ERR(from);
retry:
	dentry = user_path_create(newdfd, newname, &path, lookup_flags);
	error = PTR_ERR(dentry);
	if (IS_ERR(dentry))
		goto out_putname;

	error = security_path_symlink(&path, dentry, from->name);
	if (!error)
		error = vfs_symlink2(path.mnt, path.dentry->d_inode, dentry, from->name);
	done_path_create(&path, dentry);
	if (retry_estale(error, lookup_flags)) {
		lookup_flags |= LOOKUP_REVAL;
		goto retry;
	}
out_putname:
	putname(from);
	return error;
}

SYSCALL_DEFINE2(symlink, const char __user *, oldname, const char __user *, newname)
{
	return sys_symlinkat(oldname, AT_FDCWD, newname);
}

/**
 * vfs_link - create a new link
 * @old_dentry:	object to be linked
 * @dir:	new parent
 * @new_dentry:	where to create the new link
 * @delegated_inode: returns inode needing a delegation break
 *
 * The caller must hold dir->i_mutex
 *
 * If vfs_link discovers a delegation on the to-be-linked file in need
 * of breaking, it will return -EWOULDBLOCK and return a reference to the
 * inode in delegated_inode.  The caller should then break the delegation
 * and retry.  Because breaking a delegation may take a long time, the
 * caller should drop the i_mutex before doing so.
 *
 * Alternatively, a caller may pass NULL for delegated_inode.  This may
 * be appropriate for callers that expect the underlying filesystem not
 * to be NFS exported.
 */
int vfs_link2(struct vfsmount *mnt, struct dentry *old_dentry, struct inode *dir, struct dentry *new_dentry, struct inode **delegated_inode)
{
	struct inode *inode = old_dentry->d_inode;
	unsigned max_links = dir->i_sb->s_max_links;
	int error;

	if (!inode)
		return -ENOENT;

	error = may_create(mnt, dir, new_dentry);
	if (error)
		return error;

	if (dir->i_sb != inode->i_sb)
		return -EXDEV;

	/*
	 * A link to an append-only or immutable file cannot be created.
	 */
	if (IS_APPEND(inode) || IS_IMMUTABLE(inode))
		return -EPERM;
	if (!dir->i_op->link)
		return -EPERM;
	if (S_ISDIR(inode->i_mode))
		return -EPERM;

	error = security_inode_link(old_dentry, dir, new_dentry);
	if (error)
		return error;

	mutex_lock(&inode->i_mutex);
	/* Make sure we don't allow creating hardlink to an unlinked file */
	if (inode->i_nlink == 0 && !(inode->i_state & I_LINKABLE))
		error =  -ENOENT;
	else if (max_links && inode->i_nlink >= max_links)
		error = -EMLINK;
	else {
		error = try_break_deleg(inode, delegated_inode);
		if (!error)
			error = dir->i_op->link(old_dentry, dir, new_dentry);
	}

	if (!error && (inode->i_state & I_LINKABLE)) {
		spin_lock(&inode->i_lock);
		inode->i_state &= ~I_LINKABLE;
		spin_unlock(&inode->i_lock);
	}
	mutex_unlock(&inode->i_mutex);
	if (!error)
		fsnotify_link(dir, inode, new_dentry);
	return error;
}
EXPORT_SYMBOL(vfs_link2);

int vfs_link(struct dentry *old_dentry, struct inode *dir, struct dentry *new_dentry, struct inode **delegated_inode)
{
	return vfs_link2(NULL, old_dentry, dir, new_dentry, delegated_inode);
}
EXPORT_SYMBOL(vfs_link);

/*
 * Hardlinks are often used in delicate situations.  We avoid
 * security-related surprises by not following symlinks on the
 * newname.  --KAB
 *
 * We don't follow them on the oldname either to be compatible
 * with linux 2.0, and to avoid hard-linking to directories
 * and other special files.  --ADM
 */
SYSCALL_DEFINE5(linkat, int, olddfd, const char __user *, oldname,
		int, newdfd, const char __user *, newname, int, flags)
{
	struct dentry *new_dentry;
	struct path old_path, new_path;
	struct inode *delegated_inode = NULL;
	int how = 0;
	int error;

	if ((flags & ~(AT_SYMLINK_FOLLOW | AT_EMPTY_PATH)) != 0)
		return -EINVAL;
	/*
	 * To use null names we require CAP_DAC_READ_SEARCH
	 * This ensures that not everyone will be able to create
	 * handlink using the passed filedescriptor.
	 */
	if (flags & AT_EMPTY_PATH) {
		if (!capable(CAP_DAC_READ_SEARCH))
			return -ENOENT;
		how = LOOKUP_EMPTY;
	}

	if (flags & AT_SYMLINK_FOLLOW)
		how |= LOOKUP_FOLLOW;
retry:
	error = user_path_at(olddfd, oldname, how, &old_path);
	if (error)
		return error;

	new_dentry = user_path_create(newdfd, newname, &new_path,
					(how & LOOKUP_REVAL));
	error = PTR_ERR(new_dentry);
	if (IS_ERR(new_dentry))
		goto out;

	error = -EXDEV;
	if (old_path.mnt != new_path.mnt)
		goto out_dput;
	error = may_linkat(&old_path);
	if (unlikely(error))
		goto out_dput;
	error = security_path_link(old_path.dentry, &new_path, new_dentry);
	if (error)
		goto out_dput;
	error = vfs_link2(old_path.mnt, old_path.dentry, new_path.dentry->d_inode, new_dentry, &delegated_inode);
out_dput:
	done_path_create(&new_path, new_dentry);
	if (delegated_inode) {
		error = break_deleg_wait(&delegated_inode);
		if (!error) {
			path_put(&old_path);
			goto retry;
		}
	}
	if (retry_estale(error, how)) {
		path_put(&old_path);
		how |= LOOKUP_REVAL;
		goto retry;
	}
out:
	path_put(&old_path);

	return error;
}

SYSCALL_DEFINE2(link, const char __user *, oldname, const char __user *, newname)
{
	return sys_linkat(AT_FDCWD, oldname, AT_FDCWD, newname, 0);
}

/**
 * vfs_rename - rename a filesystem object
 * @old_dir:	parent of source
 * @old_dentry:	source
 * @new_dir:	parent of destination
 * @new_dentry:	destination
 * @delegated_inode: returns an inode needing a delegation break
 * @flags:	rename flags
 *
 * The caller must hold multiple mutexes--see lock_rename()).
 *
 * If vfs_rename discovers a delegation in need of breaking at either
 * the source or destination, it will return -EWOULDBLOCK and return a
 * reference to the inode in delegated_inode.  The caller should then
 * break the delegation and retry.  Because breaking a delegation may
 * take a long time, the caller should drop all locks before doing
 * so.
 *
 * Alternatively, a caller may pass NULL for delegated_inode.  This may
 * be appropriate for callers that expect the underlying filesystem not
 * to be NFS exported.
 *
 * The worst of all namespace operations - renaming directory. "Perverted"
 * doesn't even start to describe it. Somebody in UCB had a heck of a trip...
 * Problems:
 *	a) we can get into loop creation.
 *	b) race potential - two innocent renames can create a loop together.
 *	   That's where 4.4 screws up. Current fix: serialization on
 *	   sb->s_vfs_rename_mutex. We might be more accurate, but that's another
 *	   story.
 *	c) we have to lock _four_ objects - parents and victim (if it exists),
 *	   and source (if it is not a directory).
 *	   And that - after we got ->i_mutex on parents (until then we don't know
 *	   whether the target exists).  Solution: try to be smart with locking
 *	   order for inodes.  We rely on the fact that tree topology may change
 *	   only under ->s_vfs_rename_mutex _and_ that parent of the object we
 *	   move will be locked.  Thus we can rank directories by the tree
 *	   (ancestors first) and rank all non-directories after them.
 *	   That works since everybody except rename does "lock parent, lookup,
 *	   lock child" and rename is under ->s_vfs_rename_mutex.
 *	   HOWEVER, it relies on the assumption that any object with ->lookup()
 *	   has no more than 1 dentry.  If "hybrid" objects will ever appear,
 *	   we'd better make sure that there's no link(2) for them.
 *	d) conversion from fhandle to dentry may come in the wrong moment - when
 *	   we are removing the target. Solution: we will have to grab ->i_mutex
 *	   in the fhandle_to_dentry code. [FIXME - current nfsfh.c relies on
 *	   ->i_mutex on parents, which works but leads to some truly excessive
 *	   locking].
 */
int vfs_rename2(struct vfsmount *mnt,
	       struct inode *old_dir, struct dentry *old_dentry,
	       struct inode *new_dir, struct dentry *new_dentry,
	       struct inode **delegated_inode, unsigned int flags)
{
	int error;
	bool is_dir = d_is_dir(old_dentry);
	struct inode *source = old_dentry->d_inode;
	struct inode *target = new_dentry->d_inode;
	bool new_is_dir = false;
	unsigned max_links = new_dir->i_sb->s_max_links;
	struct name_snapshot old_name;

	/*
	 * Check source == target.
	 * On overlayfs need to look at underlying inodes.
	 */
	if (vfs_select_inode(old_dentry, 0) == vfs_select_inode(new_dentry, 0))
		return 0;

	error = may_delete(mnt, old_dir, old_dentry, is_dir);
	if (error)
		return error;

	if (!target) {
		error = may_create(mnt, new_dir, new_dentry);
	} else {
		new_is_dir = d_is_dir(new_dentry);

		if (!(flags & RENAME_EXCHANGE))
			error = may_delete(mnt, new_dir, new_dentry, is_dir);
		else
			error = may_delete(mnt, new_dir, new_dentry, new_is_dir);
	}
	if (error)
		return error;

	if (!old_dir->i_op->rename && !old_dir->i_op->rename2)
		return -EPERM;

	if (flags && !old_dir->i_op->rename2)
		return -EINVAL;

	/*
	 * If we are going to change the parent - check write permissions,
	 * we'll need to flip '..'.
	 */
	if (new_dir != old_dir) {
		if (is_dir) {
			error = inode_permission2(mnt, source, MAY_WRITE);
			if (error)
				return error;
		}
		if ((flags & RENAME_EXCHANGE) && new_is_dir) {
			error = inode_permission2(mnt, target, MAY_WRITE);
			if (error)
				return error;
		}
	}

	error = security_inode_rename(old_dir, old_dentry, new_dir, new_dentry,
				      flags);
	if (error)
		return error;

	take_dentry_name_snapshot(&old_name, old_dentry);
	dget(new_dentry);
	if (!is_dir || (flags & RENAME_EXCHANGE))
		lock_two_nondirectories(source, target);
	else if (target)
		mutex_lock(&target->i_mutex);

	error = -EBUSY;
	if (is_local_mountpoint(old_dentry) || is_local_mountpoint(new_dentry))
		goto out;

	if (max_links && new_dir != old_dir) {
		error = -EMLINK;
		if (is_dir && !new_is_dir && new_dir->i_nlink >= max_links)
			goto out;
		if ((flags & RENAME_EXCHANGE) && !is_dir && new_is_dir &&
		    old_dir->i_nlink >= max_links)
			goto out;
	}
	if (is_dir && !(flags & RENAME_EXCHANGE) && target)
		shrink_dcache_parent(new_dentry);
	if (!is_dir) {
		error = try_break_deleg(source, delegated_inode);
		if (error)
			goto out;
	}
	if (target && !new_is_dir) {
		error = try_break_deleg(target, delegated_inode);
		if (error)
			goto out;
	}
	if (!old_dir->i_op->rename2) {
		error = old_dir->i_op->rename(old_dir, old_dentry,
					      new_dir, new_dentry);
	} else {
		WARN_ON(old_dir->i_op->rename != NULL);
		error = old_dir->i_op->rename2(old_dir, old_dentry,
					       new_dir, new_dentry, flags);
	}
	if (error)
		goto out;

	if (!(flags & RENAME_EXCHANGE) && target) {
		if (is_dir)
			target->i_flags |= S_DEAD;
		dont_mount(new_dentry);
		detach_mounts(new_dentry);
	}
	if (!(old_dir->i_sb->s_type->fs_flags & FS_RENAME_DOES_D_MOVE)) {
		if (!(flags & RENAME_EXCHANGE))
			d_move(old_dentry, new_dentry);
		else
			d_exchange(old_dentry, new_dentry);
	}
out:
	if (!is_dir || (flags & RENAME_EXCHANGE))
		unlock_two_nondirectories(source, target);
	else if (target)
		mutex_unlock(&target->i_mutex);
	dput(new_dentry);
	if (!error) {
		fsnotify_move(old_dir, new_dir, old_name.name, is_dir,
			      !(flags & RENAME_EXCHANGE) ? target : NULL, old_dentry);
		if (flags & RENAME_EXCHANGE) {
			fsnotify_move(new_dir, old_dir, old_dentry->d_name.name,
				      new_is_dir, NULL, new_dentry);
		}
	}
	release_dentry_name_snapshot(&old_name);

	return error;
}
EXPORT_SYMBOL(vfs_rename2);

int vfs_rename(struct inode *old_dir, struct dentry *old_dentry,
	       struct inode *new_dir, struct dentry *new_dentry,
	       struct inode **delegated_inode, unsigned int flags)
{
	return vfs_rename2(NULL, old_dir, old_dentry, new_dir, new_dentry, delegated_inode, flags);
}
EXPORT_SYMBOL(vfs_rename);

SYSCALL_DEFINE5(renameat2, int, olddfd, const char __user *, oldname,
		int, newdfd, const char __user *, newname, unsigned int, flags)
{
	struct dentry *old_dentry, *new_dentry;
	struct dentry *trap;
	struct path old_path, new_path;
	struct qstr old_last, new_last;
	int old_type, new_type;
	struct inode *delegated_inode = NULL;
	struct filename *from;
	struct filename *to;
	unsigned int lookup_flags = 0, target_flags = LOOKUP_RENAME_TARGET;
	bool should_retry = false;
	int error;

	if (flags & ~(RENAME_NOREPLACE | RENAME_EXCHANGE | RENAME_WHITEOUT))
		return -EINVAL;

	if ((flags & (RENAME_NOREPLACE | RENAME_WHITEOUT)) &&
	    (flags & RENAME_EXCHANGE))
		return -EINVAL;

	if ((flags & RENAME_WHITEOUT) && !capable(CAP_MKNOD))
		return -EPERM;

	if (flags & RENAME_EXCHANGE)
		target_flags = 0;

retry:
	from = user_path_parent(olddfd, oldname,
				&old_path, &old_last, &old_type, lookup_flags);
	if (IS_ERR(from)) {
		error = PTR_ERR(from);
		goto exit;
	}

	to = user_path_parent(newdfd, newname,
				&new_path, &new_last, &new_type, lookup_flags);
	if (IS_ERR(to)) {
		error = PTR_ERR(to);
		goto exit1;
	}

	error = -EXDEV;
	if (old_path.mnt != new_path.mnt)
		goto exit2;

	error = -EBUSY;
	if (old_type != LAST_NORM)
		goto exit2;

	if (flags & RENAME_NOREPLACE)
		error = -EEXIST;
	if (new_type != LAST_NORM)
		goto exit2;

	error = mnt_want_write(old_path.mnt);
	if (error)
		goto exit2;

retry_deleg:
	trap = lock_rename(new_path.dentry, old_path.dentry);

	old_dentry = __lookup_hash(&old_last, old_path.dentry, lookup_flags);
	error = PTR_ERR(old_dentry);
	if (IS_ERR(old_dentry))
		goto exit3;
	/* source must exist */
	error = -ENOENT;
	if (d_is_negative(old_dentry))
		goto exit4;
	new_dentry = __lookup_hash(&new_last, new_path.dentry, lookup_flags | target_flags);
	error = PTR_ERR(new_dentry);
	if (IS_ERR(new_dentry))
		goto exit4;
	error = -EEXIST;
	if ((flags & RENAME_NOREPLACE) && d_is_positive(new_dentry))
		goto exit5;
	if (flags & RENAME_EXCHANGE) {
		error = -ENOENT;
		if (d_is_negative(new_dentry))
			goto exit5;

		if (!d_is_dir(new_dentry)) {
			error = -ENOTDIR;
			if (new_last.name[new_last.len])
				goto exit5;
		}
	}
	/* unless the source is a directory trailing slashes give -ENOTDIR */
	if (!d_is_dir(old_dentry)) {
		error = -ENOTDIR;
		if (old_last.name[old_last.len])
			goto exit5;
		if (!(flags & RENAME_EXCHANGE) && new_last.name[new_last.len])
			goto exit5;
	}
	/* source should not be ancestor of target */
	error = -EINVAL;
	if (old_dentry == trap)
		goto exit5;
	/* target should not be an ancestor of source */
	if (!(flags & RENAME_EXCHANGE))
		error = -ENOTEMPTY;
	if (new_dentry == trap)
		goto exit5;

	error = security_path_rename(&old_path, old_dentry,
				     &new_path, new_dentry, flags);
	if (error)
		goto exit5;
	error = vfs_rename2(old_path.mnt, old_path.dentry->d_inode, old_dentry,
			   new_path.dentry->d_inode, new_dentry,
			   &delegated_inode, flags);
exit5:
	dput(new_dentry);
exit4:
	dput(old_dentry);
exit3:
	unlock_rename(new_path.dentry, old_path.dentry);
	if (delegated_inode) {
		error = break_deleg_wait(&delegated_inode);
		if (!error)
			goto retry_deleg;
	}
	mnt_drop_write(old_path.mnt);
exit2:
	if (retry_estale(error, lookup_flags))
		should_retry = true;
	path_put(&new_path);
	putname(to);
exit1:
	path_put(&old_path);
	putname(from);
	if (should_retry) {
		should_retry = false;
		lookup_flags |= LOOKUP_REVAL;
		goto retry;
	}
exit:
	return error;
}

SYSCALL_DEFINE4(renameat, int, olddfd, const char __user *, oldname,
		int, newdfd, const char __user *, newname)
{
	return sys_renameat2(olddfd, oldname, newdfd, newname, 0);
}

SYSCALL_DEFINE2(rename, const char __user *, oldname, const char __user *, newname)
{
	return sys_renameat2(AT_FDCWD, oldname, AT_FDCWD, newname, 0);
}

int vfs_whiteout(struct inode *dir, struct dentry *dentry)
{
	int error = may_create(NULL, dir, dentry);
	if (error)
		return error;

	if (!dir->i_op->mknod)
		return -EPERM;

	return dir->i_op->mknod(dir, dentry,
				S_IFCHR | WHITEOUT_MODE, WHITEOUT_DEV);
}
EXPORT_SYMBOL(vfs_whiteout);

int readlink_copy(char __user *buffer, int buflen, const char *link)
{
	int len = PTR_ERR(link);
	if (IS_ERR(link))
		goto out;

	len = strlen(link);
	if (len > (unsigned) buflen)
		len = buflen;
	if (copy_to_user(buffer, link, len))
		len = -EFAULT;
out:
	return len;
}
EXPORT_SYMBOL(readlink_copy);

/*
 * A helper for ->readlink().  This should be used *ONLY* for symlinks that
 * have ->follow_link() touching nd only in nd_set_link().  Using (or not
 * using) it for any given inode is up to filesystem.
 */
int generic_readlink(struct dentry *dentry, char __user *buffer, int buflen)
{
	void *cookie;
	struct inode *inode = d_inode(dentry);
	const char *link = inode->i_link;
	int res;

	if (!link) {
		link = inode->i_op->follow_link(dentry, &cookie);
		if (IS_ERR(link))
			return PTR_ERR(link);
	}
	res = readlink_copy(buffer, buflen, link);
	if (inode->i_op->put_link)
		inode->i_op->put_link(inode, cookie);
	return res;
}
EXPORT_SYMBOL(generic_readlink);

/* get the link contents into pagecache */
static char *page_getlink(struct dentry * dentry, struct page **ppage)
{
	char *kaddr;
	struct page *page;
	struct address_space *mapping = dentry->d_inode->i_mapping;
	page = read_mapping_page(mapping, 0, NULL);
	if (IS_ERR(page))
		return (char*)page;
	*ppage = page;
	kaddr = kmap(page);
	nd_terminate_link(kaddr, dentry->d_inode->i_size, PAGE_SIZE - 1);
	return kaddr;
}

int page_readlink(struct dentry *dentry, char __user *buffer, int buflen)
{
	struct page *page = NULL;
	int res = readlink_copy(buffer, buflen, page_getlink(dentry, &page));
	if (page) {
		kunmap(page);
		page_cache_release(page);
	}
	return res;
}
EXPORT_SYMBOL(page_readlink);

const char *page_follow_link_light(struct dentry *dentry, void **cookie)
{
	struct page *page = NULL;
	char *res = page_getlink(dentry, &page);
	if (!IS_ERR(res))
		*cookie = page;
	return res;
}
EXPORT_SYMBOL(page_follow_link_light);

void page_put_link(struct inode *unused, void *cookie)
{
	struct page *page = cookie;
	kunmap(page);
	page_cache_release(page);
}
EXPORT_SYMBOL(page_put_link);

/*
 * The nofs argument instructs pagecache_write_begin to pass AOP_FLAG_NOFS
 */
int __page_symlink(struct inode *inode, const char *symname, int len, int nofs)
{
	struct address_space *mapping = inode->i_mapping;
	struct page *page;
	void *fsdata;
	int err;
	char *kaddr;
	unsigned int flags = AOP_FLAG_UNINTERRUPTIBLE;
	if (nofs)
		flags |= AOP_FLAG_NOFS;

retry:
	err = pagecache_write_begin(NULL, mapping, 0, len-1,
				flags, &page, &fsdata);
	if (err)
		goto fail;

	kaddr = kmap_atomic(page);
	memcpy(kaddr, symname, len-1);
	kunmap_atomic(kaddr);

	err = pagecache_write_end(NULL, mapping, 0, len-1, len-1,
							page, fsdata);
	if (err < 0)
		goto fail;
	if (err < len-1)
		goto retry;

	mark_inode_dirty(inode);
	return 0;
fail:
	return err;
}
EXPORT_SYMBOL(__page_symlink);

int page_symlink(struct inode *inode, const char *symname, int len)
{
	return __page_symlink(inode, symname, len,
			!mapping_gfp_constraint(inode->i_mapping, __GFP_FS));
}
EXPORT_SYMBOL(page_symlink);

const struct inode_operations page_symlink_inode_operations = {
	.readlink	= generic_readlink,
	.follow_link	= page_follow_link_light,
	.put_link	= page_put_link,
};
EXPORT_SYMBOL(page_symlink_inode_operations);<|MERGE_RESOLUTION|>--- conflicted
+++ resolved
@@ -3182,13 +3182,8 @@
 		   int *opened)
 {
 	struct dentry *dir = nd->path.dentry;
-<<<<<<< HEAD
-	kuid_t dir_uid = dir->d_inode->i_uid;
-	umode_t dir_mode = dir->d_inode->i_mode;
-=======
 	kuid_t dir_uid = nd->inode->i_uid;
 	umode_t dir_mode = nd->inode->i_mode;
->>>>>>> 68912ae7
 	int open_flag = op->open_flag;
 	bool will_truncate = (open_flag & O_TRUNC) != 0;
 	bool got_write = false;
