// SPDX-License-Identifier: GPL-2.0
/*
 * fs/f2fs/file.c
 *
 * Copyright (c) 2012 Samsung Electronics Co., Ltd.
 *             http://www.samsung.com/
 */
#include <linux/fs.h>
#include <linux/f2fs_fs.h>
#include <linux/stat.h>
#include <linux/buffer_head.h>
#include <linux/writeback.h>
#include <linux/blkdev.h>
#include <linux/falloc.h>
#include <linux/types.h>
#include <linux/compat.h>
#include <linux/uaccess.h>
#include <linux/mount.h>
#include <linux/pagevec.h>
#include <linux/random.h>
#include <linux/uio.h>
#include <linux/uuid.h>
#include <linux/file.h>

#include "f2fs.h"
#include "node.h"
#include "segment.h"
#include "xattr.h"
#include "acl.h"
#include "gc.h"
#include "trace.h"
#include <trace/events/f2fs.h>

static int f2fs_filemap_fault(struct vm_area_struct *vma,
					struct vm_fault *vmf)
{
	struct inode *inode = file_inode(vma->vm_file);
	int err;

	down_read(&F2FS_I(inode)->i_mmap_sem);
	err = filemap_fault(vma, vmf);
	up_read(&F2FS_I(inode)->i_mmap_sem);

	trace_f2fs_filemap_fault(inode, vmf->pgoff, (unsigned long)err);

	return err;
}

static int f2fs_vm_page_mkwrite(struct vm_area_struct *vma,
						struct vm_fault *vmf)
{
	struct page *page = vmf->page;
	struct inode *inode = file_inode(vma->vm_file);
	struct f2fs_sb_info *sbi = F2FS_I_SB(inode);
	struct dnode_of_data dn = { .node_changed = false };
	int err;

	if (unlikely(f2fs_cp_error(sbi))) {
		err = -EIO;
		goto err;
	}

	sb_start_pagefault(inode->i_sb);

	f2fs_bug_on(sbi, f2fs_has_inline_data(inode));

	file_update_time(vma->vm_file);
	down_read(&F2FS_I(inode)->i_mmap_sem);
	lock_page(page);
	if (unlikely(page->mapping != inode->i_mapping ||
			page_offset(page) > i_size_read(inode) ||
			!PageUptodate(page))) {
		unlock_page(page);
		err = -EFAULT;
		goto out_sem;
	}

	/* block allocation */
	__do_map_lock(sbi, F2FS_GET_BLOCK_PRE_AIO, true);
	set_new_dnode(&dn, inode, NULL, NULL, 0);
	err = f2fs_get_block(&dn, page->index);
	f2fs_put_dnode(&dn);
	__do_map_lock(sbi, F2FS_GET_BLOCK_PRE_AIO, false);
	if (err) {
		unlock_page(page);
		goto out_sem;
	}

	/* fill the page */
	f2fs_wait_on_page_writeback(page, DATA, false, true);

	/* wait for GCed page writeback via META_MAPPING */
	f2fs_wait_on_block_writeback(inode, dn.data_blkaddr);

	/*
	 * check to see if the page is mapped already (no holes)
	 */
	if (PageMappedToDisk(page))
		goto out_sem;

	/* page is wholly or partially inside EOF */
	if (((loff_t)(page->index + 1) << PAGE_SHIFT) >
						i_size_read(inode)) {
		loff_t offset;

		offset = i_size_read(inode) & ~PAGE_MASK;
		zero_user_segment(page, offset, PAGE_SIZE);
	}
	set_page_dirty(page);
	if (!PageUptodate(page))
		SetPageUptodate(page);

	f2fs_update_iostat(sbi, APP_MAPPED_IO, F2FS_BLKSIZE);
	f2fs_update_time(sbi, REQ_TIME);

	trace_f2fs_vm_page_mkwrite(page, DATA);
out_sem:
	up_read(&F2FS_I(inode)->i_mmap_sem);

	f2fs_balance_fs(sbi, dn.node_changed);

	sb_end_pagefault(inode->i_sb);
err:
	return block_page_mkwrite_return(err);
}

static const struct vm_operations_struct f2fs_file_vm_ops = {
	.fault		= f2fs_filemap_fault,
	.map_pages	= filemap_map_pages,
	.page_mkwrite	= f2fs_vm_page_mkwrite,
};

static int get_parent_ino(struct inode *inode, nid_t *pino)
{
	struct dentry *dentry;

	inode = igrab(inode);
	dentry = d_find_any_alias(inode);
	iput(inode);
	if (!dentry)
		return 0;

	*pino = parent_ino(dentry);
	dput(dentry);
	return 1;
}

static inline enum cp_reason_type need_do_checkpoint(struct inode *inode)
{
	struct f2fs_sb_info *sbi = F2FS_I_SB(inode);
	enum cp_reason_type cp_reason = CP_NO_NEEDED;

	if (!S_ISREG(inode->i_mode))
		cp_reason = CP_NON_REGULAR;
	else if (inode->i_nlink != 1)
		cp_reason = CP_HARDLINK;
	else if (is_sbi_flag_set(sbi, SBI_NEED_CP))
		cp_reason = CP_SB_NEED_CP;
	else if (file_wrong_pino(inode))
		cp_reason = CP_WRONG_PINO;
	else if (!f2fs_space_for_roll_forward(sbi))
		cp_reason = CP_NO_SPC_ROLL;
	else if (!f2fs_is_checkpointed_node(sbi, F2FS_I(inode)->i_pino))
		cp_reason = CP_NODE_NEED_CP;
	else if (test_opt(sbi, FASTBOOT))
		cp_reason = CP_FASTBOOT_MODE;
	else if (F2FS_OPTION(sbi).active_logs == 2)
		cp_reason = CP_SPEC_LOG_NUM;
	else if (F2FS_OPTION(sbi).fsync_mode == FSYNC_MODE_STRICT &&
		f2fs_need_dentry_mark(sbi, inode->i_ino) &&
		f2fs_exist_written_data(sbi, F2FS_I(inode)->i_pino,
							TRANS_DIR_INO))
		cp_reason = CP_RECOVER_DIR;

	return cp_reason;
}

static bool need_inode_page_update(struct f2fs_sb_info *sbi, nid_t ino)
{
	struct page *i = find_get_page(NODE_MAPPING(sbi), ino);
	bool ret = false;
	/* But we need to avoid that there are some inode updates */
	if ((i && PageDirty(i)) || f2fs_need_inode_block_update(sbi, ino))
		ret = true;
	f2fs_put_page(i, 0);
	return ret;
}

static void try_to_fix_pino(struct inode *inode)
{
	struct f2fs_inode_info *fi = F2FS_I(inode);
	nid_t pino;

	down_write(&fi->i_sem);
	if (file_wrong_pino(inode) && inode->i_nlink == 1 &&
			get_parent_ino(inode, &pino)) {
		f2fs_i_pino_write(inode, pino);
		file_got_pino(inode);
	}
	up_write(&fi->i_sem);
}

static int f2fs_do_sync_file(struct file *file, loff_t start, loff_t end,
						int datasync, bool atomic)
{
	struct inode *inode = file->f_mapping->host;
	struct f2fs_sb_info *sbi = F2FS_I_SB(inode);
	nid_t ino = inode->i_ino;
	int ret = 0;
	enum cp_reason_type cp_reason = 0;
	struct writeback_control wbc = {
		.sync_mode = WB_SYNC_ALL,
		.nr_to_write = LONG_MAX,
		.for_reclaim = 0,
	};
	unsigned int seq_id = 0;

	if (unlikely(f2fs_readonly(inode->i_sb) ||
				is_sbi_flag_set(sbi, SBI_CP_DISABLED)))
		return 0;

	trace_f2fs_sync_file_enter(inode);

	if (S_ISDIR(inode->i_mode))
		goto go_write;

	/* if fdatasync is triggered, let's do in-place-update */
	if (datasync || get_dirty_pages(inode) <= SM_I(sbi)->min_fsync_blocks)
		set_inode_flag(inode, FI_NEED_IPU);
	ret = filemap_write_and_wait_range(inode->i_mapping, start, end);
	clear_inode_flag(inode, FI_NEED_IPU);

	if (ret) {
		trace_f2fs_sync_file_exit(inode, cp_reason, datasync, ret);
		return ret;
	}

	/* if the inode is dirty, let's recover all the time */
	if (!f2fs_skip_inode_update(inode, datasync)) {
		f2fs_write_inode(inode, NULL);
		goto go_write;
	}

	/*
	 * if there is no written data, don't waste time to write recovery info.
	 */
	if (!is_inode_flag_set(inode, FI_APPEND_WRITE) &&
			!f2fs_exist_written_data(sbi, ino, APPEND_INO)) {

		/* it may call write_inode just prior to fsync */
		if (need_inode_page_update(sbi, ino))
			goto go_write;

		if (is_inode_flag_set(inode, FI_UPDATE_WRITE) ||
				f2fs_exist_written_data(sbi, ino, UPDATE_INO))
			goto flush_out;
		goto out;
	}
go_write:
	/*
	 * Both of fdatasync() and fsync() are able to be recovered from
	 * sudden-power-off.
	 */
	down_read(&F2FS_I(inode)->i_sem);
	cp_reason = need_do_checkpoint(inode);
	up_read(&F2FS_I(inode)->i_sem);

	if (cp_reason) {
		/* all the dirty node pages should be flushed for POR */
		ret = f2fs_sync_fs(inode->i_sb, 1);

		/*
		 * We've secured consistency through sync_fs. Following pino
		 * will be used only for fsynced inodes after checkpoint.
		 */
		try_to_fix_pino(inode);
		clear_inode_flag(inode, FI_APPEND_WRITE);
		clear_inode_flag(inode, FI_UPDATE_WRITE);
		goto out;
	}
sync_nodes:
	atomic_inc(&sbi->wb_sync_req[NODE]);
	ret = f2fs_fsync_node_pages(sbi, inode, &wbc, atomic, &seq_id);
	atomic_dec(&sbi->wb_sync_req[NODE]);
	if (ret)
		goto out;

	/* if cp_error was enabled, we should avoid infinite loop */
	if (unlikely(f2fs_cp_error(sbi))) {
		ret = -EIO;
		goto out;
	}

	if (f2fs_need_inode_block_update(sbi, ino)) {
		f2fs_mark_inode_dirty_sync(inode, true);
		f2fs_write_inode(inode, NULL);
		goto sync_nodes;
	}

	/*
	 * If it's atomic_write, it's just fine to keep write ordering. So
	 * here we don't need to wait for node write completion, since we use
	 * node chain which serializes node blocks. If one of node writes are
	 * reordered, we can see simply broken chain, resulting in stopping
	 * roll-forward recovery. It means we'll recover all or none node blocks
	 * given fsync mark.
	 */
	if (!atomic) {
		ret = f2fs_wait_on_node_pages_writeback(sbi, seq_id);
		if (ret)
			goto out;
	}

	/* once recovery info is written, don't need to tack this */
	f2fs_remove_ino_entry(sbi, ino, APPEND_INO);
	clear_inode_flag(inode, FI_APPEND_WRITE);
flush_out:
	if (!atomic && F2FS_OPTION(sbi).fsync_mode != FSYNC_MODE_NOBARRIER)
		ret = f2fs_issue_flush(sbi, inode->i_ino);
	if (!ret) {
		f2fs_remove_ino_entry(sbi, ino, UPDATE_INO);
		clear_inode_flag(inode, FI_UPDATE_WRITE);
		f2fs_remove_ino_entry(sbi, ino, FLUSH_INO);
	}
	f2fs_update_time(sbi, REQ_TIME);
out:
	trace_f2fs_sync_file_exit(inode, cp_reason, datasync, ret);
	f2fs_trace_ios(NULL, 1);
	return ret;
}

int f2fs_sync_file(struct file *file, loff_t start, loff_t end, int datasync)
{
	if (unlikely(f2fs_cp_error(F2FS_I_SB(file_inode(file)))))
		return -EIO;
	return f2fs_do_sync_file(file, start, end, datasync, false);
}

static pgoff_t __get_first_dirty_index(struct address_space *mapping,
						pgoff_t pgofs, int whence)
{
	struct page *page;
	int nr_pages;

	if (whence != SEEK_DATA)
		return 0;

	/* find first dirty page index */
	nr_pages = find_get_pages_tag(mapping, &pgofs, PAGECACHE_TAG_DIRTY,
				      1, &page);
	if (!nr_pages)
		return ULONG_MAX;
	pgofs = page->index;
	put_page(page);
	return pgofs;
}

static bool __found_offset(struct f2fs_sb_info *sbi, block_t blkaddr,
				pgoff_t dirty, pgoff_t pgofs, int whence)
{
	switch (whence) {
	case SEEK_DATA:
		if ((blkaddr == NEW_ADDR && dirty == pgofs) ||
			__is_valid_data_blkaddr(blkaddr))
			return true;
		break;
	case SEEK_HOLE:
		if (blkaddr == NULL_ADDR)
			return true;
		break;
	}
	return false;
}

static loff_t f2fs_seek_block(struct file *file, loff_t offset, int whence)
{
	struct inode *inode = file->f_mapping->host;
	loff_t maxbytes = inode->i_sb->s_maxbytes;
	struct dnode_of_data dn;
	pgoff_t pgofs, end_offset, dirty;
	loff_t data_ofs = offset;
	loff_t isize;
	int err = 0;

	inode_lock(inode);

	isize = i_size_read(inode);
	if (offset >= isize)
		goto fail;

	/* handle inline data case */
	if (f2fs_has_inline_data(inode) || f2fs_has_inline_dentry(inode)) {
		if (whence == SEEK_HOLE)
			data_ofs = isize;
		goto found;
	}

	pgofs = (pgoff_t)(offset >> PAGE_SHIFT);

	dirty = __get_first_dirty_index(inode->i_mapping, pgofs, whence);

	for (; data_ofs < isize; data_ofs = (loff_t)pgofs << PAGE_SHIFT) {
		set_new_dnode(&dn, inode, NULL, NULL, 0);
		err = f2fs_get_dnode_of_data(&dn, pgofs, LOOKUP_NODE);
		if (err && err != -ENOENT) {
			goto fail;
		} else if (err == -ENOENT) {
			/* direct node does not exists */
			if (whence == SEEK_DATA) {
				pgofs = f2fs_get_next_page_offset(&dn, pgofs);
				continue;
			} else {
				goto found;
			}
		}

		end_offset = ADDRS_PER_PAGE(dn.node_page, inode);

		/* find data/hole in dnode block */
		for (; dn.ofs_in_node < end_offset;
				dn.ofs_in_node++, pgofs++,
				data_ofs = (loff_t)pgofs << PAGE_SHIFT) {
			block_t blkaddr;

			blkaddr = datablock_addr(dn.inode,
					dn.node_page, dn.ofs_in_node);

			if (__is_valid_data_blkaddr(blkaddr) &&
				!f2fs_is_valid_blkaddr(F2FS_I_SB(inode),
					blkaddr, DATA_GENERIC_ENHANCE)) {
				f2fs_put_dnode(&dn);
				goto fail;
			}

			if (__found_offset(F2FS_I_SB(inode), blkaddr, dirty,
							pgofs, whence)) {
				f2fs_put_dnode(&dn);
				goto found;
			}
		}
		f2fs_put_dnode(&dn);
	}

	if (whence == SEEK_DATA)
		goto fail;
found:
	if (whence == SEEK_HOLE && data_ofs > isize)
		data_ofs = isize;
	inode_unlock(inode);
	return vfs_setpos(file, data_ofs, maxbytes);
fail:
	inode_unlock(inode);
	return -ENXIO;
}

static loff_t f2fs_llseek(struct file *file, loff_t offset, int whence)
{
	struct inode *inode = file->f_mapping->host;
	loff_t maxbytes = inode->i_sb->s_maxbytes;

	switch (whence) {
	case SEEK_SET:
	case SEEK_CUR:
	case SEEK_END:
		return generic_file_llseek_size(file, offset, whence,
						maxbytes, i_size_read(inode));
	case SEEK_DATA:
	case SEEK_HOLE:
		if (offset < 0)
			return -ENXIO;
		return f2fs_seek_block(file, offset, whence);
	}

	return -EINVAL;
}

static int f2fs_file_mmap(struct file *file, struct vm_area_struct *vma)
{
	struct inode *inode = file_inode(file);
	int err;

	if (unlikely(f2fs_cp_error(F2FS_I_SB(inode))))
		return -EIO;

	/* we don't need to use inline_data strictly */
	err = f2fs_convert_inline_inode(inode);
	if (err)
		return err;

	file_accessed(file);
	vma->vm_ops = &f2fs_file_vm_ops;
	return 0;
}

static int f2fs_file_open(struct inode *inode, struct file *filp)
{
	int err = fscrypt_file_open(inode, filp);

	if (err)
		return err;

	filp->f_mode |= FMODE_NOWAIT;

	return dquot_file_open(inode, filp);
}

void f2fs_truncate_data_blocks_range(struct dnode_of_data *dn, int count)
{
	struct f2fs_sb_info *sbi = F2FS_I_SB(dn->inode);
	struct f2fs_node *raw_node;
	int nr_free = 0, ofs = dn->ofs_in_node, len = count;
	__le32 *addr;
	int base = 0;

	if (IS_INODE(dn->node_page) && f2fs_has_extra_attr(dn->inode))
		base = get_extra_isize(dn->inode);

	raw_node = F2FS_NODE(dn->node_page);
	addr = blkaddr_in_node(raw_node) + base + ofs;

	for (; count > 0; count--, addr++, dn->ofs_in_node++) {
		block_t blkaddr = le32_to_cpu(*addr);

		if (blkaddr == NULL_ADDR)
			continue;

		dn->data_blkaddr = NULL_ADDR;
		f2fs_set_data_blkaddr(dn);

		if (__is_valid_data_blkaddr(blkaddr) &&
			!f2fs_is_valid_blkaddr(sbi, blkaddr,
					DATA_GENERIC_ENHANCE))
			continue;

		f2fs_invalidate_blocks(sbi, blkaddr);
		if (dn->ofs_in_node == 0 && IS_INODE(dn->node_page))
			clear_inode_flag(dn->inode, FI_FIRST_BLOCK_WRITTEN);
		nr_free++;
	}

	if (nr_free) {
		pgoff_t fofs;
		/*
		 * once we invalidate valid blkaddr in range [ofs, ofs + count],
		 * we will invalidate all blkaddr in the whole range.
		 */
		fofs = f2fs_start_bidx_of_node(ofs_of_node(dn->node_page),
							dn->inode) + ofs;
		f2fs_update_extent_cache_range(dn, fofs, 0, len);
		dec_valid_block_count(sbi, dn->inode, nr_free);
	}
	dn->ofs_in_node = ofs;

	f2fs_update_time(sbi, REQ_TIME);
	trace_f2fs_truncate_data_blocks_range(dn->inode, dn->nid,
					 dn->ofs_in_node, nr_free);
}

void f2fs_truncate_data_blocks(struct dnode_of_data *dn)
{
	f2fs_truncate_data_blocks_range(dn, ADDRS_PER_BLOCK(dn->inode));
}

static int truncate_partial_data_page(struct inode *inode, u64 from,
								bool cache_only)
{
	loff_t offset = from & (PAGE_SIZE - 1);
	pgoff_t index = from >> PAGE_SHIFT;
	struct address_space *mapping = inode->i_mapping;
	struct page *page;

	if (!offset && !cache_only)
		return 0;

	if (cache_only) {
		page = find_lock_page(mapping, index);
		if (page && PageUptodate(page))
			goto truncate_out;
		f2fs_put_page(page, 1);
		return 0;
	}

	page = f2fs_get_lock_data_page(inode, index, true);
	if (IS_ERR(page))
		return PTR_ERR(page) == -ENOENT ? 0 : PTR_ERR(page);
truncate_out:
	f2fs_wait_on_page_writeback(page, DATA, true, true);
	zero_user(page, offset, PAGE_SIZE - offset);

	/* An encrypted inode should have a key and truncate the last page. */
	f2fs_bug_on(F2FS_I_SB(inode), cache_only && f2fs_encrypted_inode(inode));
	if (!cache_only)
		set_page_dirty(page);
	f2fs_put_page(page, 1);
	return 0;
}

int f2fs_truncate_blocks(struct inode *inode, u64 from, bool lock)
{
	struct f2fs_sb_info *sbi = F2FS_I_SB(inode);
	struct dnode_of_data dn;
	pgoff_t free_from;
	int count = 0, err = 0;
	struct page *ipage;
	bool truncate_page = false;

	trace_f2fs_truncate_blocks_enter(inode, from);

	free_from = (pgoff_t)F2FS_BLK_ALIGN(from);

	if (free_from >= sbi->max_file_blocks)
		goto free_partial;

	if (lock)
		f2fs_lock_op(sbi);

	ipage = f2fs_get_node_page(sbi, inode->i_ino);
	if (IS_ERR(ipage)) {
		err = PTR_ERR(ipage);
		goto out;
	}

	if (f2fs_has_inline_data(inode)) {
		f2fs_truncate_inline_inode(inode, ipage, from);
		f2fs_put_page(ipage, 1);
		truncate_page = true;
		goto out;
	}

	set_new_dnode(&dn, inode, ipage, NULL, 0);
	err = f2fs_get_dnode_of_data(&dn, free_from, LOOKUP_NODE_RA);
	if (err) {
		if (err == -ENOENT)
			goto free_next;
		goto out;
	}

	count = ADDRS_PER_PAGE(dn.node_page, inode);

	count -= dn.ofs_in_node;
	f2fs_bug_on(sbi, count < 0);

	if (dn.ofs_in_node || IS_INODE(dn.node_page)) {
		f2fs_truncate_data_blocks_range(&dn, count);
		free_from += count;
	}

	f2fs_put_dnode(&dn);
free_next:
	err = f2fs_truncate_inode_blocks(inode, free_from);
out:
	if (lock)
		f2fs_unlock_op(sbi);
free_partial:
	/* lastly zero out the first data page */
	if (!err)
		err = truncate_partial_data_page(inode, from, truncate_page);

	trace_f2fs_truncate_blocks_exit(inode, err);
	return err;
}

int f2fs_truncate(struct inode *inode)
{
	int err;

	if (unlikely(f2fs_cp_error(F2FS_I_SB(inode))))
		return -EIO;

	if (!(S_ISREG(inode->i_mode) || S_ISDIR(inode->i_mode) ||
				S_ISLNK(inode->i_mode)))
		return 0;

	trace_f2fs_truncate(inode);

	if (time_to_inject(F2FS_I_SB(inode), FAULT_TRUNCATE)) {
		f2fs_show_injection_info(FAULT_TRUNCATE);
		return -EIO;
	}

	/* we should check inline_data size */
	if (!f2fs_may_inline_data(inode)) {
		err = f2fs_convert_inline_inode(inode);
		if (err)
			return err;
	}

	err = f2fs_truncate_blocks(inode, i_size_read(inode), true);
	if (err)
		return err;

	inode->i_mtime = inode->i_ctime = current_time(inode);
	f2fs_mark_inode_dirty_sync(inode, false);
	return 0;
}

int f2fs_getattr(struct vfsmount *mnt,
			 struct dentry *dentry, struct kstat *stat)
{
	struct inode *inode = d_inode(dentry);
#if 0
	struct f2fs_inode_info *fi = F2FS_I(inode);
	struct f2fs_inode *ri;
	unsigned int flags;

	if (f2fs_has_extra_attr(inode) &&
			f2fs_sb_has_inode_crtime(F2FS_I_SB(inode)) &&
			F2FS_FITS_IN_INODE(ri, fi->i_extra_isize, i_crtime)) {
		stat->result_mask |= STATX_BTIME;
		stat->btime.tv_sec = fi->i_crtime.tv_sec;
		stat->btime.tv_nsec = fi->i_crtime.tv_nsec;
	}

	flags = fi->i_flags;
	if (flags & F2FS_APPEND_FL)
		stat->attributes |= STATX_ATTR_APPEND;
	if (flags & F2FS_COMPR_FL)
		stat->attributes |= STATX_ATTR_COMPRESSED;
	if (IS_ENCRYPTED(inode))
		stat->attributes |= STATX_ATTR_ENCRYPTED;
	if (flags & F2FS_IMMUTABLE_FL)
		stat->attributes |= STATX_ATTR_IMMUTABLE;
	if (flags & F2FS_NODUMP_FL)
		stat->attributes |= STATX_ATTR_NODUMP;

	stat->attributes_mask |= (STATX_ATTR_APPEND |
				  STATX_ATTR_ENCRYPTED |
				  STATX_ATTR_IMMUTABLE |
				  STATX_ATTR_NODUMP);
#endif
	generic_fillattr(inode, stat);

	/* we need to show initial sectors used for inline_data/dentries */
	if ((S_ISREG(inode->i_mode) && f2fs_has_inline_data(inode)) ||
					f2fs_has_inline_dentry(inode))
		stat->blocks += (stat->size + 511) >> 9;

	return 0;
}

#ifdef CONFIG_F2FS_FS_POSIX_ACL
static void __setattr_copy(struct inode *inode, const struct iattr *attr)
{
	unsigned int ia_valid = attr->ia_valid;

	if (ia_valid & ATTR_UID)
		inode->i_uid = attr->ia_uid;
	if (ia_valid & ATTR_GID)
		inode->i_gid = attr->ia_gid;
	if (ia_valid & ATTR_ATIME)
		inode->i_atime = timespec_trunc(attr->ia_atime,
						inode->i_sb->s_time_gran);
	if (ia_valid & ATTR_MTIME)
		inode->i_mtime = timespec_trunc(attr->ia_mtime,
						inode->i_sb->s_time_gran);
	if (ia_valid & ATTR_CTIME)
		inode->i_ctime = timespec_trunc(attr->ia_ctime,
						inode->i_sb->s_time_gran);
	if (ia_valid & ATTR_MODE) {
		umode_t mode = attr->ia_mode;

		if (!in_group_p(inode->i_gid) && !capable(CAP_FSETID))
			mode &= ~S_ISGID;
		set_acl_inode(inode, mode);
	}
}
#else
#define __setattr_copy setattr_copy
#endif

int f2fs_setattr(struct dentry *dentry, struct iattr *attr)
{
	struct inode *inode = d_inode(dentry);
	int err;

	if (unlikely(f2fs_cp_error(F2FS_I_SB(inode))))
		return -EIO;

	err = inode_change_ok(inode, attr);
	if (err)
		return err;

	err = fscrypt_prepare_setattr(dentry, attr);
	if (err)
		return err;

	if (is_quota_modification(inode, attr)) {
		err = dquot_initialize(inode);
		if (err)
			return err;
	}
	if ((attr->ia_valid & ATTR_UID &&
		!uid_eq(attr->ia_uid, inode->i_uid)) ||
		(attr->ia_valid & ATTR_GID &&
		!gid_eq(attr->ia_gid, inode->i_gid))) {
		f2fs_lock_op(F2FS_I_SB(inode));
		err = dquot_transfer(inode, attr);
		if (err) {
			set_sbi_flag(F2FS_I_SB(inode),
					SBI_QUOTA_NEED_REPAIR);
			f2fs_unlock_op(F2FS_I_SB(inode));
			return err;
		}
		/*
		 * update uid/gid under lock_op(), so that dquot and inode can
		 * be updated atomically.
		 */
		if (attr->ia_valid & ATTR_UID)
			inode->i_uid = attr->ia_uid;
		if (attr->ia_valid & ATTR_GID)
			inode->i_gid = attr->ia_gid;
		f2fs_mark_inode_dirty_sync(inode, true);
		f2fs_unlock_op(F2FS_I_SB(inode));
	}

	if (attr->ia_valid & ATTR_SIZE) {
		bool to_smaller = (attr->ia_size <= i_size_read(inode));

		down_write(&F2FS_I(inode)->i_gc_rwsem[WRITE]);
		down_write(&F2FS_I(inode)->i_mmap_sem);

		truncate_setsize(inode, attr->ia_size);

		if (to_smaller)
			err = f2fs_truncate(inode);
		/*
		 * do not trim all blocks after i_size if target size is
		 * larger than i_size.
		 */
		up_write(&F2FS_I(inode)->i_mmap_sem);
		up_write(&F2FS_I(inode)->i_gc_rwsem[WRITE]);

		if (err)
			return err;

		if (!to_smaller) {
			/* should convert inline inode here */
			if (!f2fs_may_inline_data(inode)) {
				err = f2fs_convert_inline_inode(inode);
				if (err)
					return err;
			}
			inode->i_mtime = inode->i_ctime = current_time(inode);
		}

		down_write(&F2FS_I(inode)->i_sem);
		F2FS_I(inode)->last_disk_size = i_size_read(inode);
		up_write(&F2FS_I(inode)->i_sem);
	}

	__setattr_copy(inode, attr);

	if (attr->ia_valid & ATTR_MODE) {
		err = posix_acl_chmod(inode, f2fs_get_inode_mode(inode));
		if (err || is_inode_flag_set(inode, FI_ACL_MODE)) {
			inode->i_mode = F2FS_I(inode)->i_acl_mode;
			clear_inode_flag(inode, FI_ACL_MODE);
		}
	}

	/* file size may changed here */
	f2fs_mark_inode_dirty_sync(inode, true);

	/* inode change will produce dirty node pages flushed by checkpoint */
	f2fs_balance_fs(F2FS_I_SB(inode), true);

	return err;
}

const struct inode_operations f2fs_file_inode_operations = {
	.getattr	= f2fs_getattr,
	.setattr	= f2fs_setattr,
	.get_acl	= f2fs_get_acl,
	.set_acl	= f2fs_set_acl,
#ifdef CONFIG_F2FS_FS_XATTR
	.setxattr	= generic_setxattr,
	.getxattr	= generic_getxattr,
	.listxattr	= f2fs_listxattr,
	.removexattr	= generic_removexattr,
#endif
	.fiemap		= f2fs_fiemap,
};

static int fill_zero(struct inode *inode, pgoff_t index,
					loff_t start, loff_t len)
{
	struct f2fs_sb_info *sbi = F2FS_I_SB(inode);
	struct page *page;

	if (!len)
		return 0;

	f2fs_balance_fs(sbi, true);

	f2fs_lock_op(sbi);
	page = f2fs_get_new_data_page(inode, NULL, index, false);
	f2fs_unlock_op(sbi);

	if (IS_ERR(page))
		return PTR_ERR(page);

	f2fs_wait_on_page_writeback(page, DATA, true, true);
	zero_user(page, start, len);
	set_page_dirty(page);
	f2fs_put_page(page, 1);
	return 0;
}

int f2fs_truncate_hole(struct inode *inode, pgoff_t pg_start, pgoff_t pg_end)
{
	int err;

	while (pg_start < pg_end) {
		struct dnode_of_data dn;
		pgoff_t end_offset, count;

		set_new_dnode(&dn, inode, NULL, NULL, 0);
		err = f2fs_get_dnode_of_data(&dn, pg_start, LOOKUP_NODE);
		if (err) {
			if (err == -ENOENT) {
				pg_start = f2fs_get_next_page_offset(&dn,
								pg_start);
				continue;
			}
			return err;
		}

		end_offset = ADDRS_PER_PAGE(dn.node_page, inode);
		count = min(end_offset - dn.ofs_in_node, pg_end - pg_start);

		f2fs_bug_on(F2FS_I_SB(inode), count == 0 || count > end_offset);

		f2fs_truncate_data_blocks_range(&dn, count);
		f2fs_put_dnode(&dn);

		pg_start += count;
	}
	return 0;
}

static int punch_hole(struct inode *inode, loff_t offset, loff_t len)
{
	pgoff_t pg_start, pg_end;
	loff_t off_start, off_end;
	int ret;

	ret = f2fs_convert_inline_inode(inode);
	if (ret)
		return ret;

	pg_start = ((unsigned long long) offset) >> PAGE_SHIFT;
	pg_end = ((unsigned long long) offset + len) >> PAGE_SHIFT;

	off_start = offset & (PAGE_SIZE - 1);
	off_end = (offset + len) & (PAGE_SIZE - 1);

	if (pg_start == pg_end) {
		ret = fill_zero(inode, pg_start, off_start,
						off_end - off_start);
		if (ret)
			return ret;
	} else {
		if (off_start) {
			ret = fill_zero(inode, pg_start++, off_start,
						PAGE_SIZE - off_start);
			if (ret)
				return ret;
		}
		if (off_end) {
			ret = fill_zero(inode, pg_end, 0, off_end);
			if (ret)
				return ret;
		}

		if (pg_start < pg_end) {
			struct address_space *mapping = inode->i_mapping;
			loff_t blk_start, blk_end;
			struct f2fs_sb_info *sbi = F2FS_I_SB(inode);

			f2fs_balance_fs(sbi, true);

			blk_start = (loff_t)pg_start << PAGE_SHIFT;
			blk_end = (loff_t)pg_end << PAGE_SHIFT;

			down_write(&F2FS_I(inode)->i_gc_rwsem[WRITE]);
			down_write(&F2FS_I(inode)->i_mmap_sem);

			truncate_inode_pages_range(mapping, blk_start,
					blk_end - 1);

			f2fs_lock_op(sbi);
			ret = f2fs_truncate_hole(inode, pg_start, pg_end);
			f2fs_unlock_op(sbi);

			up_write(&F2FS_I(inode)->i_mmap_sem);
			up_write(&F2FS_I(inode)->i_gc_rwsem[WRITE]);
		}
	}

	return ret;
}

static int __read_out_blkaddrs(struct inode *inode, block_t *blkaddr,
				int *do_replace, pgoff_t off, pgoff_t len)
{
	struct f2fs_sb_info *sbi = F2FS_I_SB(inode);
	struct dnode_of_data dn;
	int ret, done, i;

next_dnode:
	set_new_dnode(&dn, inode, NULL, NULL, 0);
	ret = f2fs_get_dnode_of_data(&dn, off, LOOKUP_NODE_RA);
	if (ret && ret != -ENOENT) {
		return ret;
	} else if (ret == -ENOENT) {
		if (dn.max_level == 0)
			return -ENOENT;
		done = min((pgoff_t)ADDRS_PER_BLOCK(inode) - dn.ofs_in_node,
									len);
		blkaddr += done;
		do_replace += done;
		goto next;
	}

	done = min((pgoff_t)ADDRS_PER_PAGE(dn.node_page, inode) -
							dn.ofs_in_node, len);
	for (i = 0; i < done; i++, blkaddr++, do_replace++, dn.ofs_in_node++) {
		*blkaddr = datablock_addr(dn.inode,
					dn.node_page, dn.ofs_in_node);

		if (__is_valid_data_blkaddr(*blkaddr) &&
			!f2fs_is_valid_blkaddr(sbi, *blkaddr,
					DATA_GENERIC_ENHANCE)) {
			f2fs_put_dnode(&dn);
			return -EFSCORRUPTED;
		}

		if (!f2fs_is_checkpointed_data(sbi, *blkaddr)) {

			if (test_opt(sbi, LFS)) {
				f2fs_put_dnode(&dn);
				return -ENOTSUPP;
			}

			/* do not invalidate this block address */
			f2fs_update_data_blkaddr(&dn, NULL_ADDR);
			*do_replace = 1;
		}
	}
	f2fs_put_dnode(&dn);
next:
	len -= done;
	off += done;
	if (len)
		goto next_dnode;
	return 0;
}

static int __roll_back_blkaddrs(struct inode *inode, block_t *blkaddr,
				int *do_replace, pgoff_t off, int len)
{
	struct f2fs_sb_info *sbi = F2FS_I_SB(inode);
	struct dnode_of_data dn;
	int ret, i;

	for (i = 0; i < len; i++, do_replace++, blkaddr++) {
		if (*do_replace == 0)
			continue;

		set_new_dnode(&dn, inode, NULL, NULL, 0);
		ret = f2fs_get_dnode_of_data(&dn, off + i, LOOKUP_NODE_RA);
		if (ret) {
			dec_valid_block_count(sbi, inode, 1);
			f2fs_invalidate_blocks(sbi, *blkaddr);
		} else {
			f2fs_update_data_blkaddr(&dn, *blkaddr);
		}
		f2fs_put_dnode(&dn);
	}
	return 0;
}

static int __clone_blkaddrs(struct inode *src_inode, struct inode *dst_inode,
			block_t *blkaddr, int *do_replace,
			pgoff_t src, pgoff_t dst, pgoff_t len, bool full)
{
	struct f2fs_sb_info *sbi = F2FS_I_SB(src_inode);
	pgoff_t i = 0;
	int ret;

	while (i < len) {
		if (blkaddr[i] == NULL_ADDR && !full) {
			i++;
			continue;
		}

		if (do_replace[i] || blkaddr[i] == NULL_ADDR) {
			struct dnode_of_data dn;
			struct node_info ni;
			size_t new_size;
			pgoff_t ilen;

			set_new_dnode(&dn, dst_inode, NULL, NULL, 0);
			ret = f2fs_get_dnode_of_data(&dn, dst + i, ALLOC_NODE);
			if (ret)
				return ret;

			ret = f2fs_get_node_info(sbi, dn.nid, &ni);
			if (ret) {
				f2fs_put_dnode(&dn);
				return ret;
			}

			ilen = min((pgoff_t)
				ADDRS_PER_PAGE(dn.node_page, dst_inode) -
						dn.ofs_in_node, len - i);
			do {
				dn.data_blkaddr = datablock_addr(dn.inode,
						dn.node_page, dn.ofs_in_node);
				f2fs_truncate_data_blocks_range(&dn, 1);

				if (do_replace[i]) {
					f2fs_i_blocks_write(src_inode,
							1, false, false);
					f2fs_i_blocks_write(dst_inode,
							1, true, false);
					f2fs_replace_block(sbi, &dn, dn.data_blkaddr,
					blkaddr[i], ni.version, true, false);

					do_replace[i] = 0;
				}
				dn.ofs_in_node++;
				i++;
				new_size = (dst + i) << PAGE_SHIFT;
				if (dst_inode->i_size < new_size)
					f2fs_i_size_write(dst_inode, new_size);
			} while (--ilen && (do_replace[i] || blkaddr[i] == NULL_ADDR));

			f2fs_put_dnode(&dn);
		} else {
			struct page *psrc, *pdst;

			psrc = f2fs_get_lock_data_page(src_inode,
							src + i, true);
			if (IS_ERR(psrc))
				return PTR_ERR(psrc);
			pdst = f2fs_get_new_data_page(dst_inode, NULL, dst + i,
								true);
			if (IS_ERR(pdst)) {
				f2fs_put_page(psrc, 1);
				return PTR_ERR(pdst);
			}
			f2fs_copy_page(psrc, pdst);
			set_page_dirty(pdst);
			f2fs_put_page(pdst, 1);
			f2fs_put_page(psrc, 1);

			ret = f2fs_truncate_hole(src_inode,
						src + i, src + i + 1);
			if (ret)
				return ret;
			i++;
		}
	}
	return 0;
}

static int __exchange_data_block(struct inode *src_inode,
			struct inode *dst_inode, pgoff_t src, pgoff_t dst,
			pgoff_t len, bool full)
{
	block_t *src_blkaddr;
	int *do_replace;
	pgoff_t olen;
	int ret;

	while (len) {
		olen = min((pgoff_t)4 * ADDRS_PER_BLOCK(src_inode), len);

		src_blkaddr = f2fs_kvzalloc(F2FS_I_SB(src_inode),
					array_size(olen, sizeof(block_t)),
					GFP_KERNEL);
		if (!src_blkaddr)
			return -ENOMEM;

		do_replace = f2fs_kvzalloc(F2FS_I_SB(src_inode),
					array_size(olen, sizeof(int)),
					GFP_KERNEL);
		if (!do_replace) {
			kvfree(src_blkaddr);
			return -ENOMEM;
		}

		ret = __read_out_blkaddrs(src_inode, src_blkaddr,
					do_replace, src, olen);
		if (ret)
			goto roll_back;

		ret = __clone_blkaddrs(src_inode, dst_inode, src_blkaddr,
					do_replace, src, dst, olen, full);
		if (ret)
			goto roll_back;

		src += olen;
		dst += olen;
		len -= olen;

		kvfree(src_blkaddr);
		kvfree(do_replace);
	}
	return 0;

roll_back:
	__roll_back_blkaddrs(src_inode, src_blkaddr, do_replace, src, olen);
	kvfree(src_blkaddr);
	kvfree(do_replace);
	return ret;
}

static int f2fs_do_collapse(struct inode *inode, loff_t offset, loff_t len)
{
	struct f2fs_sb_info *sbi = F2FS_I_SB(inode);
	pgoff_t nrpages = DIV_ROUND_UP(i_size_read(inode), PAGE_SIZE);
	pgoff_t start = offset >> PAGE_SHIFT;
	pgoff_t end = (offset + len) >> PAGE_SHIFT;
	int ret;

	f2fs_balance_fs(sbi, true);

	/* avoid gc operation during block exchange */
	down_write(&F2FS_I(inode)->i_gc_rwsem[WRITE]);
	down_write(&F2FS_I(inode)->i_mmap_sem);

	f2fs_lock_op(sbi);
	f2fs_drop_extent_tree(inode);
	truncate_pagecache(inode, offset);
	ret = __exchange_data_block(inode, inode, end, start, nrpages - end, true);
	f2fs_unlock_op(sbi);

	up_write(&F2FS_I(inode)->i_mmap_sem);
	up_write(&F2FS_I(inode)->i_gc_rwsem[WRITE]);
	return ret;
}

static int f2fs_collapse_range(struct inode *inode, loff_t offset, loff_t len)
{
	loff_t new_size;
	int ret;

	if (offset + len >= i_size_read(inode))
		return -EINVAL;

	/* collapse range should be aligned to block size of f2fs. */
	if (offset & (F2FS_BLKSIZE - 1) || len & (F2FS_BLKSIZE - 1))
		return -EINVAL;

	ret = f2fs_convert_inline_inode(inode);
	if (ret)
		return ret;

	/* write out all dirty pages from offset */
	ret = filemap_write_and_wait_range(inode->i_mapping, offset, LLONG_MAX);
	if (ret)
		return ret;

	ret = f2fs_do_collapse(inode, offset, len);
	if (ret)
		return ret;

	/* write out all moved pages, if possible */
	down_write(&F2FS_I(inode)->i_mmap_sem);
	filemap_write_and_wait_range(inode->i_mapping, offset, LLONG_MAX);
	truncate_pagecache(inode, offset);

	new_size = i_size_read(inode) - len;
	truncate_pagecache(inode, new_size);

	ret = f2fs_truncate_blocks(inode, new_size, true);
	up_write(&F2FS_I(inode)->i_mmap_sem);
	if (!ret)
		f2fs_i_size_write(inode, new_size);
	return ret;
}

static int f2fs_do_zero_range(struct dnode_of_data *dn, pgoff_t start,
								pgoff_t end)
{
	struct f2fs_sb_info *sbi = F2FS_I_SB(dn->inode);
	pgoff_t index = start;
	unsigned int ofs_in_node = dn->ofs_in_node;
	blkcnt_t count = 0;
	int ret;

	for (; index < end; index++, dn->ofs_in_node++) {
		if (datablock_addr(dn->inode, dn->node_page,
					dn->ofs_in_node) == NULL_ADDR)
			count++;
	}

	dn->ofs_in_node = ofs_in_node;
	ret = f2fs_reserve_new_blocks(dn, count);
	if (ret)
		return ret;

	dn->ofs_in_node = ofs_in_node;
	for (index = start; index < end; index++, dn->ofs_in_node++) {
		dn->data_blkaddr = datablock_addr(dn->inode,
					dn->node_page, dn->ofs_in_node);
		/*
		 * f2fs_reserve_new_blocks will not guarantee entire block
		 * allocation.
		 */
		if (dn->data_blkaddr == NULL_ADDR) {
			ret = -ENOSPC;
			break;
		}
		if (dn->data_blkaddr != NEW_ADDR) {
			f2fs_invalidate_blocks(sbi, dn->data_blkaddr);
			dn->data_blkaddr = NEW_ADDR;
			f2fs_set_data_blkaddr(dn);
		}
	}

	f2fs_update_extent_cache_range(dn, start, 0, index - start);

	return ret;
}

static int f2fs_zero_range(struct inode *inode, loff_t offset, loff_t len,
								int mode)
{
	struct f2fs_sb_info *sbi = F2FS_I_SB(inode);
	struct address_space *mapping = inode->i_mapping;
	pgoff_t index, pg_start, pg_end;
	loff_t new_size = i_size_read(inode);
	loff_t off_start, off_end;
	int ret = 0;

	ret = inode_newsize_ok(inode, (len + offset));
	if (ret)
		return ret;

	ret = f2fs_convert_inline_inode(inode);
	if (ret)
		return ret;

	ret = filemap_write_and_wait_range(mapping, offset, offset + len - 1);
	if (ret)
		return ret;

	pg_start = ((unsigned long long) offset) >> PAGE_SHIFT;
	pg_end = ((unsigned long long) offset + len) >> PAGE_SHIFT;

	off_start = offset & (PAGE_SIZE - 1);
	off_end = (offset + len) & (PAGE_SIZE - 1);

	if (pg_start == pg_end) {
		ret = fill_zero(inode, pg_start, off_start,
						off_end - off_start);
		if (ret)
			return ret;

		new_size = max_t(loff_t, new_size, offset + len);
	} else {
		if (off_start) {
			ret = fill_zero(inode, pg_start++, off_start,
						PAGE_SIZE - off_start);
			if (ret)
				return ret;

			new_size = max_t(loff_t, new_size,
					(loff_t)pg_start << PAGE_SHIFT);
		}

		for (index = pg_start; index < pg_end;) {
			struct dnode_of_data dn;
			unsigned int end_offset;
			pgoff_t end;

			down_write(&F2FS_I(inode)->i_gc_rwsem[WRITE]);
			down_write(&F2FS_I(inode)->i_mmap_sem);

			truncate_pagecache_range(inode,
				(loff_t)index << PAGE_SHIFT,
				((loff_t)pg_end << PAGE_SHIFT) - 1);

			f2fs_lock_op(sbi);

			set_new_dnode(&dn, inode, NULL, NULL, 0);
			ret = f2fs_get_dnode_of_data(&dn, index, ALLOC_NODE);
			if (ret) {
				f2fs_unlock_op(sbi);
				up_write(&F2FS_I(inode)->i_mmap_sem);
				up_write(&F2FS_I(inode)->i_gc_rwsem[WRITE]);
				goto out;
			}

			end_offset = ADDRS_PER_PAGE(dn.node_page, inode);
			end = min(pg_end, end_offset - dn.ofs_in_node + index);

			ret = f2fs_do_zero_range(&dn, index, end);
			f2fs_put_dnode(&dn);

			f2fs_unlock_op(sbi);
			up_write(&F2FS_I(inode)->i_mmap_sem);
			up_write(&F2FS_I(inode)->i_gc_rwsem[WRITE]);

			f2fs_balance_fs(sbi, dn.node_changed);

			if (ret)
				goto out;

			index = end;
			new_size = max_t(loff_t, new_size,
					(loff_t)index << PAGE_SHIFT);
		}

		if (off_end) {
			ret = fill_zero(inode, pg_end, 0, off_end);
			if (ret)
				goto out;

			new_size = max_t(loff_t, new_size, offset + len);
		}
	}

out:
	if (new_size > i_size_read(inode)) {
		if (mode & FALLOC_FL_KEEP_SIZE)
			file_set_keep_isize(inode);
		else
			f2fs_i_size_write(inode, new_size);
	}
	return ret;
}

static int f2fs_insert_range(struct inode *inode, loff_t offset, loff_t len)
{
	struct f2fs_sb_info *sbi = F2FS_I_SB(inode);
	pgoff_t nr, pg_start, pg_end, delta, idx;
	loff_t new_size;
	int ret = 0;

	new_size = i_size_read(inode) + len;
	ret = inode_newsize_ok(inode, new_size);
	if (ret)
		return ret;

	if (offset >= i_size_read(inode))
		return -EINVAL;

	/* insert range should be aligned to block size of f2fs. */
	if (offset & (F2FS_BLKSIZE - 1) || len & (F2FS_BLKSIZE - 1))
		return -EINVAL;

	ret = f2fs_convert_inline_inode(inode);
	if (ret)
		return ret;

	f2fs_balance_fs(sbi, true);

	down_write(&F2FS_I(inode)->i_mmap_sem);
	ret = f2fs_truncate_blocks(inode, i_size_read(inode), true);
	up_write(&F2FS_I(inode)->i_mmap_sem);
	if (ret)
		return ret;

	/* write out all dirty pages from offset */
	ret = filemap_write_and_wait_range(inode->i_mapping, offset, LLONG_MAX);
	if (ret)
		return ret;

	pg_start = offset >> PAGE_SHIFT;
	pg_end = (offset + len) >> PAGE_SHIFT;
	delta = pg_end - pg_start;
	idx = DIV_ROUND_UP(i_size_read(inode), PAGE_SIZE);

	/* avoid gc operation during block exchange */
	down_write(&F2FS_I(inode)->i_gc_rwsem[WRITE]);
	down_write(&F2FS_I(inode)->i_mmap_sem);
	truncate_pagecache(inode, offset);

	while (!ret && idx > pg_start) {
		nr = idx - pg_start;
		if (nr > delta)
			nr = delta;
		idx -= nr;

		f2fs_lock_op(sbi);
		f2fs_drop_extent_tree(inode);

		ret = __exchange_data_block(inode, inode, idx,
					idx + delta, nr, false);
		f2fs_unlock_op(sbi);
	}
	up_write(&F2FS_I(inode)->i_mmap_sem);
	up_write(&F2FS_I(inode)->i_gc_rwsem[WRITE]);

	/* write out all moved pages, if possible */
	down_write(&F2FS_I(inode)->i_mmap_sem);
	filemap_write_and_wait_range(inode->i_mapping, offset, LLONG_MAX);
	truncate_pagecache(inode, offset);
	up_write(&F2FS_I(inode)->i_mmap_sem);

	if (!ret)
		f2fs_i_size_write(inode, new_size);
	return ret;
}

static int expand_inode_data(struct inode *inode, loff_t offset,
					loff_t len, int mode)
{
	struct f2fs_sb_info *sbi = F2FS_I_SB(inode);
	struct f2fs_map_blocks map = { .m_next_pgofs = NULL,
			.m_next_extent = NULL, .m_seg_type = NO_CHECK_TYPE,
			.m_may_create = true };
	pgoff_t pg_end;
	loff_t new_size = i_size_read(inode);
	loff_t off_end;
	int err;

	err = inode_newsize_ok(inode, (len + offset));
	if (err)
		return err;

	err = f2fs_convert_inline_inode(inode);
	if (err)
		return err;

	f2fs_balance_fs(sbi, true);

	pg_end = ((unsigned long long)offset + len) >> PAGE_SHIFT;
	off_end = (offset + len) & (PAGE_SIZE - 1);

	map.m_lblk = ((unsigned long long)offset) >> PAGE_SHIFT;
	map.m_len = pg_end - map.m_lblk;
	if (off_end)
		map.m_len++;

	if (f2fs_is_pinned_file(inode))
		map.m_seg_type = CURSEG_COLD_DATA;

	err = f2fs_map_blocks(inode, &map, 1, (f2fs_is_pinned_file(inode) ?
						F2FS_GET_BLOCK_PRE_DIO :
						F2FS_GET_BLOCK_PRE_AIO));
	if (err) {
		pgoff_t last_off;

		if (!map.m_len)
			return err;

		last_off = map.m_lblk + map.m_len - 1;

		/* update new size to the failed position */
		new_size = (last_off == pg_end) ? offset + len :
					(loff_t)(last_off + 1) << PAGE_SHIFT;
	} else {
		new_size = ((loff_t)pg_end << PAGE_SHIFT) + off_end;
	}

	if (new_size > i_size_read(inode)) {
		if (mode & FALLOC_FL_KEEP_SIZE)
			file_set_keep_isize(inode);
		else
			f2fs_i_size_write(inode, new_size);
	}

	return err;
}

static long f2fs_fallocate(struct file *file, int mode,
				loff_t offset, loff_t len)
{
	struct inode *inode = file_inode(file);
	long ret = 0;

	if (unlikely(f2fs_cp_error(F2FS_I_SB(inode))))
		return -EIO;

	/* f2fs only support ->fallocate for regular file */
	if (!S_ISREG(inode->i_mode))
		return -EINVAL;

	if (f2fs_encrypted_inode(inode) &&
		(mode & (FALLOC_FL_COLLAPSE_RANGE | FALLOC_FL_INSERT_RANGE)))
		return -EOPNOTSUPP;

	if (mode & ~(FALLOC_FL_KEEP_SIZE | FALLOC_FL_PUNCH_HOLE |
			FALLOC_FL_COLLAPSE_RANGE | FALLOC_FL_ZERO_RANGE |
			FALLOC_FL_INSERT_RANGE))
		return -EOPNOTSUPP;

	inode_lock(inode);

	if (mode & FALLOC_FL_PUNCH_HOLE) {
		if (offset >= inode->i_size)
			goto out;

		ret = punch_hole(inode, offset, len);
	} else if (mode & FALLOC_FL_COLLAPSE_RANGE) {
		ret = f2fs_collapse_range(inode, offset, len);
	} else if (mode & FALLOC_FL_ZERO_RANGE) {
		ret = f2fs_zero_range(inode, offset, len, mode);
	} else if (mode & FALLOC_FL_INSERT_RANGE) {
		ret = f2fs_insert_range(inode, offset, len);
	} else {
		ret = expand_inode_data(inode, offset, len, mode);
	}

	if (!ret) {
		inode->i_mtime = inode->i_ctime = current_time(inode);
		f2fs_mark_inode_dirty_sync(inode, false);
		f2fs_update_time(F2FS_I_SB(inode), REQ_TIME);
	}

out:
	inode_unlock(inode);

	trace_f2fs_fallocate(inode, mode, offset, len, ret);
	return ret;
}

static int f2fs_release_file(struct inode *inode, struct file *filp)
{
	/*
	 * f2fs_relase_file is called at every close calls. So we should
	 * not drop any inmemory pages by close called by other process.
	 */
	if (!(filp->f_mode & FMODE_WRITE) ||
			atomic_read(&inode->i_writecount) != 1)
		return 0;

	/* some remained atomic pages should discarded */
	if (f2fs_is_atomic_file(inode))
		f2fs_drop_inmem_pages(inode);
	if (f2fs_is_volatile_file(inode)) {
		set_inode_flag(inode, FI_DROP_CACHE);
		filemap_fdatawrite(inode->i_mapping);
		clear_inode_flag(inode, FI_DROP_CACHE);
		clear_inode_flag(inode, FI_VOLATILE_FILE);
		stat_dec_volatile_write(inode);
	}
	return 0;
}

static int f2fs_file_flush(struct file *file, fl_owner_t id)
{
	struct inode *inode = file_inode(file);

	/*
	 * If the process doing a transaction is crashed, we should do
	 * roll-back. Otherwise, other reader/write can see corrupted database
	 * until all the writers close its file. Since this should be done
	 * before dropping file lock, it needs to do in ->flush.
	 */
	if (f2fs_is_atomic_file(inode) &&
			F2FS_I(inode)->inmem_task == current)
		f2fs_drop_inmem_pages(inode);
	return 0;
}

static int f2fs_setflags_common(struct inode *inode, u32 iflags, u32 mask)
{
	struct f2fs_inode_info *fi = F2FS_I(inode);

	/* Is it quota file? Do not allow user to mess with it */
	if (IS_NOQUOTA(inode))
		return -EPERM;

	fi->i_flags = iflags | (fi->i_flags & ~mask);

	if (fi->i_flags & F2FS_PROJINHERIT_FL)
		set_inode_flag(inode, FI_PROJ_INHERIT);
	else
		clear_inode_flag(inode, FI_PROJ_INHERIT);

	inode->i_ctime = current_time(inode);
	f2fs_set_inode_flags(inode);
	f2fs_mark_inode_dirty_sync(inode, true);
	return 0;
}

/* FS_IOC_GETFLAGS and FS_IOC_SETFLAGS support */

/*
 * To make a new on-disk f2fs i_flag gettable via FS_IOC_GETFLAGS, add an entry
 * for it to f2fs_fsflags_map[], and add its FS_*_FL equivalent to
 * F2FS_GETTABLE_FS_FL.  To also make it settable via FS_IOC_SETFLAGS, also add
 * its FS_*_FL equivalent to F2FS_SETTABLE_FS_FL.
 */

static const struct {
	u32 iflag;
	u32 fsflag;
} f2fs_fsflags_map[] = {
	{ F2FS_SYNC_FL,		FS_SYNC_FL },
	{ F2FS_IMMUTABLE_FL,	FS_IMMUTABLE_FL },
	{ F2FS_APPEND_FL,	FS_APPEND_FL },
	{ F2FS_NODUMP_FL,	FS_NODUMP_FL },
	{ F2FS_NOATIME_FL,	FS_NOATIME_FL },
	{ F2FS_INDEX_FL,	FS_INDEX_FL },
	{ F2FS_DIRSYNC_FL,	FS_DIRSYNC_FL },
	{ F2FS_PROJINHERIT_FL,	FS_PROJINHERIT_FL },
};

#define F2FS_GETTABLE_FS_FL (		\
		FS_SYNC_FL |		\
		FS_IMMUTABLE_FL |	\
		FS_APPEND_FL |		\
		FS_NODUMP_FL |		\
		FS_NOATIME_FL |		\
		FS_INDEX_FL |		\
		FS_DIRSYNC_FL |		\
		FS_PROJINHERIT_FL |	\
		FS_ENCRYPT_FL |		\
		FS_INLINE_DATA_FL |	\
		FS_NOCOW_FL)

#define F2FS_SETTABLE_FS_FL (		\
		FS_SYNC_FL |		\
		FS_IMMUTABLE_FL |	\
		FS_APPEND_FL |		\
		FS_NODUMP_FL |		\
		FS_NOATIME_FL |		\
		FS_DIRSYNC_FL |		\
		FS_PROJINHERIT_FL)

/* Convert f2fs on-disk i_flags to FS_IOC_{GET,SET}FLAGS flags */
static inline u32 f2fs_iflags_to_fsflags(u32 iflags)
{
	u32 fsflags = 0;
	int i;

	for (i = 0; i < ARRAY_SIZE(f2fs_fsflags_map); i++)
		if (iflags & f2fs_fsflags_map[i].iflag)
			fsflags |= f2fs_fsflags_map[i].fsflag;

	return fsflags;
}

/* Convert FS_IOC_{GET,SET}FLAGS flags to f2fs on-disk i_flags */
static inline u32 f2fs_fsflags_to_iflags(u32 fsflags)
{
	u32 iflags = 0;
	int i;

	for (i = 0; i < ARRAY_SIZE(f2fs_fsflags_map); i++)
		if (fsflags & f2fs_fsflags_map[i].fsflag)
			iflags |= f2fs_fsflags_map[i].iflag;

	return iflags;
}

static int f2fs_ioc_getflags(struct file *filp, unsigned long arg)
{
	struct inode *inode = file_inode(filp);
	struct f2fs_inode_info *fi = F2FS_I(inode);
	u32 fsflags = f2fs_iflags_to_fsflags(fi->i_flags);

	if (IS_ENCRYPTED(inode))
		fsflags |= FS_ENCRYPT_FL;
	if (f2fs_has_inline_data(inode) || f2fs_has_inline_dentry(inode))
		fsflags |= FS_INLINE_DATA_FL;
	if (is_inode_flag_set(inode, FI_PIN_FILE))
		fsflags |= FS_NOCOW_FL;

	fsflags &= F2FS_GETTABLE_FS_FL;

	return put_user(fsflags, (int __user *)arg);
}

static int f2fs_ioc_setflags(struct file *filp, unsigned long arg)
{
	struct inode *inode = file_inode(filp);
	struct f2fs_inode_info *fi = F2FS_I(inode);
	u32 fsflags, old_fsflags;
	u32 iflags;
	int ret;

	if (!inode_owner_or_capable(inode))
		return -EACCES;

	if (get_user(fsflags, (int __user *)arg))
		return -EFAULT;

	if (fsflags & ~F2FS_GETTABLE_FS_FL)
		return -EOPNOTSUPP;
	fsflags &= F2FS_SETTABLE_FS_FL;

	iflags = f2fs_fsflags_to_iflags(fsflags);
	if (f2fs_mask_flags(inode->i_mode, iflags) != iflags)
		return -EOPNOTSUPP;

	ret = mnt_want_write_file(filp);
	if (ret)
		return ret;

	inode_lock(inode);

	old_fsflags = f2fs_iflags_to_fsflags(fi->i_flags);
	ret = vfs_ioc_setflags_prepare(inode, old_fsflags, fsflags);
	if (ret)
		goto out;

	ret = f2fs_setflags_common(inode, iflags,
			f2fs_fsflags_to_iflags(F2FS_SETTABLE_FS_FL));
out:
	inode_unlock(inode);
	mnt_drop_write_file(filp);
	return ret;
}

static int f2fs_ioc_getversion(struct file *filp, unsigned long arg)
{
	struct inode *inode = file_inode(filp);

	return put_user(inode->i_generation, (int __user *)arg);
}

static int f2fs_ioc_start_atomic_write(struct file *filp)
{
	struct inode *inode = file_inode(filp);
	struct f2fs_inode_info *fi = F2FS_I(inode);
	struct f2fs_sb_info *sbi = F2FS_I_SB(inode);
	int ret;

	if (!inode_owner_or_capable(inode))
		return -EACCES;

	if (!S_ISREG(inode->i_mode))
		return -EINVAL;
<<<<<<< HEAD

	ret = mnt_want_write_file(filp);
	if (ret)
		return ret;

	inode_lock(inode);

=======

	ret = mnt_want_write_file(filp);
	if (ret)
		return ret;

	inode_lock(inode);

>>>>>>> 33dc678e
	if (f2fs_is_atomic_file(inode)) {
		if (is_inode_flag_set(inode, FI_ATOMIC_REVOKE_REQUEST))
			ret = -EINVAL;
		goto out;
	}

	ret = f2fs_convert_inline_inode(inode);
	if (ret)
		goto out;

	down_write(&F2FS_I(inode)->i_gc_rwsem[WRITE]);

	/*
	 * Should wait end_io to count F2FS_WB_CP_DATA correctly by
	 * f2fs_is_atomic_file.
	 */
	if (get_dirty_pages(inode))
		f2fs_warn(F2FS_I_SB(inode), "Unexpected flush for atomic writes: ino=%lu, npages=%u",
			  inode->i_ino, get_dirty_pages(inode));
	ret = filemap_write_and_wait_range(inode->i_mapping, 0, LLONG_MAX);
	if (ret) {
		up_write(&F2FS_I(inode)->i_gc_rwsem[WRITE]);
		goto out;
	}

<<<<<<< HEAD
=======
	spin_lock(&sbi->inode_lock[ATOMIC_FILE]);
	if (list_empty(&fi->inmem_ilist))
		list_add_tail(&fi->inmem_ilist, &sbi->inode_list[ATOMIC_FILE]);
	spin_unlock(&sbi->inode_lock[ATOMIC_FILE]);

	/* add inode in inmem_list first and set atomic_file */
>>>>>>> 33dc678e
	set_inode_flag(inode, FI_ATOMIC_FILE);
	clear_inode_flag(inode, FI_ATOMIC_REVOKE_REQUEST);
	up_write(&F2FS_I(inode)->i_gc_rwsem[WRITE]);

	f2fs_update_time(F2FS_I_SB(inode), REQ_TIME);
	F2FS_I(inode)->inmem_task = current;
	stat_inc_atomic_write(inode);
	stat_update_max_atomic_write(inode);
out:
	inode_unlock(inode);
	mnt_drop_write_file(filp);
	return ret;
}

static int f2fs_ioc_commit_atomic_write(struct file *filp)
{
	struct inode *inode = file_inode(filp);
	int ret;

	if (!inode_owner_or_capable(inode))
		return -EACCES;

	ret = mnt_want_write_file(filp);
	if (ret)
		return ret;

	f2fs_balance_fs(F2FS_I_SB(inode), true);

	inode_lock(inode);

	if (f2fs_is_volatile_file(inode)) {
		ret = -EINVAL;
		goto err_out;
	}

	if (f2fs_is_atomic_file(inode)) {
		ret = f2fs_commit_inmem_pages(inode);
		if (ret)
			goto err_out;

		ret = f2fs_do_sync_file(filp, 0, LLONG_MAX, 0, true);
<<<<<<< HEAD
		if (!ret) {
			clear_inode_flag(inode, FI_ATOMIC_FILE);
			F2FS_I(inode)->i_gc_failures[GC_FAILURE_ATOMIC] = 0;
			stat_dec_atomic_write(inode);
		}
=======
		if (!ret)
			f2fs_drop_inmem_pages(inode);
>>>>>>> 33dc678e
	} else {
		ret = f2fs_do_sync_file(filp, 0, LLONG_MAX, 1, false);
	}
err_out:
	if (is_inode_flag_set(inode, FI_ATOMIC_REVOKE_REQUEST)) {
		clear_inode_flag(inode, FI_ATOMIC_REVOKE_REQUEST);
		ret = -EINVAL;
	}
	inode_unlock(inode);
	mnt_drop_write_file(filp);
	return ret;
}

static int f2fs_ioc_start_volatile_write(struct file *filp)
{
	struct inode *inode = file_inode(filp);
	int ret;

	if (!inode_owner_or_capable(inode))
		return -EACCES;

	if (!S_ISREG(inode->i_mode))
		return -EINVAL;

	ret = mnt_want_write_file(filp);
	if (ret)
		return ret;

	inode_lock(inode);

	if (f2fs_is_volatile_file(inode))
		goto out;

	ret = f2fs_convert_inline_inode(inode);
	if (ret)
		goto out;

	stat_inc_volatile_write(inode);
	stat_update_max_volatile_write(inode);

	set_inode_flag(inode, FI_VOLATILE_FILE);
	f2fs_update_time(F2FS_I_SB(inode), REQ_TIME);
out:
	inode_unlock(inode);
	mnt_drop_write_file(filp);
	return ret;
}

static int f2fs_ioc_release_volatile_write(struct file *filp)
{
	struct inode *inode = file_inode(filp);
	int ret;

	if (!inode_owner_or_capable(inode))
		return -EACCES;

	ret = mnt_want_write_file(filp);
	if (ret)
		return ret;

	inode_lock(inode);

	if (!f2fs_is_volatile_file(inode))
		goto out;

	if (!f2fs_is_first_block_written(inode)) {
		ret = truncate_partial_data_page(inode, 0, true);
		goto out;
	}

	ret = punch_hole(inode, 0, F2FS_BLKSIZE);
out:
	inode_unlock(inode);
	mnt_drop_write_file(filp);
	return ret;
}

static int f2fs_ioc_abort_volatile_write(struct file *filp)
{
	struct inode *inode = file_inode(filp);
	int ret;

	if (!inode_owner_or_capable(inode))
		return -EACCES;

	ret = mnt_want_write_file(filp);
	if (ret)
		return ret;

	inode_lock(inode);

	if (f2fs_is_atomic_file(inode))
		f2fs_drop_inmem_pages(inode);
	if (f2fs_is_volatile_file(inode)) {
		clear_inode_flag(inode, FI_VOLATILE_FILE);
		stat_dec_volatile_write(inode);
		ret = f2fs_do_sync_file(filp, 0, LLONG_MAX, 0, true);
	}

	clear_inode_flag(inode, FI_ATOMIC_REVOKE_REQUEST);

	inode_unlock(inode);

	mnt_drop_write_file(filp);
	f2fs_update_time(F2FS_I_SB(inode), REQ_TIME);
	return ret;
}

static int f2fs_ioc_shutdown(struct file *filp, unsigned long arg)
{
	struct inode *inode = file_inode(filp);
	struct f2fs_sb_info *sbi = F2FS_I_SB(inode);
	struct super_block *sb = sbi->sb;
	__u32 in;
	int ret = 0;

	if (!capable(CAP_SYS_ADMIN))
		return -EPERM;

	if (get_user(in, (__u32 __user *)arg))
		return -EFAULT;

	if (in != F2FS_GOING_DOWN_FULLSYNC) {
		ret = mnt_want_write_file(filp);
		if (ret)
			return ret;
	}

	switch (in) {
	case F2FS_GOING_DOWN_FULLSYNC:
		sb = freeze_bdev(sb->s_bdev);
		if (IS_ERR(sb)) {
			ret = PTR_ERR(sb);
			goto out;
		}
		if (sb) {
			f2fs_stop_checkpoint(sbi, false);
			set_sbi_flag(sbi, SBI_IS_SHUTDOWN);
			thaw_bdev(sb->s_bdev, sb);
		}
		break;
	case F2FS_GOING_DOWN_METASYNC:
		/* do checkpoint only */
		ret = f2fs_sync_fs(sb, 1);
		if (ret)
			goto out;
		f2fs_stop_checkpoint(sbi, false);
		set_sbi_flag(sbi, SBI_IS_SHUTDOWN);
		break;
	case F2FS_GOING_DOWN_NOSYNC:
		f2fs_stop_checkpoint(sbi, false);
		set_sbi_flag(sbi, SBI_IS_SHUTDOWN);
		break;
	case F2FS_GOING_DOWN_METAFLUSH:
		f2fs_sync_meta_pages(sbi, META, LONG_MAX, FS_META_IO);
		f2fs_stop_checkpoint(sbi, false);
		set_sbi_flag(sbi, SBI_IS_SHUTDOWN);
		break;
	case F2FS_GOING_DOWN_NEED_FSCK:
		set_sbi_flag(sbi, SBI_NEED_FSCK);
		set_sbi_flag(sbi, SBI_CP_DISABLED_QUICK);
		set_sbi_flag(sbi, SBI_IS_DIRTY);
		/* do checkpoint only */
		ret = f2fs_sync_fs(sb, 1);
		goto out;
	default:
		ret = -EINVAL;
		goto out;
	}

	f2fs_stop_gc_thread(sbi);
	f2fs_stop_discard_thread(sbi);

	f2fs_drop_discard_cmd(sbi);
	clear_opt(sbi, DISCARD);

	f2fs_update_time(sbi, REQ_TIME);
out:
	if (in != F2FS_GOING_DOWN_FULLSYNC)
		mnt_drop_write_file(filp);

	trace_f2fs_shutdown(sbi, in, ret);

	return ret;
}

static int f2fs_ioc_fitrim(struct file *filp, unsigned long arg)
{
	struct inode *inode = file_inode(filp);
	struct super_block *sb = inode->i_sb;
	struct request_queue *q = bdev_get_queue(sb->s_bdev);
	struct fstrim_range range;
	int ret;

	if (!capable(CAP_SYS_ADMIN))
		return -EPERM;

	if (!f2fs_hw_support_discard(F2FS_SB(sb)))
		return -EOPNOTSUPP;

	if (copy_from_user(&range, (struct fstrim_range __user *)arg,
				sizeof(range)))
		return -EFAULT;

	ret = mnt_want_write_file(filp);
	if (ret)
		return ret;

	range.minlen = max((unsigned int)range.minlen,
				q->limits.discard_granularity);
	ret = f2fs_trim_fs(F2FS_SB(sb), &range);
	mnt_drop_write_file(filp);
	if (ret < 0)
		return ret;

	if (copy_to_user((struct fstrim_range __user *)arg, &range,
				sizeof(range)))
		return -EFAULT;
	f2fs_update_time(F2FS_I_SB(inode), REQ_TIME);
	return 0;
}

static bool uuid_is_nonzero(__u8 u[16])
{
	int i;

	for (i = 0; i < 16; i++)
		if (u[i])
			return true;
	return false;
}

static int f2fs_ioc_set_encryption_policy(struct file *filp, unsigned long arg)
{
	struct inode *inode = file_inode(filp);

	if (!f2fs_sb_has_encrypt(F2FS_I_SB(inode)))
		return -EOPNOTSUPP;

	f2fs_update_time(F2FS_I_SB(inode), REQ_TIME);

	return fscrypt_ioctl_set_policy(filp, (const void __user *)arg);
}

static int f2fs_ioc_get_encryption_policy(struct file *filp, unsigned long arg)
{
	if (!f2fs_sb_has_encrypt(F2FS_I_SB(file_inode(filp))))
		return -EOPNOTSUPP;
	return fscrypt_ioctl_get_policy(filp, (void __user *)arg);
}

static int f2fs_ioc_get_encryption_pwsalt(struct file *filp, unsigned long arg)
{
	struct inode *inode = file_inode(filp);
	struct f2fs_sb_info *sbi = F2FS_I_SB(inode);
	int err;

	if (!f2fs_sb_has_encrypt(sbi))
		return -EOPNOTSUPP;

	err = mnt_want_write_file(filp);
	if (err)
		return err;

	down_write(&sbi->sb_lock);
<<<<<<< HEAD

	if (uuid_is_nonzero(sbi->raw_super->encrypt_pw_salt))
		goto got_it;

	/* update superblock with uuid */
	generate_random_uuid(sbi->raw_super->encrypt_pw_salt);

=======

	if (uuid_is_nonzero(sbi->raw_super->encrypt_pw_salt))
		goto got_it;

	/* update superblock with uuid */
	generate_random_uuid(sbi->raw_super->encrypt_pw_salt);

>>>>>>> 33dc678e
	err = f2fs_commit_super(sbi, false);
	if (err) {
		/* undo new data */
		memset(sbi->raw_super->encrypt_pw_salt, 0, 16);
		goto out_err;
	}
got_it:
	if (copy_to_user((__u8 __user *)arg, sbi->raw_super->encrypt_pw_salt,
									16))
		err = -EFAULT;
out_err:
	up_write(&sbi->sb_lock);
	mnt_drop_write_file(filp);
	return err;
}

static int f2fs_ioc_gc(struct file *filp, unsigned long arg)
{
	struct inode *inode = file_inode(filp);
	struct f2fs_sb_info *sbi = F2FS_I_SB(inode);
	__u32 sync;
	int ret;

	if (!capable(CAP_SYS_ADMIN))
		return -EPERM;

	if (get_user(sync, (__u32 __user *)arg))
		return -EFAULT;

	if (f2fs_readonly(sbi->sb))
		return -EROFS;

	ret = mnt_want_write_file(filp);
	if (ret)
		return ret;

	if (!sync) {
		if (!mutex_trylock(&sbi->gc_mutex)) {
			ret = -EBUSY;
			goto out;
		}
<<<<<<< HEAD
=======
	} else {
		mutex_lock(&sbi->gc_mutex);
	}

	ret = f2fs_gc(sbi, sync, true, NULL_SEGNO);
out:
	mnt_drop_write_file(filp);
	return ret;
}

static int f2fs_ioc_gc_range(struct file *filp, unsigned long arg)
{
	struct inode *inode = file_inode(filp);
	struct f2fs_sb_info *sbi = F2FS_I_SB(inode);
	struct f2fs_gc_range range;
	u64 end;
	int ret;

	if (!capable(CAP_SYS_ADMIN))
		return -EPERM;

	if (copy_from_user(&range, (struct f2fs_gc_range __user *)arg,
							sizeof(range)))
		return -EFAULT;

	if (f2fs_readonly(sbi->sb))
		return -EROFS;

	end = range.start + range.len;
	if (range.start < MAIN_BLKADDR(sbi) || end >= MAX_BLKADDR(sbi)) {
		return -EINVAL;
	}

	ret = mnt_want_write_file(filp);
	if (ret)
		return ret;

do_more:
	if (!range.sync) {
		if (!mutex_trylock(&sbi->gc_mutex)) {
			ret = -EBUSY;
			goto out;
		}
>>>>>>> 33dc678e
	} else {
		mutex_lock(&sbi->gc_mutex);
	}

<<<<<<< HEAD
	ret = f2fs_gc(sbi, sync, true, NULL_SEGNO);
out:
	mnt_drop_write_file(filp);
	return ret;
}

static int f2fs_ioc_gc_range(struct file *filp, unsigned long arg)
{
	struct inode *inode = file_inode(filp);
	struct f2fs_sb_info *sbi = F2FS_I_SB(inode);
	struct f2fs_gc_range range;
	u64 end;
	int ret;

	if (!capable(CAP_SYS_ADMIN))
		return -EPERM;

	if (copy_from_user(&range, (struct f2fs_gc_range __user *)arg,
							sizeof(range)))
		return -EFAULT;

	if (f2fs_readonly(sbi->sb))
		return -EROFS;

	end = range.start + range.len;
	if (range.start < MAIN_BLKADDR(sbi) || end >= MAX_BLKADDR(sbi)) {
		return -EINVAL;
	}

	ret = mnt_want_write_file(filp);
	if (ret)
		return ret;

do_more:
	if (!range.sync) {
		if (!mutex_trylock(&sbi->gc_mutex)) {
			ret = -EBUSY;
			goto out;
		}
	} else {
		mutex_lock(&sbi->gc_mutex);
	}

=======
>>>>>>> 33dc678e
	ret = f2fs_gc(sbi, range.sync, true, GET_SEGNO(sbi, range.start));
	range.start += BLKS_PER_SEC(sbi);
	if (range.start <= end)
		goto do_more;
out:
	mnt_drop_write_file(filp);
	return ret;
}

static int f2fs_ioc_write_checkpoint(struct file *filp, unsigned long arg)
{
	struct inode *inode = file_inode(filp);
	struct f2fs_sb_info *sbi = F2FS_I_SB(inode);
	int ret;

	if (!capable(CAP_SYS_ADMIN))
		return -EPERM;

	if (f2fs_readonly(sbi->sb))
		return -EROFS;

	if (unlikely(is_sbi_flag_set(sbi, SBI_CP_DISABLED))) {
		f2fs_info(sbi, "Skipping Checkpoint. Checkpoints currently disabled.");
		return -EINVAL;
	}

	ret = mnt_want_write_file(filp);
	if (ret)
		return ret;

	ret = f2fs_sync_fs(sbi->sb, 1);

	mnt_drop_write_file(filp);
	return ret;
}

static int f2fs_defragment_range(struct f2fs_sb_info *sbi,
					struct file *filp,
					struct f2fs_defragment *range)
{
	struct inode *inode = file_inode(filp);
	struct f2fs_map_blocks map = { .m_next_extent = NULL,
					.m_seg_type = NO_CHECK_TYPE ,
					.m_may_create = false };
	struct extent_info ei = {0, 0, 0};
	pgoff_t pg_start, pg_end, next_pgofs;
	unsigned int blk_per_seg = sbi->blocks_per_seg;
	unsigned int total = 0, sec_num;
	block_t blk_end = 0;
	bool fragmented = false;
	int err;

	/* if in-place-update policy is enabled, don't waste time here */
	if (f2fs_should_update_inplace(inode, NULL))
		return -EINVAL;

	pg_start = range->start >> PAGE_SHIFT;
	pg_end = (range->start + range->len) >> PAGE_SHIFT;

	f2fs_balance_fs(sbi, true);

	inode_lock(inode);

	/* writeback all dirty pages in the range */
	err = filemap_write_and_wait_range(inode->i_mapping, range->start,
						range->start + range->len - 1);
	if (err)
		goto out;

	/*
	 * lookup mapping info in extent cache, skip defragmenting if physical
	 * block addresses are continuous.
	 */
	if (f2fs_lookup_extent_cache(inode, pg_start, &ei)) {
		if (ei.fofs + ei.len >= pg_end)
			goto out;
	}

	map.m_lblk = pg_start;
	map.m_next_pgofs = &next_pgofs;

	/*
	 * lookup mapping info in dnode page cache, skip defragmenting if all
	 * physical block addresses are continuous even if there are hole(s)
	 * in logical blocks.
	 */
	while (map.m_lblk < pg_end) {
		map.m_len = pg_end - map.m_lblk;
		err = f2fs_map_blocks(inode, &map, 0, F2FS_GET_BLOCK_DEFAULT);
		if (err)
			goto out;

		if (!(map.m_flags & F2FS_MAP_FLAGS)) {
			map.m_lblk = next_pgofs;
			continue;
		}

		if (blk_end && blk_end != map.m_pblk)
			fragmented = true;

		/* record total count of block that we're going to move */
		total += map.m_len;

		blk_end = map.m_pblk + map.m_len;

		map.m_lblk += map.m_len;
	}

	if (!fragmented)
		goto out;

	sec_num = DIV_ROUND_UP(total, BLKS_PER_SEC(sbi));

	/*
	 * make sure there are enough free section for LFS allocation, this can
	 * avoid defragment running in SSR mode when free section are allocated
	 * intensively
	 */
	if (has_not_enough_free_secs(sbi, 0, sec_num)) {
		err = -EAGAIN;
		goto out;
	}

	map.m_lblk = pg_start;
	map.m_len = pg_end - pg_start;
	total = 0;

	while (map.m_lblk < pg_end) {
		pgoff_t idx;
		int cnt = 0;

do_map:
		map.m_len = pg_end - map.m_lblk;
		err = f2fs_map_blocks(inode, &map, 0, F2FS_GET_BLOCK_DEFAULT);
		if (err)
			goto clear_out;

		if (!(map.m_flags & F2FS_MAP_FLAGS)) {
			map.m_lblk = next_pgofs;
			continue;
		}

		set_inode_flag(inode, FI_DO_DEFRAG);

		idx = map.m_lblk;
		while (idx < map.m_lblk + map.m_len && cnt < blk_per_seg) {
			struct page *page;

			page = f2fs_get_lock_data_page(inode, idx, true);
			if (IS_ERR(page)) {
				err = PTR_ERR(page);
				goto clear_out;
			}

			set_page_dirty(page);
			f2fs_put_page(page, 1);

			idx++;
			cnt++;
			total++;
		}

		map.m_lblk = idx;

		if (idx < pg_end && cnt < blk_per_seg)
			goto do_map;

		clear_inode_flag(inode, FI_DO_DEFRAG);

		err = filemap_fdatawrite(inode->i_mapping);
		if (err)
			goto out;
	}
clear_out:
	clear_inode_flag(inode, FI_DO_DEFRAG);
out:
	inode_unlock(inode);
	if (!err)
		range->len = (u64)total << PAGE_SHIFT;
	return err;
}

static int f2fs_ioc_defragment(struct file *filp, unsigned long arg)
{
	struct inode *inode = file_inode(filp);
	struct f2fs_sb_info *sbi = F2FS_I_SB(inode);
	struct f2fs_defragment range;
	int err;

	if (!capable(CAP_SYS_ADMIN))
		return -EPERM;

	if (!S_ISREG(inode->i_mode) || f2fs_is_atomic_file(inode))
		return -EINVAL;

	if (f2fs_readonly(sbi->sb))
		return -EROFS;

	if (copy_from_user(&range, (struct f2fs_defragment __user *)arg,
							sizeof(range)))
		return -EFAULT;

	/* verify alignment of offset & size */
	if (range.start & (F2FS_BLKSIZE - 1) || range.len & (F2FS_BLKSIZE - 1))
		return -EINVAL;

	if (unlikely((range.start + range.len) >> PAGE_SHIFT >
					sbi->max_file_blocks))
		return -EINVAL;

	err = mnt_want_write_file(filp);
	if (err)
		return err;

	err = f2fs_defragment_range(sbi, filp, &range);
	mnt_drop_write_file(filp);

	f2fs_update_time(sbi, REQ_TIME);
	if (err < 0)
		return err;

	if (copy_to_user((struct f2fs_defragment __user *)arg, &range,
							sizeof(range)))
		return -EFAULT;

	return 0;
}

static int f2fs_move_file_range(struct file *file_in, loff_t pos_in,
			struct file *file_out, loff_t pos_out, size_t len)
{
	struct inode *src = file_inode(file_in);
	struct inode *dst = file_inode(file_out);
	struct f2fs_sb_info *sbi = F2FS_I_SB(src);
	size_t olen = len, dst_max_i_size = 0;
	size_t dst_osize;
	int ret;

	if (file_in->f_path.mnt != file_out->f_path.mnt ||
				src->i_sb != dst->i_sb)
		return -EXDEV;

	if (unlikely(f2fs_readonly(src->i_sb)))
		return -EROFS;

	if (!S_ISREG(src->i_mode) || !S_ISREG(dst->i_mode))
		return -EINVAL;

	if (f2fs_encrypted_inode(src) || f2fs_encrypted_inode(dst))
		return -EOPNOTSUPP;

	if (src == dst) {
		if (pos_in == pos_out)
			return 0;
		if (pos_out > pos_in && pos_out < pos_in + len)
			return -EINVAL;
	}

	inode_lock(src);
	if (src != dst) {
		ret = -EBUSY;
		if (!inode_trylock(dst))
			goto out;
	}

	ret = -EINVAL;
	if (pos_in + len > src->i_size || pos_in + len < pos_in)
		goto out_unlock;
	if (len == 0)
		olen = len = src->i_size - pos_in;
	if (pos_in + len == src->i_size)
		len = ALIGN(src->i_size, F2FS_BLKSIZE) - pos_in;
	if (len == 0) {
		ret = 0;
		goto out_unlock;
	}

	dst_osize = dst->i_size;
	if (pos_out + olen > dst->i_size)
		dst_max_i_size = pos_out + olen;

	/* verify the end result is block aligned */
	if (!IS_ALIGNED(pos_in, F2FS_BLKSIZE) ||
			!IS_ALIGNED(pos_in + len, F2FS_BLKSIZE) ||
			!IS_ALIGNED(pos_out, F2FS_BLKSIZE))
		goto out_unlock;

	ret = f2fs_convert_inline_inode(src);
	if (ret)
		goto out_unlock;

	ret = f2fs_convert_inline_inode(dst);
	if (ret)
		goto out_unlock;

	/* write out all dirty pages from offset */
	ret = filemap_write_and_wait_range(src->i_mapping,
					pos_in, pos_in + len);
	if (ret)
		goto out_unlock;

	ret = filemap_write_and_wait_range(dst->i_mapping,
					pos_out, pos_out + len);
	if (ret)
		goto out_unlock;

	f2fs_balance_fs(sbi, true);

	down_write(&F2FS_I(src)->i_gc_rwsem[WRITE]);
	if (src != dst) {
		ret = -EBUSY;
		if (!down_write_trylock(&F2FS_I(dst)->i_gc_rwsem[WRITE]))
			goto out_src;
	}

	f2fs_lock_op(sbi);
	ret = __exchange_data_block(src, dst, pos_in >> F2FS_BLKSIZE_BITS,
				pos_out >> F2FS_BLKSIZE_BITS,
				len >> F2FS_BLKSIZE_BITS, false);

	if (!ret) {
		if (dst_max_i_size)
			f2fs_i_size_write(dst, dst_max_i_size);
		else if (dst_osize != dst->i_size)
			f2fs_i_size_write(dst, dst_osize);
	}
	f2fs_unlock_op(sbi);

	if (src != dst)
		up_write(&F2FS_I(dst)->i_gc_rwsem[WRITE]);
out_src:
	up_write(&F2FS_I(src)->i_gc_rwsem[WRITE]);
out_unlock:
	if (src != dst)
		inode_unlock(dst);
out:
	inode_unlock(src);
	return ret;
}

static int f2fs_ioc_move_range(struct file *filp, unsigned long arg)
{
	struct f2fs_move_range range;
	struct fd dst;
	int err;

	if (!(filp->f_mode & FMODE_READ) ||
			!(filp->f_mode & FMODE_WRITE))
		return -EBADF;

	if (copy_from_user(&range, (struct f2fs_move_range __user *)arg,
							sizeof(range)))
		return -EFAULT;

	dst = fdget(range.dst_fd);
	if (!dst.file)
		return -EBADF;

	if (!(dst.file->f_mode & FMODE_WRITE)) {
		err = -EBADF;
		goto err_out;
	}

	err = mnt_want_write_file(filp);
	if (err)
		goto err_out;

	err = f2fs_move_file_range(filp, range.pos_in, dst.file,
					range.pos_out, range.len);

	mnt_drop_write_file(filp);
	if (err)
		goto err_out;

	if (copy_to_user((struct f2fs_move_range __user *)arg,
						&range, sizeof(range)))
		err = -EFAULT;
err_out:
	fdput(dst);
	return err;
}

static int f2fs_ioc_flush_device(struct file *filp, unsigned long arg)
{
	struct inode *inode = file_inode(filp);
	struct f2fs_sb_info *sbi = F2FS_I_SB(inode);
	struct sit_info *sm = SIT_I(sbi);
	unsigned int start_segno = 0, end_segno = 0;
	unsigned int dev_start_segno = 0, dev_end_segno = 0;
	struct f2fs_flush_device range;
	int ret;

	if (!capable(CAP_SYS_ADMIN))
		return -EPERM;

	if (f2fs_readonly(sbi->sb))
		return -EROFS;

	if (unlikely(is_sbi_flag_set(sbi, SBI_CP_DISABLED)))
		return -EINVAL;

	if (copy_from_user(&range, (struct f2fs_flush_device __user *)arg,
							sizeof(range)))
		return -EFAULT;

	if (!f2fs_is_multi_device(sbi) || sbi->s_ndevs - 1 <= range.dev_num ||
			__is_large_section(sbi)) {
		f2fs_warn(sbi, "Can't flush %u in %d for segs_per_sec %u != 1",
			  range.dev_num, sbi->s_ndevs, sbi->segs_per_sec);
		return -EINVAL;
	}

	ret = mnt_want_write_file(filp);
	if (ret)
		return ret;

	if (range.dev_num != 0)
		dev_start_segno = GET_SEGNO(sbi, FDEV(range.dev_num).start_blk);
	dev_end_segno = GET_SEGNO(sbi, FDEV(range.dev_num).end_blk);

	start_segno = sm->last_victim[FLUSH_DEVICE];
	if (start_segno < dev_start_segno || start_segno >= dev_end_segno)
		start_segno = dev_start_segno;
	end_segno = min(start_segno + range.segments, dev_end_segno);

	while (start_segno < end_segno) {
		if (!mutex_trylock(&sbi->gc_mutex)) {
			ret = -EBUSY;
			goto out;
		}
		sm->last_victim[GC_CB] = end_segno + 1;
		sm->last_victim[GC_GREEDY] = end_segno + 1;
		sm->last_victim[ALLOC_NEXT] = end_segno + 1;
		ret = f2fs_gc(sbi, true, true, start_segno);
		if (ret == -EAGAIN)
			ret = 0;
		else if (ret < 0)
			break;
		start_segno++;
	}
out:
	mnt_drop_write_file(filp);
	return ret;
}

static int f2fs_ioc_get_features(struct file *filp, unsigned long arg)
{
	struct inode *inode = file_inode(filp);
	u32 sb_feature = le32_to_cpu(F2FS_I_SB(inode)->raw_super->feature);

	/* Must validate to set it with SQLite behavior in Android. */
	sb_feature |= F2FS_FEATURE_ATOMIC_WRITE;

	return put_user(sb_feature, (u32 __user *)arg);
}

int f2fs_pin_file_control(struct inode *inode, bool inc)
{
	struct f2fs_inode_info *fi = F2FS_I(inode);
	struct f2fs_sb_info *sbi = F2FS_I_SB(inode);

	/* Use i_gc_failures for normal file as a risk signal. */
	if (inc)
		f2fs_i_gc_failures_write(inode,
				fi->i_gc_failures[GC_FAILURE_PIN] + 1);

	if (fi->i_gc_failures[GC_FAILURE_PIN] > sbi->gc_pin_file_threshold) {
		f2fs_warn(sbi, "%s: Enable GC = ino %lx after %x GC trials",
			  __func__, inode->i_ino,
			  fi->i_gc_failures[GC_FAILURE_PIN]);
		clear_inode_flag(inode, FI_PIN_FILE);
		return -EAGAIN;
	}
	return 0;
}

static int f2fs_ioc_set_pin_file(struct file *filp, unsigned long arg)
{
	struct inode *inode = file_inode(filp);
	__u32 pin;
	int ret = 0;

	if (get_user(pin, (__u32 __user *)arg))
		return -EFAULT;

	if (!S_ISREG(inode->i_mode))
		return -EINVAL;

	if (f2fs_readonly(F2FS_I_SB(inode)->sb))
		return -EROFS;

	ret = mnt_want_write_file(filp);
	if (ret)
		return ret;

	inode_lock(inode);

	if (f2fs_should_update_outplace(inode, NULL)) {
		ret = -EINVAL;
		goto out;
	}

	if (!pin) {
		clear_inode_flag(inode, FI_PIN_FILE);
		f2fs_i_gc_failures_write(inode, 0);
		goto done;
	}

	if (f2fs_pin_file_control(inode, false)) {
		ret = -EAGAIN;
		goto out;
	}
	ret = f2fs_convert_inline_inode(inode);
	if (ret)
		goto out;

	set_inode_flag(inode, FI_PIN_FILE);
	ret = F2FS_I(inode)->i_gc_failures[GC_FAILURE_PIN];
done:
	f2fs_update_time(F2FS_I_SB(inode), REQ_TIME);
out:
	inode_unlock(inode);
	mnt_drop_write_file(filp);
	return ret;
}

static int f2fs_ioc_get_pin_file(struct file *filp, unsigned long arg)
{
	struct inode *inode = file_inode(filp);
	__u32 pin = 0;

	if (is_inode_flag_set(inode, FI_PIN_FILE))
		pin = F2FS_I(inode)->i_gc_failures[GC_FAILURE_PIN];
	return put_user(pin, (u32 __user *)arg);
}

int f2fs_precache_extents(struct inode *inode)
{
	struct f2fs_inode_info *fi = F2FS_I(inode);
	struct f2fs_map_blocks map;
	pgoff_t m_next_extent;
	loff_t end;
	int err;

	if (is_inode_flag_set(inode, FI_NO_EXTENT))
		return -EOPNOTSUPP;

	map.m_lblk = 0;
	map.m_next_pgofs = NULL;
	map.m_next_extent = &m_next_extent;
	map.m_seg_type = NO_CHECK_TYPE;
	map.m_may_create = false;
	end = F2FS_I_SB(inode)->max_file_blocks;

	while (map.m_lblk < end) {
		map.m_len = end - map.m_lblk;

		down_write(&fi->i_gc_rwsem[WRITE]);
		err = f2fs_map_blocks(inode, &map, 0, F2FS_GET_BLOCK_PRECACHE);
		up_write(&fi->i_gc_rwsem[WRITE]);
		if (err)
			return err;

		map.m_lblk = m_next_extent;
	}

	return err;
}

static int f2fs_ioc_precache_extents(struct file *filp, unsigned long arg)
{
	return f2fs_precache_extents(file_inode(filp));
}

static int f2fs_ioc_resize_fs(struct file *filp, unsigned long arg)
{
	struct f2fs_sb_info *sbi = F2FS_I_SB(file_inode(filp));
	__u64 block_count;
	int ret;

	if (!capable(CAP_SYS_ADMIN))
		return -EPERM;

	if (f2fs_readonly(sbi->sb))
		return -EROFS;

	if (copy_from_user(&block_count, (void __user *)arg,
			   sizeof(block_count)))
		return -EFAULT;

	ret = f2fs_resize_fs(sbi, block_count);

	return ret;
}

long f2fs_ioctl(struct file *filp, unsigned int cmd, unsigned long arg)
{
	if (unlikely(f2fs_cp_error(F2FS_I_SB(file_inode(filp)))))
		return -EIO;

	switch (cmd) {
	case F2FS_IOC_GETFLAGS:
		return f2fs_ioc_getflags(filp, arg);
	case F2FS_IOC_SETFLAGS:
		return f2fs_ioc_setflags(filp, arg);
	case F2FS_IOC_GETVERSION:
		return f2fs_ioc_getversion(filp, arg);
	case F2FS_IOC_START_ATOMIC_WRITE:
		return f2fs_ioc_start_atomic_write(filp);
	case F2FS_IOC_COMMIT_ATOMIC_WRITE:
		return f2fs_ioc_commit_atomic_write(filp);
	case F2FS_IOC_START_VOLATILE_WRITE:
		return f2fs_ioc_start_volatile_write(filp);
	case F2FS_IOC_RELEASE_VOLATILE_WRITE:
		return f2fs_ioc_release_volatile_write(filp);
	case F2FS_IOC_ABORT_VOLATILE_WRITE:
		return f2fs_ioc_abort_volatile_write(filp);
	case F2FS_IOC_SHUTDOWN:
		return f2fs_ioc_shutdown(filp, arg);
	case FITRIM:
		return f2fs_ioc_fitrim(filp, arg);
	case F2FS_IOC_SET_ENCRYPTION_POLICY:
		return f2fs_ioc_set_encryption_policy(filp, arg);
	case F2FS_IOC_GET_ENCRYPTION_POLICY:
		return f2fs_ioc_get_encryption_policy(filp, arg);
	case F2FS_IOC_GET_ENCRYPTION_PWSALT:
		return f2fs_ioc_get_encryption_pwsalt(filp, arg);
	case F2FS_IOC_GARBAGE_COLLECT:
		return f2fs_ioc_gc(filp, arg);
	case F2FS_IOC_GARBAGE_COLLECT_RANGE:
		return f2fs_ioc_gc_range(filp, arg);
	case F2FS_IOC_WRITE_CHECKPOINT:
		return f2fs_ioc_write_checkpoint(filp, arg);
	case F2FS_IOC_DEFRAGMENT:
		return f2fs_ioc_defragment(filp, arg);
	case F2FS_IOC_MOVE_RANGE:
		return f2fs_ioc_move_range(filp, arg);
	case F2FS_IOC_FLUSH_DEVICE:
		return f2fs_ioc_flush_device(filp, arg);
	case F2FS_IOC_GET_FEATURES:
		return f2fs_ioc_get_features(filp, arg);
	case F2FS_IOC_GET_PIN_FILE:
		return f2fs_ioc_get_pin_file(filp, arg);
	case F2FS_IOC_SET_PIN_FILE:
		return f2fs_ioc_set_pin_file(filp, arg);
	case F2FS_IOC_PRECACHE_EXTENTS:
		return f2fs_ioc_precache_extents(filp, arg);
	case F2FS_IOC_RESIZE_FS:
		return f2fs_ioc_resize_fs(filp, arg);
	default:
		return -ENOTTY;
	}
}

static ssize_t f2fs_file_write_iter(struct kiocb *iocb, struct iov_iter *from)
{
	struct file *file = iocb->ki_filp;
	struct inode *inode = file_inode(file);
	ssize_t ret;

	if (unlikely(f2fs_cp_error(F2FS_I_SB(inode)))) {
		ret = -EIO;
		goto out;
	}

	if ((iocb->ki_flags & IOCB_NOWAIT) && !(iocb->ki_flags & IOCB_DIRECT)) {
		ret = -EINVAL;
		goto out;
	}

	if (!inode_trylock(inode)) {
		if (iocb->ki_flags & IOCB_NOWAIT) {
			ret = -EAGAIN;
			goto out;
		}
		inode_lock(inode);
	}

	ret = generic_write_checks(iocb, from);
	if (ret > 0) {
		bool preallocated = false;
		size_t target_size = 0;
		int err;

		if (iov_iter_fault_in_readable(from, iov_iter_count(from)))
			set_inode_flag(inode, FI_NO_PREALLOC);

		if ((iocb->ki_flags & IOCB_NOWAIT)) {
			if (!f2fs_overwrite_io(inode, iocb->ki_pos,
						iov_iter_count(from)) ||
				f2fs_has_inline_data(inode) ||
				f2fs_force_buffered_io(inode, iocb, from)) {
				clear_inode_flag(inode, FI_NO_PREALLOC);
				inode_unlock(inode);
				ret = -EAGAIN;
				goto out;
			}
		} else {
			preallocated = true;
			target_size = iocb->ki_pos + iov_iter_count(from);

			err = f2fs_preallocate_blocks(iocb, from);
			if (err) {
				clear_inode_flag(inode, FI_NO_PREALLOC);
				inode_unlock(inode);
				ret = err;
				goto out;
			}
		}
		ret = __generic_file_write_iter(iocb, from);
		clear_inode_flag(inode, FI_NO_PREALLOC);

		/* if we couldn't write data, we should deallocate blocks. */
		if (preallocated && i_size_read(inode) < target_size)
			f2fs_truncate(inode);

		if (ret > 0)
			f2fs_update_iostat(F2FS_I_SB(inode), APP_WRITE_IO, ret);
	}
	inode_unlock(inode);
out:
	trace_f2fs_file_write_iter(inode, iocb->ki_pos,
					iov_iter_count(from), ret);
	if (ret > 0) {
		ssize_t err;

		err = generic_write_sync(file, iocb->ki_pos - ret, ret);
		if (err < 0)
			ret = err;
	}
	return ret;
}

#ifdef CONFIG_COMPAT
long f2fs_compat_ioctl(struct file *file, unsigned int cmd, unsigned long arg)
{
	switch (cmd) {
	case F2FS_IOC32_GETFLAGS:
		cmd = F2FS_IOC_GETFLAGS;
		break;
	case F2FS_IOC32_SETFLAGS:
		cmd = F2FS_IOC_SETFLAGS;
		break;
	case F2FS_IOC32_GETVERSION:
		cmd = F2FS_IOC_GETVERSION;
		break;
	case F2FS_IOC_START_ATOMIC_WRITE:
	case F2FS_IOC_COMMIT_ATOMIC_WRITE:
	case F2FS_IOC_START_VOLATILE_WRITE:
	case F2FS_IOC_RELEASE_VOLATILE_WRITE:
	case F2FS_IOC_ABORT_VOLATILE_WRITE:
	case F2FS_IOC_SHUTDOWN:
	case F2FS_IOC_SET_ENCRYPTION_POLICY:
	case F2FS_IOC_GET_ENCRYPTION_PWSALT:
	case F2FS_IOC_GET_ENCRYPTION_POLICY:
	case F2FS_IOC_GARBAGE_COLLECT:
	case F2FS_IOC_GARBAGE_COLLECT_RANGE:
	case F2FS_IOC_WRITE_CHECKPOINT:
	case F2FS_IOC_DEFRAGMENT:
	case F2FS_IOC_MOVE_RANGE:
	case F2FS_IOC_FLUSH_DEVICE:
	case F2FS_IOC_GET_FEATURES:
	case F2FS_IOC_GET_PIN_FILE:
	case F2FS_IOC_SET_PIN_FILE:
	case F2FS_IOC_PRECACHE_EXTENTS:
	case F2FS_IOC_RESIZE_FS:
		break;
	default:
		return -ENOIOCTLCMD;
	}
	return f2fs_ioctl(file, cmd, (unsigned long) compat_ptr(arg));
}
#endif

const struct file_operations f2fs_file_operations = {
	.llseek		= f2fs_llseek,
	.read_iter	= generic_file_read_iter,
	.write_iter	= f2fs_file_write_iter,
	.open		= f2fs_file_open,
	.release	= f2fs_release_file,
	.mmap		= f2fs_file_mmap,
	.flush		= f2fs_file_flush,
	.fsync		= f2fs_sync_file,
	.fallocate	= f2fs_fallocate,
	.unlocked_ioctl	= f2fs_ioctl,
#ifdef CONFIG_COMPAT
	.compat_ioctl	= f2fs_compat_ioctl,
#endif
	.splice_read	= generic_file_splice_read,
	.splice_write	= iter_file_splice_write,
};<|MERGE_RESOLUTION|>--- conflicted
+++ resolved
@@ -1829,7 +1829,6 @@
 
 	if (!S_ISREG(inode->i_mode))
 		return -EINVAL;
-<<<<<<< HEAD
 
 	ret = mnt_want_write_file(filp);
 	if (ret)
@@ -1837,15 +1836,6 @@
 
 	inode_lock(inode);
 
-=======
-
-	ret = mnt_want_write_file(filp);
-	if (ret)
-		return ret;
-
-	inode_lock(inode);
-
->>>>>>> 33dc678e
 	if (f2fs_is_atomic_file(inode)) {
 		if (is_inode_flag_set(inode, FI_ATOMIC_REVOKE_REQUEST))
 			ret = -EINVAL;
@@ -1871,15 +1861,12 @@
 		goto out;
 	}
 
-<<<<<<< HEAD
-=======
 	spin_lock(&sbi->inode_lock[ATOMIC_FILE]);
 	if (list_empty(&fi->inmem_ilist))
 		list_add_tail(&fi->inmem_ilist, &sbi->inode_list[ATOMIC_FILE]);
 	spin_unlock(&sbi->inode_lock[ATOMIC_FILE]);
 
 	/* add inode in inmem_list first and set atomic_file */
->>>>>>> 33dc678e
 	set_inode_flag(inode, FI_ATOMIC_FILE);
 	clear_inode_flag(inode, FI_ATOMIC_REVOKE_REQUEST);
 	up_write(&F2FS_I(inode)->i_gc_rwsem[WRITE]);
@@ -1921,16 +1908,8 @@
 			goto err_out;
 
 		ret = f2fs_do_sync_file(filp, 0, LLONG_MAX, 0, true);
-<<<<<<< HEAD
-		if (!ret) {
-			clear_inode_flag(inode, FI_ATOMIC_FILE);
-			F2FS_I(inode)->i_gc_failures[GC_FAILURE_ATOMIC] = 0;
-			stat_dec_atomic_write(inode);
-		}
-=======
 		if (!ret)
 			f2fs_drop_inmem_pages(inode);
->>>>>>> 33dc678e
 	} else {
 		ret = f2fs_do_sync_file(filp, 0, LLONG_MAX, 1, false);
 	}
@@ -2196,7 +2175,6 @@
 		return err;
 
 	down_write(&sbi->sb_lock);
-<<<<<<< HEAD
 
 	if (uuid_is_nonzero(sbi->raw_super->encrypt_pw_salt))
 		goto got_it;
@@ -2204,15 +2182,6 @@
 	/* update superblock with uuid */
 	generate_random_uuid(sbi->raw_super->encrypt_pw_salt);
 
-=======
-
-	if (uuid_is_nonzero(sbi->raw_super->encrypt_pw_salt))
-		goto got_it;
-
-	/* update superblock with uuid */
-	generate_random_uuid(sbi->raw_super->encrypt_pw_salt);
-
->>>>>>> 33dc678e
 	err = f2fs_commit_super(sbi, false);
 	if (err) {
 		/* undo new data */
@@ -2254,57 +2223,10 @@
 			ret = -EBUSY;
 			goto out;
 		}
-<<<<<<< HEAD
-=======
 	} else {
 		mutex_lock(&sbi->gc_mutex);
 	}
 
-	ret = f2fs_gc(sbi, sync, true, NULL_SEGNO);
-out:
-	mnt_drop_write_file(filp);
-	return ret;
-}
-
-static int f2fs_ioc_gc_range(struct file *filp, unsigned long arg)
-{
-	struct inode *inode = file_inode(filp);
-	struct f2fs_sb_info *sbi = F2FS_I_SB(inode);
-	struct f2fs_gc_range range;
-	u64 end;
-	int ret;
-
-	if (!capable(CAP_SYS_ADMIN))
-		return -EPERM;
-
-	if (copy_from_user(&range, (struct f2fs_gc_range __user *)arg,
-							sizeof(range)))
-		return -EFAULT;
-
-	if (f2fs_readonly(sbi->sb))
-		return -EROFS;
-
-	end = range.start + range.len;
-	if (range.start < MAIN_BLKADDR(sbi) || end >= MAX_BLKADDR(sbi)) {
-		return -EINVAL;
-	}
-
-	ret = mnt_want_write_file(filp);
-	if (ret)
-		return ret;
-
-do_more:
-	if (!range.sync) {
-		if (!mutex_trylock(&sbi->gc_mutex)) {
-			ret = -EBUSY;
-			goto out;
-		}
->>>>>>> 33dc678e
-	} else {
-		mutex_lock(&sbi->gc_mutex);
-	}
-
-<<<<<<< HEAD
 	ret = f2fs_gc(sbi, sync, true, NULL_SEGNO);
 out:
 	mnt_drop_write_file(filp);
@@ -2348,8 +2270,6 @@
 		mutex_lock(&sbi->gc_mutex);
 	}
 
-=======
->>>>>>> 33dc678e
 	ret = f2fs_gc(sbi, range.sync, true, GET_SEGNO(sbi, range.start));
 	range.start += BLKS_PER_SEC(sbi);
 	if (range.start <= end)
