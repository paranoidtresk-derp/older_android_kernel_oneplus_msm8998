--- conflicted
+++ resolved
@@ -119,15 +119,9 @@
 	 * mp->m_dirdatablk.
 	 */
 	dot_offset = xfs_dir2_db_off_to_dataptr(mp, mp->m_dirdatablk,
-<<<<<<< HEAD
-					     xfs_dir3_data_dot_offset(mp));
-	dotdot_offset = xfs_dir2_db_off_to_dataptr(mp, mp->m_dirdatablk,
-						xfs_dir3_data_dotdot_offset(mp));
-=======
 						dp->d_ops->data_dot_offset);
 	dotdot_offset = xfs_dir2_db_off_to_dataptr(mp, mp->m_dirdatablk,
 						dp->d_ops->data_dotdot_offset);
->>>>>>> 359d992b
 
 	/*
 	 * Put . entry unless we're starting past it.
