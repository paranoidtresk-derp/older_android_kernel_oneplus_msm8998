/*
 * fs/sdcardfs/inode.c
 *
 * Copyright (c) 2013 Samsung Electronics Co. Ltd
 *   Authors: Daeho Jeong, Woojoong Lee, Seunghwan Hyun,
 *               Sunghwan Yun, Sungjong Seo
 *
 * This program has been developed as a stackable file system based on
 * the WrapFS which written by
 *
 * Copyright (c) 1998-2011 Erez Zadok
 * Copyright (c) 2009     Shrikar Archak
 * Copyright (c) 2003-2011 Stony Brook University
 * Copyright (c) 2003-2011 The Research Foundation of SUNY
 *
 * This file is dual licensed.  It may be redistributed and/or modified
 * under the terms of the Apache 2.0 License OR version 2 of the GNU
 * General Public License.
 */

#include "sdcardfs.h"
#include <linux/fs_struct.h>
#include <linux/ratelimit.h>
#include <linux/sched.h>

const struct cred *override_fsids(struct sdcardfs_sb_info *sbi,
		struct sdcardfs_inode_data *data)
{
	struct cred *cred;
	const struct cred *old_cred;
	uid_t uid;

	cred = prepare_creds();
	if (!cred)
		return NULL;

	if (sbi->options.gid_derivation) {
		if (data->under_obb)
			uid = AID_MEDIA_OBB;
		else
			uid = multiuser_get_uid(data->userid, sbi->options.fs_low_uid);
	} else {
		uid = sbi->options.fs_low_uid;
	}
	cred->fsuid = make_kuid(&init_user_ns, uid);
	cred->fsgid = make_kgid(&init_user_ns, sbi->options.fs_low_gid);

	old_cred = override_creds(cred);

	return old_cred;
}

void revert_fsids(const struct cred *old_cred)
{
	const struct cred *cur_cred;

	cur_cred = current->cred;
	revert_creds(old_cred);
	put_cred(cur_cred);
}

static int sdcardfs_create(struct inode *dir, struct dentry *dentry,
			 umode_t mode, bool want_excl)
{
	int err;
	struct dentry *lower_dentry;
	struct vfsmount *lower_dentry_mnt;
	struct dentry *lower_parent_dentry = NULL;
	struct path lower_path;
	const struct cred *saved_cred = NULL;
	struct fs_struct *saved_fs;
	struct fs_struct *copied_fs;

	if (!check_caller_access_to_name(dir, &dentry->d_name)) {
		err = -EACCES;
		goto out_eacces;
	}

	/* save current_cred and override it */
	saved_cred = override_fsids(SDCARDFS_SB(dir->i_sb),
					SDCARDFS_I(dir)->data);
	if (!saved_cred)
		return -ENOMEM;

	sdcardfs_get_lower_path(dentry, &lower_path);
	lower_dentry = lower_path.dentry;
	lower_dentry_mnt = lower_path.mnt;
	lower_parent_dentry = lock_parent(lower_dentry);

	/* set last 16bytes of mode field to 0664 */
	mode = (mode & S_IFMT) | 00664;

	/* temporarily change umask for lower fs write */
	saved_fs = current->fs;
	copied_fs = copy_fs_struct(current->fs);
	if (!copied_fs) {
		err = -ENOMEM;
		goto out_unlock;
	}
	copied_fs->umask = 0;
	task_lock(current);
	current->fs = copied_fs;
	task_unlock(current);

	err = vfs_create2(lower_dentry_mnt, d_inode(lower_parent_dentry), lower_dentry, mode, want_excl);
	if (err)
		goto out;

	err = sdcardfs_interpose(dentry, dir->i_sb, &lower_path,
			SDCARDFS_I(dir)->data->userid);
	if (err)
		goto out;
	fsstack_copy_attr_times(dir, sdcardfs_lower_inode(dir));
	fsstack_copy_inode_size(dir, d_inode(lower_parent_dentry));
	fixup_lower_ownership(dentry, dentry->d_name.name);

out:
	task_lock(current);
	current->fs = saved_fs;
	task_unlock(current);
	free_fs_struct(copied_fs);
out_unlock:
	unlock_dir(lower_parent_dentry);
	sdcardfs_put_lower_path(dentry, &lower_path);
	revert_fsids(saved_cred);
out_eacces:
	return err;
}

static int sdcardfs_unlink(struct inode *dir, struct dentry *dentry)
{
	int err;
	struct dentry *lower_dentry;
	struct vfsmount *lower_mnt;
	struct inode *lower_dir_inode = sdcardfs_lower_inode(dir);
	struct dentry *lower_dir_dentry;
	struct path lower_path;
	const struct cred *saved_cred = NULL;

	if (!check_caller_access_to_name(dir, &dentry->d_name)) {
		err = -EACCES;
		goto out_eacces;
	}

	/* save current_cred and override it */
	saved_cred = override_fsids(SDCARDFS_SB(dir->i_sb),
						SDCARDFS_I(dir)->data);
	if (!saved_cred)
		return -ENOMEM;

	sdcardfs_get_lower_path(dentry, &lower_path);
	lower_dentry = lower_path.dentry;
	lower_mnt = lower_path.mnt;
	dget(lower_dentry);
	lower_dir_dentry = lock_parent(lower_dentry);

	err = vfs_unlink2(lower_mnt, lower_dir_inode, lower_dentry, NULL);

	/*
	 * Note: unlinking on top of NFS can cause silly-renamed files.
	 * Trying to delete such files results in EBUSY from NFS
	 * below.  Silly-renamed files will get deleted by NFS later on, so
	 * we just need to detect them here and treat such EBUSY errors as
	 * if the upper file was successfully deleted.
	 */
	if (err == -EBUSY && lower_dentry->d_flags & DCACHE_NFSFS_RENAMED)
		err = 0;
	if (err)
		goto out;
	fsstack_copy_attr_times(dir, lower_dir_inode);
	fsstack_copy_inode_size(dir, lower_dir_inode);
	set_nlink(d_inode(dentry),
		  sdcardfs_lower_inode(d_inode(dentry))->i_nlink);
	d_inode(dentry)->i_ctime = dir->i_ctime;
	d_drop(dentry); /* this is needed, else LTP fails (VFS won't do it) */
out:
	unlock_dir(lower_dir_dentry);
	dput(lower_dentry);
	sdcardfs_put_lower_path(dentry, &lower_path);
	revert_fsids(saved_cred);
out_eacces:
	return err;
}

static int touch(char *abs_path, mode_t mode)
{
	struct file *filp = filp_open(abs_path, O_RDWR|O_CREAT|O_EXCL|O_NOFOLLOW, mode);

	if (IS_ERR(filp)) {
		if (PTR_ERR(filp) == -EEXIST) {
			return 0;
		} else {
			pr_err("sdcardfs: failed to open(%s): %ld\n",
						abs_path, PTR_ERR(filp));
			return PTR_ERR(filp);
		}
	}
	filp_close(filp, current->files);
	return 0;
}

static int sdcardfs_mkdir(struct inode *dir, struct dentry *dentry, umode_t mode)
{
	int err;
	int make_nomedia_in_obb = 0;
	struct dentry *lower_dentry;
	struct vfsmount *lower_mnt;
	struct dentry *lower_parent_dentry = NULL;
	struct dentry *parent_dentry = NULL;
	struct path lower_path;
	struct sdcardfs_sb_info *sbi = SDCARDFS_SB(dentry->d_sb);
	const struct cred *saved_cred = NULL;
	struct sdcardfs_inode_data *pd = SDCARDFS_I(dir)->data;
	int touch_err = 0;
	struct fs_struct *saved_fs;
	struct fs_struct *copied_fs;
	struct qstr q_obb = QSTR_LITERAL("obb");
	struct qstr q_data = QSTR_LITERAL("data");

	if (!check_caller_access_to_name(dir, &dentry->d_name)) {
		err = -EACCES;
		goto out_eacces;
	}

	/* save current_cred and override it */
	saved_cred = override_fsids(SDCARDFS_SB(dir->i_sb),
						SDCARDFS_I(dir)->data);
	if (!saved_cred)
		return -ENOMEM;

	/* check disk space */
	parent_dentry = dget_parent(dentry);
	if (!check_min_free_space(parent_dentry, 0, 1)) {
		pr_err("sdcardfs: No minimum free space.\n");
		err = -ENOSPC;
		dput(parent_dentry);
		goto out_revert;
	}
	dput(parent_dentry);

	/* the lower_dentry is negative here */
	sdcardfs_get_lower_path(dentry, &lower_path);
	lower_dentry = lower_path.dentry;
	lower_mnt = lower_path.mnt;
	lower_parent_dentry = lock_parent(lower_dentry);

	/* set last 16bytes of mode field to 0775 */
	mode = (mode & S_IFMT) | 00775;

	/* temporarily change umask for lower fs write */
	saved_fs = current->fs;
	copied_fs = copy_fs_struct(current->fs);
	if (!copied_fs) {
		err = -ENOMEM;
		unlock_dir(lower_parent_dentry);
		goto out_unlock;
	}
	copied_fs->umask = 0;
	task_lock(current);
	current->fs = copied_fs;
	task_unlock(current);

	err = vfs_mkdir2(lower_mnt, d_inode(lower_parent_dentry), lower_dentry, mode);

	if (err) {
		unlock_dir(lower_parent_dentry);
		goto out;
	}

	/* if it is a local obb dentry, setup it with the base obbpath */
	if (need_graft_path(dentry)) {

		err = setup_obb_dentry(dentry, &lower_path);
		if (err) {
			/* if the sbi->obbpath is not available, the lower_path won't be
			 * changed by setup_obb_dentry() but the lower path is saved to
			 * its orig_path. this dentry will be revalidated later.
			 * but now, the lower_path should be NULL
			 */
			sdcardfs_put_reset_lower_path(dentry);

			/* the newly created lower path which saved to its orig_path or
			 * the lower_path is the base obbpath.
			 * therefore, an additional path_get is required
			 */
			path_get(&lower_path);
		} else
			make_nomedia_in_obb = 1;
	}

	err = sdcardfs_interpose(dentry, dir->i_sb, &lower_path, pd->userid);
	if (err) {
		unlock_dir(lower_parent_dentry);
		goto out;
	}

	fsstack_copy_attr_times(dir, sdcardfs_lower_inode(dir));
	fsstack_copy_inode_size(dir, d_inode(lower_parent_dentry));
	/* update number of links on parent directory */
	set_nlink(dir, sdcardfs_lower_inode(dir)->i_nlink);
	fixup_lower_ownership(dentry, dentry->d_name.name);
	unlock_dir(lower_parent_dentry);
	if ((!sbi->options.multiuser) && (qstr_case_eq(&dentry->d_name, &q_obb))
		&& (pd->perm == PERM_ANDROID) && (pd->userid == 0))
		make_nomedia_in_obb = 1;

	/* When creating /Android/data and /Android/obb, mark them as .nomedia */
	if (make_nomedia_in_obb ||
		((pd->perm == PERM_ANDROID)
				&& (qstr_case_eq(&dentry->d_name, &q_data)))) {
		revert_fsids(saved_cred);
		saved_cred = override_fsids(sbi,
<<<<<<< HEAD
					SDCARDFS_I(dentry->d_inode)->data);
=======
					SDCARDFS_I(d_inode(dentry))->data);
>>>>>>> 30f0a18b
		if (!saved_cred) {
			pr_err("sdcardfs: failed to set up .nomedia in %s: %d\n",
						lower_path.dentry->d_name.name,
						-ENOMEM);
			goto out;
		}
		set_fs_pwd(current->fs, &lower_path);
		touch_err = touch(".nomedia", 0664);
		if (touch_err) {
			pr_err("sdcardfs: failed to create .nomedia in %s: %d\n",
						lower_path.dentry->d_name.name,
						touch_err);
			goto out;
		}
	}
out:
	task_lock(current);
	current->fs = saved_fs;
	task_unlock(current);

	free_fs_struct(copied_fs);
out_unlock:
	sdcardfs_put_lower_path(dentry, &lower_path);
out_revert:
	revert_fsids(saved_cred);
out_eacces:
	return err;
}

static int sdcardfs_rmdir(struct inode *dir, struct dentry *dentry)
{
	struct dentry *lower_dentry;
	struct dentry *lower_dir_dentry;
	struct vfsmount *lower_mnt;
	int err;
	struct path lower_path;
	const struct cred *saved_cred = NULL;

	if (!check_caller_access_to_name(dir, &dentry->d_name)) {
		err = -EACCES;
		goto out_eacces;
	}

	/* save current_cred and override it */
	saved_cred = override_fsids(SDCARDFS_SB(dir->i_sb),
						SDCARDFS_I(dir)->data);
	if (!saved_cred)
		return -ENOMEM;

	/* sdcardfs_get_real_lower(): in case of remove an user's obb dentry
	 * the dentry on the original path should be deleted.
	 */
	sdcardfs_get_real_lower(dentry, &lower_path);

	lower_dentry = lower_path.dentry;
	lower_mnt = lower_path.mnt;
	lower_dir_dentry = lock_parent(lower_dentry);

	err = vfs_rmdir2(lower_mnt, d_inode(lower_dir_dentry), lower_dentry);
	if (err)
		goto out;

	d_drop(dentry);	/* drop our dentry on success (why not VFS's job?) */
	if (d_inode(dentry))
		clear_nlink(d_inode(dentry));
	fsstack_copy_attr_times(dir, d_inode(lower_dir_dentry));
	fsstack_copy_inode_size(dir, d_inode(lower_dir_dentry));
	set_nlink(dir, d_inode(lower_dir_dentry)->i_nlink);

out:
	unlock_dir(lower_dir_dentry);
	sdcardfs_put_real_lower(dentry, &lower_path);
	revert_fsids(saved_cred);
out_eacces:
	return err;
}

/*
 * The locking rules in sdcardfs_rename are complex.  We could use a simpler
 * superblock-level name-space lock for renames and copy-ups.
 */
static int sdcardfs_rename(struct inode *old_dir, struct dentry *old_dentry,
			 struct inode *new_dir, struct dentry *new_dentry)
{
	int err = 0;
	struct dentry *lower_old_dentry = NULL;
	struct dentry *lower_new_dentry = NULL;
	struct dentry *lower_old_dir_dentry = NULL;
	struct dentry *lower_new_dir_dentry = NULL;
	struct vfsmount *lower_mnt = NULL;
	struct dentry *trap = NULL;
	struct path lower_old_path, lower_new_path;
	const struct cred *saved_cred = NULL;

	if (!check_caller_access_to_name(old_dir, &old_dentry->d_name) ||
		!check_caller_access_to_name(new_dir, &new_dentry->d_name)) {
		err = -EACCES;
		goto out_eacces;
	}

	/* save current_cred and override it */
	saved_cred = override_fsids(SDCARDFS_SB(old_dir->i_sb),
						SDCARDFS_I(new_dir)->data);
	if (!saved_cred)
		return -ENOMEM;

	sdcardfs_get_real_lower(old_dentry, &lower_old_path);
	sdcardfs_get_lower_path(new_dentry, &lower_new_path);
	lower_old_dentry = lower_old_path.dentry;
	lower_new_dentry = lower_new_path.dentry;
	lower_mnt = lower_old_path.mnt;
	lower_old_dir_dentry = dget_parent(lower_old_dentry);
	lower_new_dir_dentry = dget_parent(lower_new_dentry);

	trap = lock_rename(lower_old_dir_dentry, lower_new_dir_dentry);
	/* source should not be ancestor of target */
	if (trap == lower_old_dentry) {
		err = -EINVAL;
		goto out;
	}
	/* target should not be ancestor of source */
	if (trap == lower_new_dentry) {
		err = -ENOTEMPTY;
		goto out;
	}

	err = vfs_rename2(lower_mnt,
			 d_inode(lower_old_dir_dentry), lower_old_dentry,
			 d_inode(lower_new_dir_dentry), lower_new_dentry,
			 NULL, 0);
	if (err)
		goto out;

	/* Copy attrs from lower dir, but i_uid/i_gid */
	sdcardfs_copy_and_fix_attrs(new_dir, d_inode(lower_new_dir_dentry));
	fsstack_copy_inode_size(new_dir, d_inode(lower_new_dir_dentry));

	if (new_dir != old_dir) {
		sdcardfs_copy_and_fix_attrs(old_dir, d_inode(lower_old_dir_dentry));
		fsstack_copy_inode_size(old_dir, d_inode(lower_old_dir_dentry));
	}
	get_derived_permission_new(new_dentry->d_parent, old_dentry, &new_dentry->d_name);
	fixup_tmp_permissions(d_inode(old_dentry));
	fixup_lower_ownership(old_dentry, new_dentry->d_name.name);
	d_invalidate(old_dentry); /* Can't fixup ownership recursively :( */
out:
	unlock_rename(lower_old_dir_dentry, lower_new_dir_dentry);
	dput(lower_old_dir_dentry);
	dput(lower_new_dir_dentry);
	sdcardfs_put_real_lower(old_dentry, &lower_old_path);
	sdcardfs_put_lower_path(new_dentry, &lower_new_path);
	revert_fsids(saved_cred);
out_eacces:
	return err;
}

#if 0
static int sdcardfs_readlink(struct dentry *dentry, char __user *buf, int bufsiz)
{
	int err;
	struct dentry *lower_dentry;
	struct path lower_path;
	/* XXX readlink does not requires overriding credential */

	sdcardfs_get_lower_path(dentry, &lower_path);
	lower_dentry = lower_path.dentry;
	if (!d_inode(lower_dentry)->i_op ||
	    !d_inode(lower_dentry)->i_op->readlink) {
		err = -EINVAL;
		goto out;
	}

	err = d_inode(lower_dentry)->i_op->readlink(lower_dentry,
						    buf, bufsiz);
	if (err < 0)
		goto out;
	fsstack_copy_attr_atime(d_inode(dentry), d_inode(lower_dentry));

out:
	sdcardfs_put_lower_path(dentry, &lower_path);
	return err;
}
#endif

#if 0
static const char *sdcardfs_follow_link(struct dentry *dentry, void **cookie)
{
	char *buf;
	int len = PAGE_SIZE, err;
	mm_segment_t old_fs;

	/* This is freed by the put_link method assuming a successful call. */
	buf = kmalloc(len, GFP_KERNEL);
	if (!buf) {
		buf = ERR_PTR(-ENOMEM);
		return buf;
	}

	/* read the symlink, and then we will follow it */
	old_fs = get_fs();
	set_fs(KERNEL_DS);
	err = sdcardfs_readlink(dentry, buf, len);
	set_fs(old_fs);
	if (err < 0) {
		kfree(buf);
		buf = ERR_PTR(err);
	} else {
		buf[err] = '\0';
	}
	return *cookie = buf;
}
#endif

static int sdcardfs_permission_wrn(struct inode *inode, int mask)
{
	pr_debug("sdcardfs does not support permission. Use permission2.\n");
	return -EINVAL;
}

void copy_attrs(struct inode *dest, const struct inode *src)
{
	dest->i_mode = src->i_mode;
	dest->i_uid = src->i_uid;
	dest->i_gid = src->i_gid;
	dest->i_rdev = src->i_rdev;
	dest->i_atime = src->i_atime;
	dest->i_mtime = src->i_mtime;
	dest->i_ctime = src->i_ctime;
	dest->i_blkbits = src->i_blkbits;
	dest->i_flags = src->i_flags;
#ifdef CONFIG_FS_POSIX_ACL
	dest->i_acl = src->i_acl;
#endif
#ifdef CONFIG_SECURITY
	dest->i_security = src->i_security;
#endif
}

static int sdcardfs_permission(struct vfsmount *mnt, struct inode *inode, int mask)
{
	int err;
	struct inode tmp;
	struct sdcardfs_inode_data *top = top_data_get(SDCARDFS_I(inode));

	if (IS_ERR(mnt))
		return PTR_ERR(mnt);
	if (!top)
		return -EINVAL;

	/*
	 * Permission check on sdcardfs inode.
	 * Calling process should have AID_SDCARD_RW permission
	 * Since generic_permission only needs i_mode, i_uid,
	 * i_gid, and i_sb, we can create a fake inode to pass
	 * this information down in.
	 *
	 * The underlying code may attempt to take locks in some
	 * cases for features we're not using, but if that changes,
	 * locks must be dealt with to avoid undefined behavior.
	 */
	copy_attrs(&tmp, inode);
	tmp.i_uid = make_kuid(&init_user_ns, top->d_uid);
	tmp.i_gid = make_kgid(&init_user_ns, get_gid(mnt, inode->i_sb, top));
	tmp.i_mode = (inode->i_mode & S_IFMT)
			| get_mode(mnt, SDCARDFS_I(inode), top);
	data_put(top);
	tmp.i_sb = inode->i_sb;
	if (IS_POSIXACL(inode))
		pr_warn("%s: This may be undefined behavior...\n", __func__);
	err = generic_permission(&tmp, mask);
	return err;
}

static int sdcardfs_setattr_wrn(struct dentry *dentry, struct iattr *ia)
{
	WARN_RATELIMIT(1, "sdcardfs does not support setattr. User setattr2.\n");
	return -EINVAL;
}

static int sdcardfs_setattr(struct vfsmount *mnt, struct dentry *dentry, struct iattr *ia)
{
	int err;
	struct dentry *lower_dentry;
	struct vfsmount *lower_mnt;
	struct inode *inode;
	struct inode *lower_inode;
	struct path lower_path;
	struct iattr lower_ia;
	struct dentry *parent;
	struct inode tmp;
	struct sdcardfs_inode_data *top;
	const struct cred *saved_cred = NULL;

	inode = d_inode(dentry);
	top = top_data_get(SDCARDFS_I(inode));

	if (!top)
		return -EINVAL;

	/*
	 * Permission check on sdcardfs inode.
	 * Calling process should have AID_SDCARD_RW permission
	 * Since generic_permission only needs i_mode, i_uid,
	 * i_gid, and i_sb, we can create a fake inode to pass
	 * this information down in.
	 *
	 * The underlying code may attempt to take locks in some
	 * cases for features we're not using, but if that changes,
	 * locks must be dealt with to avoid undefined behavior.
	 *
	 */
	copy_attrs(&tmp, inode);
	tmp.i_uid = make_kuid(&init_user_ns, top->d_uid);
	tmp.i_gid = make_kgid(&init_user_ns, get_gid(mnt, dentry->d_sb, top));
	tmp.i_mode = (inode->i_mode & S_IFMT)
			| get_mode(mnt, SDCARDFS_I(inode), top);
	tmp.i_size = i_size_read(inode);
	data_put(top);
	tmp.i_sb = inode->i_sb;

	/*
	 * Check if user has permission to change inode.  We don't check if
	 * this user can change the lower inode: that should happen when
	 * calling notify_change on the lower inode.
	 */
	/* prepare our own lower struct iattr (with the lower file) */
	memcpy(&lower_ia, ia, sizeof(lower_ia));
	/* Allow touch updating timestamps. A previous permission check ensures
	 * we have write access. Changes to mode, owner, and group are ignored
	 */
	ia->ia_valid |= ATTR_FORCE;
	err = inode_change_ok(&tmp, ia);

	if (!err) {
		/* check the Android group ID */
		parent = dget_parent(dentry);
		if (!check_caller_access_to_name(d_inode(parent), &dentry->d_name))
			err = -EACCES;
		dput(parent);
	}

	if (err)
		goto out_err;

	/* save current_cred and override it */
	saved_cred = override_fsids(SDCARDFS_SB(dentry->d_sb),
						SDCARDFS_I(inode)->data);
	if (!saved_cred)
		return -ENOMEM;

	sdcardfs_get_lower_path(dentry, &lower_path);
	lower_dentry = lower_path.dentry;
	lower_mnt = lower_path.mnt;
	lower_inode = sdcardfs_lower_inode(inode);

	if (ia->ia_valid & ATTR_FILE)
		lower_ia.ia_file = sdcardfs_lower_file(ia->ia_file);

	lower_ia.ia_valid &= ~(ATTR_UID | ATTR_GID | ATTR_MODE);

	/*
	 * If shrinking, first truncate upper level to cancel writing dirty
	 * pages beyond the new eof; and also if its' maxbytes is more
	 * limiting (fail with -EFBIG before making any change to the lower
	 * level).  There is no need to vmtruncate the upper level
	 * afterwards in the other cases: we fsstack_copy_inode_size from
	 * the lower level.
	 */
	if (ia->ia_valid & ATTR_SIZE) {
		err = inode_newsize_ok(&tmp, ia->ia_size);
		if (err) {
			goto out;
		}
		truncate_setsize(inode, ia->ia_size);
	}

	/*
	 * mode change is for clearing setuid/setgid bits. Allow lower fs
	 * to interpret this in its own way.
	 */
	if (lower_ia.ia_valid & (ATTR_KILL_SUID | ATTR_KILL_SGID))
		lower_ia.ia_valid &= ~ATTR_MODE;

	/* notify the (possibly copied-up) lower inode */
	/*
	 * Note: we use d_inode(lower_dentry), because lower_inode may be
	 * unlinked (no inode->i_sb and i_ino==0.  This happens if someone
	 * tries to open(), unlink(), then ftruncate() a file.
	 */
	mutex_lock(&d_inode(lower_dentry)->i_mutex);
	err = notify_change2(lower_mnt, lower_dentry, &lower_ia, /* note: lower_ia */
			NULL);
	mutex_unlock(&d_inode(lower_dentry)->i_mutex);
	if (err)
		goto out;

	/* get attributes from the lower inode and update derived permissions */
	sdcardfs_copy_and_fix_attrs(inode, lower_inode);

	/*
	 * Not running fsstack_copy_inode_size(inode, lower_inode), because
	 * VFS should update our inode size, and notify_change on
	 * lower_inode should update its size.
	 */

out:
	sdcardfs_put_lower_path(dentry, &lower_path);
	revert_fsids(saved_cred);
out_err:
	return err;
}

static int sdcardfs_fillattr(struct vfsmount *mnt, struct inode *inode,
				struct kstat *lower_stat, struct kstat *stat)
{
	struct sdcardfs_inode_info *info = SDCARDFS_I(inode);
	struct sdcardfs_inode_data *top = top_data_get(info);
	struct super_block *sb = inode->i_sb;

	if (!top)
		return -EINVAL;

	stat->dev = inode->i_sb->s_dev;
	stat->ino = inode->i_ino;
	stat->mode = (inode->i_mode  & S_IFMT) | get_mode(mnt, info, top);
	stat->nlink = inode->i_nlink;
	stat->uid = make_kuid(&init_user_ns, top->d_uid);
	stat->gid = make_kgid(&init_user_ns, get_gid(mnt, sb, top));
	stat->rdev = inode->i_rdev;
	stat->size = lower_stat->size;
	stat->atime = lower_stat->atime;
	stat->mtime = lower_stat->mtime;
	stat->ctime = lower_stat->ctime;
	stat->blksize = lower_stat->blksize;
	stat->blocks = lower_stat->blocks;
	data_put(top);
	return 0;
}

static int sdcardfs_getattr(struct vfsmount *mnt, struct dentry *dentry,
		 struct kstat *stat)
{
	struct kstat lower_stat;
	struct path lower_path;
	struct dentry *parent;
	int err;

	parent = dget_parent(dentry);
	if (!check_caller_access_to_name(d_inode(parent), &dentry->d_name)) {
		dput(parent);
		return -EACCES;
	}
	dput(parent);

	sdcardfs_get_lower_path(dentry, &lower_path);
	err = vfs_getattr(&lower_path, &lower_stat);
	if (err)
		goto out;
	sdcardfs_copy_and_fix_attrs(d_inode(dentry),
			      d_inode(lower_path.dentry));
	err = sdcardfs_fillattr(mnt, d_inode(dentry), &lower_stat, stat);
out:
	sdcardfs_put_lower_path(dentry, &lower_path);
	return err;
}

const struct inode_operations sdcardfs_symlink_iops = {
	.permission2	= sdcardfs_permission,
	.setattr2	= sdcardfs_setattr,
	/* XXX Following operations are implemented,
	 *     but FUSE(sdcard) or FAT does not support them
	 *     These methods are *NOT* perfectly tested.
	.readlink	= sdcardfs_readlink,
	.follow_link	= sdcardfs_follow_link,
	.put_link	= kfree_put_link,
	 */
};

const struct inode_operations sdcardfs_dir_iops = {
	.create		= sdcardfs_create,
	.lookup		= sdcardfs_lookup,
	.permission	= sdcardfs_permission_wrn,
	.permission2	= sdcardfs_permission,
	.unlink		= sdcardfs_unlink,
	.mkdir		= sdcardfs_mkdir,
	.rmdir		= sdcardfs_rmdir,
	.rename		= sdcardfs_rename,
	.setattr	= sdcardfs_setattr_wrn,
	.setattr2	= sdcardfs_setattr,
	.getattr	= sdcardfs_getattr,
};

const struct inode_operations sdcardfs_main_iops = {
	.permission	= sdcardfs_permission_wrn,
	.permission2	= sdcardfs_permission,
	.setattr	= sdcardfs_setattr_wrn,
	.setattr2	= sdcardfs_setattr,
	.getattr	= sdcardfs_getattr,
};<|MERGE_RESOLUTION|>--- conflicted
+++ resolved
@@ -310,11 +310,7 @@
 				&& (qstr_case_eq(&dentry->d_name, &q_data)))) {
 		revert_fsids(saved_cred);
 		saved_cred = override_fsids(sbi,
-<<<<<<< HEAD
-					SDCARDFS_I(dentry->d_inode)->data);
-=======
 					SDCARDFS_I(d_inode(dentry))->data);
->>>>>>> 30f0a18b
 		if (!saved_cred) {
 			pr_err("sdcardfs: failed to set up .nomedia in %s: %d\n",
 						lower_path.dentry->d_name.name,
