#define pr_fmt(fmt) KBUILD_MODNAME ": " fmt

#include <linux/workqueue.h>
#include <linux/rtnetlink.h>
#include <linux/cache.h>
#include <linux/slab.h>
#include <linux/list.h>
#include <linux/delay.h>
#include <linux/sched.h>
#include <linux/idr.h>
#include <linux/rculist.h>
#include <linux/nsproxy.h>
#include <linux/fs.h>
#include <linux/proc_ns.h>
#include <linux/file.h>
#include <linux/export.h>
#include <linux/user_namespace.h>
#include <linux/net_namespace.h>
#include <net/sock.h>
#include <net/netlink.h>
#include <net/net_namespace.h>
#include <net/netns/generic.h>

/*
 *	Our network namespace constructor/destructor lists
 */

static LIST_HEAD(pernet_list);
static struct list_head *first_device = &pernet_list;
DEFINE_MUTEX(net_mutex);

LIST_HEAD(net_namespace_list);
EXPORT_SYMBOL_GPL(net_namespace_list);

struct net init_net = {
	.dev_base_head = LIST_HEAD_INIT(init_net.dev_base_head),
};
EXPORT_SYMBOL(init_net);

#define INITIAL_NET_GEN_PTRS	13 /* +1 for len +2 for rcu_head */

static unsigned int max_gen_ptrs = INITIAL_NET_GEN_PTRS;

static struct net_generic *net_alloc_generic(void)
{
	struct net_generic *ng;
	size_t generic_size = offsetof(struct net_generic, ptr[max_gen_ptrs]);

	ng = kzalloc(generic_size, GFP_KERNEL);
	if (ng)
		ng->len = max_gen_ptrs;

	return ng;
}

static int net_assign_generic(struct net *net, int id, void *data)
{
	struct net_generic *ng, *old_ng;

	BUG_ON(!mutex_is_locked(&net_mutex));
	BUG_ON(id == 0);

	old_ng = rcu_dereference_protected(net->gen,
					   lockdep_is_held(&net_mutex));
	ng = old_ng;
	if (old_ng->len >= id)
		goto assign;

	ng = net_alloc_generic();
	if (ng == NULL)
		return -ENOMEM;

	/*
	 * Some synchronisation notes:
	 *
	 * The net_generic explores the net->gen array inside rcu
	 * read section. Besides once set the net->gen->ptr[x]
	 * pointer never changes (see rules in netns/generic.h).
	 *
	 * That said, we simply duplicate this array and schedule
	 * the old copy for kfree after a grace period.
	 */

	memcpy(&ng->ptr, &old_ng->ptr, old_ng->len * sizeof(void*));

	rcu_assign_pointer(net->gen, ng);
	kfree_rcu(old_ng, rcu);
assign:
	ng->ptr[id - 1] = data;
	return 0;
}

static int ops_init(const struct pernet_operations *ops, struct net *net)
{
	int err = -ENOMEM;
	void *data = NULL;

	if (ops->id && ops->size) {
		data = kzalloc(ops->size, GFP_KERNEL);
		if (!data)
			goto out;

		err = net_assign_generic(net, *ops->id, data);
		if (err)
			goto cleanup;
	}
	err = 0;
	if (ops->init)
		err = ops->init(net);
	if (!err)
		return 0;

cleanup:
	kfree(data);

out:
	return err;
}

static void ops_free(const struct pernet_operations *ops, struct net *net)
{
	if (ops->id && ops->size) {
		int id = *ops->id;
		kfree(net_generic(net, id));
	}
}

static void ops_exit_list(const struct pernet_operations *ops,
			  struct list_head *net_exit_list)
{
	struct net *net;
	if (ops->exit) {
		list_for_each_entry(net, net_exit_list, exit_list)
			ops->exit(net);
	}
	if (ops->exit_batch)
		ops->exit_batch(net_exit_list);
}

static void ops_free_list(const struct pernet_operations *ops,
			  struct list_head *net_exit_list)
{
	struct net *net;
	if (ops->size && ops->id) {
		list_for_each_entry(net, net_exit_list, exit_list)
			ops_free(ops, net);
	}
}

/* should be called with nsid_lock held */
static int alloc_netid(struct net *net, struct net *peer, int reqid)
{
	int min = 0, max = 0;

	if (reqid >= 0) {
		min = reqid;
		max = reqid + 1;
	}

	return idr_alloc(&net->netns_ids, peer, min, max, GFP_ATOMIC);
}

/* This function is used by idr_for_each(). If net is equal to peer, the
 * function returns the id so that idr_for_each() stops. Because we cannot
 * returns the id 0 (idr_for_each() will not stop), we return the magic value
 * NET_ID_ZERO (-1) for it.
 */
#define NET_ID_ZERO -1
static int net_eq_idr(int id, void *net, void *peer)
{
	if (net_eq(net, peer))
		return id ? : NET_ID_ZERO;
	return 0;
}

/* Should be called with nsid_lock held. If a new id is assigned, the bool alloc
 * is set to true, thus the caller knows that the new id must be notified via
 * rtnl.
 */
static int __peernet2id_alloc(struct net *net, struct net *peer, bool *alloc)
{
	int id = idr_for_each(&net->netns_ids, net_eq_idr, peer);
	bool alloc_it = *alloc;

	*alloc = false;

	/* Magic value for id 0. */
	if (id == NET_ID_ZERO)
		return 0;
	if (id > 0)
		return id;

	if (alloc_it) {
		id = alloc_netid(net, peer, -1);
		*alloc = true;
		return id >= 0 ? id : NETNSA_NSID_NOT_ASSIGNED;
	}

	return NETNSA_NSID_NOT_ASSIGNED;
}

/* should be called with nsid_lock held */
static int __peernet2id(struct net *net, struct net *peer)
{
	bool no = false;

	return __peernet2id_alloc(net, peer, &no);
}

static void rtnl_net_notifyid(struct net *net, int cmd, int id);
/* This function returns the id of a peer netns. If no id is assigned, one will
 * be allocated and returned.
 */
int peernet2id_alloc(struct net *net, struct net *peer)
{
	unsigned long flags;
	bool alloc;
	int id;

	if (atomic_read(&net->count) == 0)
		return NETNSA_NSID_NOT_ASSIGNED;
	spin_lock_irqsave(&net->nsid_lock, flags);
	alloc = atomic_read(&peer->count) == 0 ? false : true;
	id = __peernet2id_alloc(net, peer, &alloc);
	spin_unlock_irqrestore(&net->nsid_lock, flags);
	if (alloc && id >= 0)
		rtnl_net_notifyid(net, RTM_NEWNSID, id);
	return id;
}
EXPORT_SYMBOL(peernet2id_alloc);

/* This function returns, if assigned, the id of a peer netns. */
int peernet2id(struct net *net, struct net *peer)
{
	unsigned long flags;
	int id;

	spin_lock_irqsave(&net->nsid_lock, flags);
	id = __peernet2id(net, peer);
	spin_unlock_irqrestore(&net->nsid_lock, flags);
	return id;
}

/* This function returns true is the peer netns has an id assigned into the
 * current netns.
 */
bool peernet_has_id(struct net *net, struct net *peer)
{
	return peernet2id(net, peer) >= 0;
}

struct net *get_net_ns_by_id(struct net *net, int id)
{
	unsigned long flags;
	struct net *peer;

	if (id < 0)
		return NULL;

	rcu_read_lock();
	spin_lock_irqsave(&net->nsid_lock, flags);
	peer = idr_find(&net->netns_ids, id);
	if (peer)
<<<<<<< HEAD
		peer = maybe_get_net(peer);
=======
                peer = maybe_get_net(peer);
>>>>>>> f26fc7ff
	spin_unlock_irqrestore(&net->nsid_lock, flags);
	rcu_read_unlock();

	return peer;
}

/*
 * setup_net runs the initializers for the network namespace object.
 */
static __net_init int setup_net(struct net *net, struct user_namespace *user_ns)
{
	/* Must be called with net_mutex held */
	const struct pernet_operations *ops, *saved_ops;
	int error = 0;
	LIST_HEAD(net_exit_list);

	atomic_set(&net->count, 1);
	atomic_set(&net->passive, 1);
	net->dev_base_seq = 1;
	net->user_ns = user_ns;
	idr_init(&net->netns_ids);
	spin_lock_init(&net->nsid_lock);

	list_for_each_entry(ops, &pernet_list, list) {
		error = ops_init(ops, net);
		if (error < 0)
			goto out_undo;
	}
out:
	return error;

out_undo:
	/* Walk through the list backwards calling the exit functions
	 * for the pernet modules whose init functions did not fail.
	 */
	list_add(&net->exit_list, &net_exit_list);
	saved_ops = ops;
	list_for_each_entry_continue_reverse(ops, &pernet_list, list)
		ops_exit_list(ops, &net_exit_list);

	ops = saved_ops;
	list_for_each_entry_continue_reverse(ops, &pernet_list, list)
		ops_free_list(ops, &net_exit_list);

	rcu_barrier();
	goto out;
}

static int __net_init net_defaults_init_net(struct net *net)
{
	net->core.sysctl_somaxconn = SOMAXCONN;
	return 0;
}

static struct pernet_operations net_defaults_ops = {
	.init = net_defaults_init_net,
};

static __init int net_defaults_init(void)
{
	if (register_pernet_subsys(&net_defaults_ops))
		panic("Cannot initialize net default settings");

	return 0;
}

core_initcall(net_defaults_init);

#ifdef CONFIG_NET_NS
static struct kmem_cache *net_cachep;
static struct workqueue_struct *netns_wq;

static struct net *net_alloc(void)
{
	struct net *net = NULL;
	struct net_generic *ng;

	ng = net_alloc_generic();
	if (!ng)
		goto out;

	net = kmem_cache_zalloc(net_cachep, GFP_KERNEL);
	if (!net)
		goto out_free;

	rcu_assign_pointer(net->gen, ng);
out:
	return net;

out_free:
	kfree(ng);
	goto out;
}

static void net_free(struct net *net)
{
	kfree(rcu_access_pointer(net->gen));
	kmem_cache_free(net_cachep, net);
}

void net_drop_ns(void *p)
{
	struct net *ns = p;
	if (ns && atomic_dec_and_test(&ns->passive))
		net_free(ns);
}

struct net *copy_net_ns(unsigned long flags,
			struct user_namespace *user_ns, struct net *old_net)
{
	struct net *net;
	int rv;

	if (!(flags & CLONE_NEWNET))
		return get_net(old_net);

	net = net_alloc();
	if (!net)
		return ERR_PTR(-ENOMEM);

	get_user_ns(user_ns);

	mutex_lock(&net_mutex);
	rv = setup_net(net, user_ns);
	if (rv == 0) {
		rtnl_lock();
		list_add_tail_rcu(&net->list, &net_namespace_list);
		rtnl_unlock();
	}
	mutex_unlock(&net_mutex);
	if (rv < 0) {
		put_user_ns(user_ns);
		net_drop_ns(net);
		return ERR_PTR(rv);
	}
	return net;
}

static DEFINE_SPINLOCK(cleanup_list_lock);
static LIST_HEAD(cleanup_list);  /* Must hold cleanup_list_lock to touch */

static void cleanup_net(struct work_struct *work)
{
	const struct pernet_operations *ops;
	struct net *net, *tmp;
	struct list_head net_kill_list;
	LIST_HEAD(net_exit_list);

	/* Atomically snapshot the list of namespaces to cleanup */
	spin_lock_irq(&cleanup_list_lock);
	list_replace_init(&cleanup_list, &net_kill_list);
	spin_unlock_irq(&cleanup_list_lock);

	mutex_lock(&net_mutex);

	/* Don't let anyone else find us. */
	rtnl_lock();
	list_for_each_entry(net, &net_kill_list, cleanup_list) {
		list_del_rcu(&net->list);
		list_add_tail(&net->exit_list, &net_exit_list);
		for_each_net(tmp) {
			int id;

			spin_lock_irq(&tmp->nsid_lock);
			id = __peernet2id(tmp, net);
			if (id >= 0)
				idr_remove(&tmp->netns_ids, id);
			spin_unlock_irq(&tmp->nsid_lock);
			if (id >= 0)
				rtnl_net_notifyid(tmp, RTM_DELNSID, id);
		}
		spin_lock_irq(&net->nsid_lock);
		idr_destroy(&net->netns_ids);
		spin_unlock_irq(&net->nsid_lock);

	}
	rtnl_unlock();

	/*
	 * Another CPU might be rcu-iterating the list, wait for it.
	 * This needs to be before calling the exit() notifiers, so
	 * the rcu_barrier() below isn't sufficient alone.
	 */
	synchronize_rcu();

	/* Run all of the network namespace exit methods */
	list_for_each_entry_reverse(ops, &pernet_list, list)
		ops_exit_list(ops, &net_exit_list);

	/* Free the net generic variables */
	list_for_each_entry_reverse(ops, &pernet_list, list)
		ops_free_list(ops, &net_exit_list);

	mutex_unlock(&net_mutex);

	/* Ensure there are no outstanding rcu callbacks using this
	 * network namespace.
	 */
	rcu_barrier();

	/* Finally it is safe to free my network namespace structure */
	list_for_each_entry_safe(net, tmp, &net_exit_list, exit_list) {
		list_del_init(&net->exit_list);
		put_user_ns(net->user_ns);
		net_drop_ns(net);
	}
}
static DECLARE_WORK(net_cleanup_work, cleanup_net);

void __put_net(struct net *net)
{
	/* Cleanup the network namespace in process context */
	unsigned long flags;

	spin_lock_irqsave(&cleanup_list_lock, flags);
	list_add(&net->cleanup_list, &cleanup_list);
	spin_unlock_irqrestore(&cleanup_list_lock, flags);

	queue_work(netns_wq, &net_cleanup_work);
}
EXPORT_SYMBOL_GPL(__put_net);

struct net *get_net_ns_by_fd(int fd)
{
	struct file *file;
	struct ns_common *ns;
	struct net *net;

	file = proc_ns_fget(fd);
	if (IS_ERR(file))
		return ERR_CAST(file);

	ns = get_proc_ns(file_inode(file));
	if (ns->ops == &netns_operations)
		net = get_net(container_of(ns, struct net, ns));
	else
		net = ERR_PTR(-EINVAL);

	fput(file);
	return net;
}

#else
struct net *get_net_ns_by_fd(int fd)
{
	return ERR_PTR(-EINVAL);
}
#endif
EXPORT_SYMBOL_GPL(get_net_ns_by_fd);

struct net *get_net_ns_by_pid(pid_t pid)
{
	struct task_struct *tsk;
	struct net *net;

	/* Lookup the network namespace */
	net = ERR_PTR(-ESRCH);
	rcu_read_lock();
	tsk = find_task_by_vpid(pid);
	if (tsk) {
		struct nsproxy *nsproxy;
		task_lock(tsk);
		nsproxy = tsk->nsproxy;
		if (nsproxy)
			net = get_net(nsproxy->net_ns);
		task_unlock(tsk);
	}
	rcu_read_unlock();
	return net;
}
EXPORT_SYMBOL_GPL(get_net_ns_by_pid);

static __net_init int net_ns_net_init(struct net *net)
{
#ifdef CONFIG_NET_NS
	net->ns.ops = &netns_operations;
#endif
	return ns_alloc_inum(&net->ns);
}

static __net_exit void net_ns_net_exit(struct net *net)
{
	ns_free_inum(&net->ns);
}

static struct pernet_operations __net_initdata net_ns_ops = {
	.init = net_ns_net_init,
	.exit = net_ns_net_exit,
};

static struct nla_policy rtnl_net_policy[NETNSA_MAX + 1] = {
	[NETNSA_NONE]		= { .type = NLA_UNSPEC },
	[NETNSA_NSID]		= { .type = NLA_S32 },
	[NETNSA_PID]		= { .type = NLA_U32 },
	[NETNSA_FD]		= { .type = NLA_U32 },
};

static int rtnl_net_newid(struct sk_buff *skb, struct nlmsghdr *nlh)
{
	struct net *net = sock_net(skb->sk);
	struct nlattr *tb[NETNSA_MAX + 1];
	unsigned long flags;
	struct net *peer;
	int nsid, err;

	err = nlmsg_parse(nlh, sizeof(struct rtgenmsg), tb, NETNSA_MAX,
			  rtnl_net_policy);
	if (err < 0)
		return err;
	if (!tb[NETNSA_NSID])
		return -EINVAL;
	nsid = nla_get_s32(tb[NETNSA_NSID]);

	if (tb[NETNSA_PID])
		peer = get_net_ns_by_pid(nla_get_u32(tb[NETNSA_PID]));
	else if (tb[NETNSA_FD])
		peer = get_net_ns_by_fd(nla_get_u32(tb[NETNSA_FD]));
	else
		return -EINVAL;
	if (IS_ERR(peer))
		return PTR_ERR(peer);

	spin_lock_irqsave(&net->nsid_lock, flags);
	if (__peernet2id(net, peer) >= 0) {
		spin_unlock_irqrestore(&net->nsid_lock, flags);
		err = -EEXIST;
		goto out;
	}

	err = alloc_netid(net, peer, nsid);
	spin_unlock_irqrestore(&net->nsid_lock, flags);
	if (err >= 0) {
		rtnl_net_notifyid(net, RTM_NEWNSID, err);
		err = 0;
	}
out:
	put_net(peer);
	return err;
}

static int rtnl_net_get_size(void)
{
	return NLMSG_ALIGN(sizeof(struct rtgenmsg))
	       + nla_total_size(sizeof(s32)) /* NETNSA_NSID */
	       ;
}

static int rtnl_net_fill(struct sk_buff *skb, u32 portid, u32 seq, int flags,
			 int cmd, struct net *net, int nsid)
{
	struct nlmsghdr *nlh;
	struct rtgenmsg *rth;

	nlh = nlmsg_put(skb, portid, seq, cmd, sizeof(*rth), flags);
	if (!nlh)
		return -EMSGSIZE;

	rth = nlmsg_data(nlh);
	rth->rtgen_family = AF_UNSPEC;

	if (nla_put_s32(skb, NETNSA_NSID, nsid))
		goto nla_put_failure;

	nlmsg_end(skb, nlh);
	return 0;

nla_put_failure:
	nlmsg_cancel(skb, nlh);
	return -EMSGSIZE;
}

static int rtnl_net_getid(struct sk_buff *skb, struct nlmsghdr *nlh)
{
	struct net *net = sock_net(skb->sk);
	struct nlattr *tb[NETNSA_MAX + 1];
	struct sk_buff *msg;
	struct net *peer;
	int err, id;

	err = nlmsg_parse(nlh, sizeof(struct rtgenmsg), tb, NETNSA_MAX,
			  rtnl_net_policy);
	if (err < 0)
		return err;
	if (tb[NETNSA_PID])
		peer = get_net_ns_by_pid(nla_get_u32(tb[NETNSA_PID]));
	else if (tb[NETNSA_FD])
		peer = get_net_ns_by_fd(nla_get_u32(tb[NETNSA_FD]));
	else
		return -EINVAL;

	if (IS_ERR(peer))
		return PTR_ERR(peer);

	msg = nlmsg_new(rtnl_net_get_size(), GFP_KERNEL);
	if (!msg) {
		err = -ENOMEM;
		goto out;
	}

	id = peernet2id(net, peer);
	err = rtnl_net_fill(msg, NETLINK_CB(skb).portid, nlh->nlmsg_seq, 0,
			    RTM_NEWNSID, net, id);
	if (err < 0)
		goto err_out;

	err = rtnl_unicast(msg, net, NETLINK_CB(skb).portid);
	goto out;

err_out:
	nlmsg_free(msg);
out:
	put_net(peer);
	return err;
}

struct rtnl_net_dump_cb {
	struct net *net;
	struct sk_buff *skb;
	struct netlink_callback *cb;
	int idx;
	int s_idx;
};

static int rtnl_net_dumpid_one(int id, void *peer, void *data)
{
	struct rtnl_net_dump_cb *net_cb = (struct rtnl_net_dump_cb *)data;
	int ret;

	if (net_cb->idx < net_cb->s_idx)
		goto cont;

	ret = rtnl_net_fill(net_cb->skb, NETLINK_CB(net_cb->cb->skb).portid,
			    net_cb->cb->nlh->nlmsg_seq, NLM_F_MULTI,
			    RTM_NEWNSID, net_cb->net, id);
	if (ret < 0)
		return ret;

cont:
	net_cb->idx++;
	return 0;
}

static int rtnl_net_dumpid(struct sk_buff *skb, struct netlink_callback *cb)
{
	struct net *net = sock_net(skb->sk);
	struct rtnl_net_dump_cb net_cb = {
		.net = net,
		.skb = skb,
		.cb = cb,
		.idx = 0,
		.s_idx = cb->args[0],
	};
	unsigned long flags;

	spin_lock_irqsave(&net->nsid_lock, flags);
	idr_for_each(&net->netns_ids, rtnl_net_dumpid_one, &net_cb);
	spin_unlock_irqrestore(&net->nsid_lock, flags);

	cb->args[0] = net_cb.idx;
	return skb->len;
}

static void rtnl_net_notifyid(struct net *net, int cmd, int id)
{
	struct sk_buff *msg;
	int err = -ENOMEM;

	msg = nlmsg_new(rtnl_net_get_size(), GFP_KERNEL);
	if (!msg)
		goto out;

	err = rtnl_net_fill(msg, 0, 0, 0, cmd, net, id);
	if (err < 0)
		goto err_out;

	rtnl_notify(msg, net, 0, RTNLGRP_NSID, NULL, 0);
	return;

err_out:
	nlmsg_free(msg);
out:
	rtnl_set_sk_err(net, RTNLGRP_NSID, err);
}

static int __init net_ns_init(void)
{
	struct net_generic *ng;

#ifdef CONFIG_NET_NS
	net_cachep = kmem_cache_create("net_namespace", sizeof(struct net),
					SMP_CACHE_BYTES,
					SLAB_PANIC, NULL);

	/* Create workqueue for cleanup */
	netns_wq = create_singlethread_workqueue("netns");
	if (!netns_wq)
		panic("Could not create netns workq");
#endif

	ng = net_alloc_generic();
	if (!ng)
		panic("Could not allocate generic netns");

	rcu_assign_pointer(init_net.gen, ng);

	mutex_lock(&net_mutex);
	if (setup_net(&init_net, &init_user_ns))
		panic("Could not setup the initial network namespace");

	rtnl_lock();
	list_add_tail_rcu(&init_net.list, &net_namespace_list);
	rtnl_unlock();

	mutex_unlock(&net_mutex);

	register_pernet_subsys(&net_ns_ops);

	rtnl_register(PF_UNSPEC, RTM_NEWNSID, rtnl_net_newid, NULL, NULL);
	rtnl_register(PF_UNSPEC, RTM_GETNSID, rtnl_net_getid, rtnl_net_dumpid,
		      NULL);

	return 0;
}

pure_initcall(net_ns_init);

#ifdef CONFIG_NET_NS
static int __register_pernet_operations(struct list_head *list,
					struct pernet_operations *ops)
{
	struct net *net;
	int error;
	LIST_HEAD(net_exit_list);

	list_add_tail(&ops->list, list);
	if (ops->init || (ops->id && ops->size)) {
		for_each_net(net) {
			error = ops_init(ops, net);
			if (error)
				goto out_undo;
			list_add_tail(&net->exit_list, &net_exit_list);
		}
	}
	return 0;

out_undo:
	/* If I have an error cleanup all namespaces I initialized */
	list_del(&ops->list);
	ops_exit_list(ops, &net_exit_list);
	ops_free_list(ops, &net_exit_list);
	return error;
}

static void __unregister_pernet_operations(struct pernet_operations *ops)
{
	struct net *net;
	LIST_HEAD(net_exit_list);

	list_del(&ops->list);
	for_each_net(net)
		list_add_tail(&net->exit_list, &net_exit_list);
	ops_exit_list(ops, &net_exit_list);
	ops_free_list(ops, &net_exit_list);
}

#else

static int __register_pernet_operations(struct list_head *list,
					struct pernet_operations *ops)
{
	return ops_init(ops, &init_net);
}

static void __unregister_pernet_operations(struct pernet_operations *ops)
{
	LIST_HEAD(net_exit_list);
	list_add(&init_net.exit_list, &net_exit_list);
	ops_exit_list(ops, &net_exit_list);
	ops_free_list(ops, &net_exit_list);
}

#endif /* CONFIG_NET_NS */

static DEFINE_IDA(net_generic_ids);

static int register_pernet_operations(struct list_head *list,
				      struct pernet_operations *ops)
{
	int error;

	if (ops->id) {
again:
		error = ida_get_new_above(&net_generic_ids, 1, ops->id);
		if (error < 0) {
			if (error == -EAGAIN) {
				ida_pre_get(&net_generic_ids, GFP_KERNEL);
				goto again;
			}
			return error;
		}
		max_gen_ptrs = max_t(unsigned int, max_gen_ptrs, *ops->id);
	}
	error = __register_pernet_operations(list, ops);
	if (error) {
		rcu_barrier();
		if (ops->id)
			ida_remove(&net_generic_ids, *ops->id);
	}

	return error;
}

static void unregister_pernet_operations(struct pernet_operations *ops)
{
	
	__unregister_pernet_operations(ops);
	rcu_barrier();
	if (ops->id)
		ida_remove(&net_generic_ids, *ops->id);
}

/**
 *      register_pernet_subsys - register a network namespace subsystem
 *	@ops:  pernet operations structure for the subsystem
 *
 *	Register a subsystem which has init and exit functions
 *	that are called when network namespaces are created and
 *	destroyed respectively.
 *
 *	When registered all network namespace init functions are
 *	called for every existing network namespace.  Allowing kernel
 *	modules to have a race free view of the set of network namespaces.
 *
 *	When a new network namespace is created all of the init
 *	methods are called in the order in which they were registered.
 *
 *	When a network namespace is destroyed all of the exit methods
 *	are called in the reverse of the order with which they were
 *	registered.
 */
int register_pernet_subsys(struct pernet_operations *ops)
{
	int error;
	mutex_lock(&net_mutex);
	error =  register_pernet_operations(first_device, ops);
	mutex_unlock(&net_mutex);
	return error;
}
EXPORT_SYMBOL_GPL(register_pernet_subsys);

/**
 *      unregister_pernet_subsys - unregister a network namespace subsystem
 *	@ops: pernet operations structure to manipulate
 *
 *	Remove the pernet operations structure from the list to be
 *	used when network namespaces are created or destroyed.  In
 *	addition run the exit method for all existing network
 *	namespaces.
 */
void unregister_pernet_subsys(struct pernet_operations *ops)
{
	mutex_lock(&net_mutex);
	unregister_pernet_operations(ops);
	mutex_unlock(&net_mutex);
}
EXPORT_SYMBOL_GPL(unregister_pernet_subsys);

/**
 *      register_pernet_device - register a network namespace device
 *	@ops:  pernet operations structure for the subsystem
 *
 *	Register a device which has init and exit functions
 *	that are called when network namespaces are created and
 *	destroyed respectively.
 *
 *	When registered all network namespace init functions are
 *	called for every existing network namespace.  Allowing kernel
 *	modules to have a race free view of the set of network namespaces.
 *
 *	When a new network namespace is created all of the init
 *	methods are called in the order in which they were registered.
 *
 *	When a network namespace is destroyed all of the exit methods
 *	are called in the reverse of the order with which they were
 *	registered.
 */
int register_pernet_device(struct pernet_operations *ops)
{
	int error;
	mutex_lock(&net_mutex);
	error = register_pernet_operations(&pernet_list, ops);
	if (!error && (first_device == &pernet_list))
		first_device = &ops->list;
	mutex_unlock(&net_mutex);
	return error;
}
EXPORT_SYMBOL_GPL(register_pernet_device);

/**
 *      unregister_pernet_device - unregister a network namespace netdevice
 *	@ops: pernet operations structure to manipulate
 *
 *	Remove the pernet operations structure from the list to be
 *	used when network namespaces are created or destroyed.  In
 *	addition run the exit method for all existing network
 *	namespaces.
 */
void unregister_pernet_device(struct pernet_operations *ops)
{
	mutex_lock(&net_mutex);
	if (&ops->list == first_device)
		first_device = first_device->next;
	unregister_pernet_operations(ops);
	mutex_unlock(&net_mutex);
}
EXPORT_SYMBOL_GPL(unregister_pernet_device);

#ifdef CONFIG_NET_NS
static struct ns_common *netns_get(struct task_struct *task)
{
	struct net *net = NULL;
	struct nsproxy *nsproxy;

	task_lock(task);
	nsproxy = task->nsproxy;
	if (nsproxy)
		net = get_net(nsproxy->net_ns);
	task_unlock(task);

	return net ? &net->ns : NULL;
}

static inline struct net *to_net_ns(struct ns_common *ns)
{
	return container_of(ns, struct net, ns);
}

static void netns_put(struct ns_common *ns)
{
	put_net(to_net_ns(ns));
}

static int netns_install(struct nsproxy *nsproxy, struct ns_common *ns)
{
	struct net *net = to_net_ns(ns);

	if (!ns_capable(net->user_ns, CAP_SYS_ADMIN) ||
	    !ns_capable(current_user_ns(), CAP_SYS_ADMIN))
		return -EPERM;

	put_net(nsproxy->net_ns);
	nsproxy->net_ns = get_net(net);
	return 0;
}

const struct proc_ns_operations netns_operations = {
	.name		= "net",
	.type		= CLONE_NEWNET,
	.get		= netns_get,
	.put		= netns_put,
	.install	= netns_install,
};
#endif<|MERGE_RESOLUTION|>--- conflicted
+++ resolved
@@ -261,11 +261,7 @@
 	spin_lock_irqsave(&net->nsid_lock, flags);
 	peer = idr_find(&net->netns_ids, id);
 	if (peer)
-<<<<<<< HEAD
-		peer = maybe_get_net(peer);
-=======
                 peer = maybe_get_net(peer);
->>>>>>> f26fc7ff
 	spin_unlock_irqrestore(&net->nsid_lock, flags);
 	rcu_read_unlock();
 
