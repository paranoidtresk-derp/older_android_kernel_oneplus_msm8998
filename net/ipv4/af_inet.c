/*
 * INET		An implementation of the TCP/IP protocol suite for the LINUX
 *		operating system.  INET is implemented using the  BSD Socket
 *		interface as the means of communication with the user level.
 *
 *		PF_INET protocol family socket handler.
 *
 * Authors:	Ross Biro
 *		Fred N. van Kempen, <waltje@uWalt.NL.Mugnet.ORG>
 *		Florian La Roche, <flla@stud.uni-sb.de>
 *		Alan Cox, <A.Cox@swansea.ac.uk>
 *
 * Changes (see also sock.c)
 *
 *		piggy,
 *		Karl Knutson	:	Socket protocol table
 *		A.N.Kuznetsov	:	Socket death error in accept().
 *		John Richardson :	Fix non blocking error in connect()
 *					so sockets that fail to connect
 *					don't return -EINPROGRESS.
 *		Alan Cox	:	Asynchronous I/O support
 *		Alan Cox	:	Keep correct socket pointer on sock
 *					structures
 *					when accept() ed
 *		Alan Cox	:	Semantics of SO_LINGER aren't state
 *					moved to close when you look carefully.
 *					With this fixed and the accept bug fixed
 *					some RPC stuff seems happier.
 *		Niibe Yutaka	:	4.4BSD style write async I/O
 *		Alan Cox,
 *		Tony Gale 	:	Fixed reuse semantics.
 *		Alan Cox	:	bind() shouldn't abort existing but dead
 *					sockets. Stops FTP netin:.. I hope.
 *		Alan Cox	:	bind() works correctly for RAW sockets.
 *					Note that FreeBSD at least was broken
 *					in this respect so be careful with
 *					compatibility tests...
 *		Alan Cox	:	routing cache support
 *		Alan Cox	:	memzero the socket structure for
 *					compactness.
 *		Matt Day	:	nonblock connect error handler
 *		Alan Cox	:	Allow large numbers of pending sockets
 *					(eg for big web sites), but only if
 *					specifically application requested.
 *		Alan Cox	:	New buffering throughout IP. Used
 *					dumbly.
 *		Alan Cox	:	New buffering now used smartly.
 *		Alan Cox	:	BSD rather than common sense
 *					interpretation of listen.
 *		Germano Caronni	:	Assorted small races.
 *		Alan Cox	:	sendmsg/recvmsg basic support.
 *		Alan Cox	:	Only sendmsg/recvmsg now supported.
 *		Alan Cox	:	Locked down bind (see security list).
 *		Alan Cox	:	Loosened bind a little.
 *		Mike McLagan	:	ADD/DEL DLCI Ioctls
 *	Willy Konynenberg	:	Transparent proxying support.
 *		David S. Miller	:	New socket lookup architecture.
 *					Some other random speedups.
 *		Cyrus Durgin	:	Cleaned up file for kmod hacks.
 *		Andi Kleen	:	Fix inet_stream_connect TCP race.
 *
 *		This program is free software; you can redistribute it and/or
 *		modify it under the terms of the GNU General Public License
 *		as published by the Free Software Foundation; either version
 *		2 of the License, or (at your option) any later version.
 */

#define pr_fmt(fmt) "IPv4: " fmt

#include <linux/err.h>
#include <linux/errno.h>
#include <linux/types.h>
#include <linux/socket.h>
#include <linux/in.h>
#include <linux/kernel.h>
#include <linux/module.h>
#include <linux/sched.h>
#include <linux/timer.h>
#include <linux/string.h>
#include <linux/sockios.h>
#include <linux/net.h>
#include <linux/capability.h>
#include <linux/fcntl.h>
#include <linux/mm.h>
#include <linux/interrupt.h>
#include <linux/stat.h>
#include <linux/init.h>
#include <linux/poll.h>
#include <linux/netfilter_ipv4.h>
#include <linux/random.h>
#include <linux/slab.h>

#include <asm/uaccess.h>

#include <linux/inet.h>
#include <linux/igmp.h>
#include <linux/inetdevice.h>
#include <linux/netdevice.h>
#include <net/checksum.h>
#include <net/ip.h>
#include <net/protocol.h>
#include <net/arp.h>
#include <net/route.h>
#include <net/ip_fib.h>
#include <net/inet_connection_sock.h>
#include <net/tcp.h>
#include <net/udp.h>
#include <net/udplite.h>
#include <net/ping.h>
#include <linux/skbuff.h>
#include <net/sock.h>
#include <net/raw.h>
#include <net/icmp.h>
#include <net/inet_common.h>
#include <net/ip_tunnels.h>
#include <net/xfrm.h>
#include <net/net_namespace.h>
#include <net/secure_seq.h>
#ifdef CONFIG_IP_MROUTE
#include <linux/mroute.h>
#endif
#include <net/l3mdev.h>

#ifdef CONFIG_ANDROID_PARANOID_NETWORK
#include <linux/android_aid.h>

static inline int current_has_network(void)
{
	return in_egroup_p(AID_INET) || capable(CAP_NET_RAW);
}
#else
static inline int current_has_network(void)
{
	return 1;
}
#endif
<<<<<<< HEAD

int sysctl_reserved_port_bind __read_mostly = 1;
=======
>>>>>>> da9a92f0

/* The inetsw table contains everything that inet_create needs to
 * build a new socket.
 */
static struct list_head inetsw[SOCK_MAX];
static DEFINE_SPINLOCK(inetsw_lock);

/* New destruction routine */

void inet_sock_destruct(struct sock *sk)
{
	struct inet_sock *inet = inet_sk(sk);

	__skb_queue_purge(&sk->sk_receive_queue);
	__skb_queue_purge(&sk->sk_error_queue);

	sk_mem_reclaim(sk);

	if (sk->sk_type == SOCK_STREAM && sk->sk_state != TCP_CLOSE) {
		pr_err("Attempt to release TCP socket in state %d %p\n",
		       sk->sk_state, sk);
		return;
	}
	if (!sock_flag(sk, SOCK_DEAD)) {
		pr_err("Attempt to release alive inet socket %p\n", sk);
		return;
	}

	WARN_ON(atomic_read(&sk->sk_rmem_alloc));
	WARN_ON(atomic_read(&sk->sk_wmem_alloc));
	WARN_ON(sk->sk_wmem_queued);
	WARN_ON(sk->sk_forward_alloc);

	kfree(rcu_dereference_protected(inet->inet_opt, 1));
	dst_release(rcu_dereference_check(sk->sk_dst_cache, 1));
	dst_release(sk->sk_rx_dst);
	sk_refcnt_debug_dec(sk);
}
EXPORT_SYMBOL(inet_sock_destruct);

/*
 *	The routines beyond this point handle the behaviour of an AF_INET
 *	socket object. Mostly it punts to the subprotocols of IP to do
 *	the work.
 */

/*
 *	Automatically bind an unbound socket.
 */

static int inet_autobind(struct sock *sk)
{
	struct inet_sock *inet;
	/* We may need to bind the socket. */
	lock_sock(sk);
	inet = inet_sk(sk);
	if (!inet->inet_num) {
		if (sk->sk_prot->get_port(sk, 0)) {
			release_sock(sk);
			return -EAGAIN;
		}
		inet->inet_sport = htons(inet->inet_num);
	}
	release_sock(sk);
	return 0;
}

/*
 *	Move a socket into listening state.
 */
int inet_listen(struct socket *sock, int backlog)
{
	struct sock *sk = sock->sk;
	unsigned char old_state;
	int err;

	lock_sock(sk);

	err = -EINVAL;
	if (sock->state != SS_UNCONNECTED || sock->type != SOCK_STREAM)
		goto out;

	old_state = sk->sk_state;
	if (!((1 << old_state) & (TCPF_CLOSE | TCPF_LISTEN)))
		goto out;

	/* Really, if the socket is already in listen state
	 * we can only allow the backlog to be adjusted.
	 */
	if (old_state != TCP_LISTEN) {
		/* Check special setups for testing purpose to enable TFO w/o
		 * requiring TCP_FASTOPEN sockopt.
		 * Note that only TCP sockets (SOCK_STREAM) will reach here.
		 * Also fastopenq may already been allocated because this
		 * socket was in TCP_LISTEN state previously but was
		 * shutdown() (rather than close()).
		 */
		if ((sysctl_tcp_fastopen & TFO_SERVER_ENABLE) != 0 &&
		    !inet_csk(sk)->icsk_accept_queue.fastopenq.max_qlen) {
			if ((sysctl_tcp_fastopen & TFO_SERVER_WO_SOCKOPT1) != 0)
				fastopen_queue_tune(sk, backlog);
			else if ((sysctl_tcp_fastopen &
				  TFO_SERVER_WO_SOCKOPT2) != 0)
				fastopen_queue_tune(sk,
				    ((uint)sysctl_tcp_fastopen) >> 16);

			tcp_fastopen_init_key_once(true);
		}
		err = inet_csk_listen_start(sk, backlog);
		if (err)
			goto out;
	}
	sk->sk_max_ack_backlog = backlog;
	err = 0;

out:
	release_sock(sk);
	return err;
}
EXPORT_SYMBOL(inet_listen);

/*
 *	Create an inet socket.
 */

static int inet_create(struct net *net, struct socket *sock, int protocol,
		       int kern)
{
	struct sock *sk;
	struct inet_protosw *answer;
	struct inet_sock *inet;
	struct proto *answer_prot;
	unsigned char answer_flags;
	int try_loading_module = 0;
	int err;

	if (protocol < 0 || protocol >= IPPROTO_MAX)
		return -EINVAL;

	if (!current_has_network())
		return -EACCES;

	sock->state = SS_UNCONNECTED;

	/* Look for the requested type/protocol pair. */
lookup_protocol:
	err = -ESOCKTNOSUPPORT;
	rcu_read_lock();
	list_for_each_entry_rcu(answer, &inetsw[sock->type], list) {

		err = 0;
		/* Check the non-wild match. */
		if (protocol == answer->protocol) {
			if (protocol != IPPROTO_IP)
				break;
		} else {
			/* Check for the two wild cases. */
			if (IPPROTO_IP == protocol) {
				protocol = answer->protocol;
				break;
			}
			if (IPPROTO_IP == answer->protocol)
				break;
		}
		err = -EPROTONOSUPPORT;
	}

	if (unlikely(err)) {
		if (try_loading_module < 2) {
			rcu_read_unlock();
			/*
			 * Be more specific, e.g. net-pf-2-proto-132-type-1
			 * (net-pf-PF_INET-proto-IPPROTO_SCTP-type-SOCK_STREAM)
			 */
			if (++try_loading_module == 1)
				request_module("net-pf-%d-proto-%d-type-%d",
					       PF_INET, protocol, sock->type);
			/*
			 * Fall back to generic, e.g. net-pf-2-proto-132
			 * (net-pf-PF_INET-proto-IPPROTO_SCTP)
			 */
			else
				request_module("net-pf-%d-proto-%d",
					       PF_INET, protocol);
			goto lookup_protocol;
		} else
			goto out_rcu_unlock;
	}

	err = -EPERM;
	if (sock->type == SOCK_RAW && !kern && !capable(CAP_NET_RAW))
		goto out_rcu_unlock;

	sock->ops = answer->ops;
	answer_prot = answer->prot;
	answer_flags = answer->flags;
	rcu_read_unlock();

	WARN_ON(!answer_prot->slab);

	err = -ENOBUFS;
	sk = sk_alloc(net, PF_INET, GFP_KERNEL, answer_prot, kern);
	if (!sk)
		goto out;

	err = 0;
	if (INET_PROTOSW_REUSE & answer_flags)
		sk->sk_reuse = SK_CAN_REUSE;

	inet = inet_sk(sk);
	inet->is_icsk = (INET_PROTOSW_ICSK & answer_flags) != 0;

	inet->nodefrag = 0;

	if (SOCK_RAW == sock->type) {
		inet->inet_num = protocol;
		if (IPPROTO_RAW == protocol)
			inet->hdrincl = 1;
	}

	if (net->ipv4.sysctl_ip_no_pmtu_disc)
		inet->pmtudisc = IP_PMTUDISC_DONT;
	else
		inet->pmtudisc = IP_PMTUDISC_WANT;

	inet->inet_id = 0;

	sock_init_data(sock, sk);

	sk->sk_destruct	   = inet_sock_destruct;
	sk->sk_protocol	   = protocol;
	sk->sk_backlog_rcv = sk->sk_prot->backlog_rcv;

	inet->uc_ttl	= -1;
	inet->mc_loop	= 1;
	inet->mc_ttl	= 1;
	inet->mc_all	= 1;
	inet->mc_index	= 0;
	inet->mc_list	= NULL;
	inet->rcv_tos	= 0;

	sk_refcnt_debug_inc(sk);

	if (inet->inet_num) {
		/* It assumes that any protocol which allows
		 * the user to assign a number at socket
		 * creation time automatically
		 * shares.
		 */
		inet->inet_sport = htons(inet->inet_num);
		/* Add to protocol hash chains. */
		sk->sk_prot->hash(sk);
	}

	if (sk->sk_prot->init) {
		err = sk->sk_prot->init(sk);
		if (err)
			sk_common_release(sk);
	}
out:
	return err;
out_rcu_unlock:
	rcu_read_unlock();
	goto out;
}


/*
 *	The peer socket should always be NULL (or else). When we call this
 *	function we are destroying the object and from then on nobody
 *	should refer to it.
 */
int inet_release(struct socket *sock)
{
	struct sock *sk = sock->sk;

	if (sk) {
		long timeout;

		/* Applications forget to leave groups before exiting */
		ip_mc_drop_socket(sk);

		/* If linger is set, we don't return until the close
		 * is complete.  Otherwise we return immediately. The
		 * actually closing is done the same either way.
		 *
		 * If the close is due to the process exiting, we never
		 * linger..
		 */
		timeout = 0;
		if (sock_flag(sk, SOCK_LINGER) &&
		    !(current->flags & PF_EXITING))
			timeout = sk->sk_lingertime;
		sock->sk = NULL;
		sk->sk_prot->close(sk, timeout);
	}
	return 0;
}
EXPORT_SYMBOL(inet_release);

int inet_bind(struct socket *sock, struct sockaddr *uaddr, int addr_len)
{
	struct sockaddr_in *addr = (struct sockaddr_in *)uaddr;
	struct sock *sk = sock->sk;
	struct inet_sock *inet = inet_sk(sk);
	struct net *net = sock_net(sk);
	unsigned short snum;
	int chk_addr_ret;
	u32 tb_id = RT_TABLE_LOCAL;
	int err;

	/* If the socket has its own bind function then use it. (RAW) */
	if (sk->sk_prot->bind) {
		err = sk->sk_prot->bind(sk, uaddr, addr_len);
		goto out;
	}
	err = -EINVAL;
	if (addr_len < sizeof(struct sockaddr_in))
		goto out;

	if (addr->sin_family != AF_INET) {
		/* Compatibility games : accept AF_UNSPEC (mapped to AF_INET)
		 * only if s_addr is INADDR_ANY.
		 */
		err = -EAFNOSUPPORT;
		if (addr->sin_family != AF_UNSPEC ||
		    addr->sin_addr.s_addr != htonl(INADDR_ANY))
			goto out;
	}

	tb_id = l3mdev_fib_table_by_index(net, sk->sk_bound_dev_if) ? : tb_id;
	chk_addr_ret = inet_addr_type_table(net, addr->sin_addr.s_addr, tb_id);

	/* Not specified by any standard per-se, however it breaks too
	 * many applications when removed.  It is unfortunate since
	 * allowing applications to make a non-local bind solves
	 * several problems with systems using dynamic addressing.
	 * (ie. your servers still start up even if your ISDN link
	 *  is temporarily down)
	 */
	err = -EADDRNOTAVAIL;
	if (!net->ipv4.sysctl_ip_nonlocal_bind &&
	    !(inet->freebind || inet->transparent) &&
	    addr->sin_addr.s_addr != htonl(INADDR_ANY) &&
	    chk_addr_ret != RTN_LOCAL &&
	    chk_addr_ret != RTN_MULTICAST &&
	    chk_addr_ret != RTN_BROADCAST)
		goto out;

	snum = ntohs(addr->sin_port);
	err = -EACCES;
	if (snum && snum < PROT_SOCK &&
	    !ns_capable(net->user_ns, CAP_NET_BIND_SERVICE))
		goto out;

	/*      We keep a pair of addresses. rcv_saddr is the one
	 *      used by hash lookups, and saddr is used for transmit.
	 *
	 *      In the BSD API these are the same except where it
	 *      would be illegal to use them (multicast/broadcast) in
	 *      which case the sending device address is used.
	 */
	lock_sock(sk);

	/* Check these errors (active socket, double bind). */
	err = -EINVAL;
	if (sk->sk_state != TCP_CLOSE || inet->inet_num)
		goto out_release_sock;

	inet->inet_rcv_saddr = inet->inet_saddr = addr->sin_addr.s_addr;
	if (chk_addr_ret == RTN_MULTICAST || chk_addr_ret == RTN_BROADCAST)
		inet->inet_saddr = 0;  /* Use device */

	/* Make sure we are allowed to bind here. */
	if ((snum || !inet->bind_address_no_port) &&
	    sk->sk_prot->get_port(sk, snum)) {
		inet->inet_saddr = inet->inet_rcv_saddr = 0;
		err = -EADDRINUSE;
		goto out_release_sock;
	}

	if (inet->inet_rcv_saddr)
		sk->sk_userlocks |= SOCK_BINDADDR_LOCK;
	if (snum)
		sk->sk_userlocks |= SOCK_BINDPORT_LOCK;
	inet->inet_sport = htons(inet->inet_num);
	inet->inet_daddr = 0;
	inet->inet_dport = 0;
	sk_dst_reset(sk);
	err = 0;
out_release_sock:
	release_sock(sk);
out:
	return err;
}
EXPORT_SYMBOL(inet_bind);

int inet_dgram_connect(struct socket *sock, struct sockaddr *uaddr,
		       int addr_len, int flags)
{
	struct sock *sk = sock->sk;

	if (addr_len < sizeof(uaddr->sa_family))
		return -EINVAL;
	if (uaddr->sa_family == AF_UNSPEC)
		return sk->sk_prot->disconnect(sk, flags);

	if (!inet_sk(sk)->inet_num && inet_autobind(sk))
		return -EAGAIN;
	return sk->sk_prot->connect(sk, uaddr, addr_len);
}
EXPORT_SYMBOL(inet_dgram_connect);

static long inet_wait_for_connect(struct sock *sk, long timeo, int writebias)
{
	DEFINE_WAIT(wait);

	prepare_to_wait(sk_sleep(sk), &wait, TASK_INTERRUPTIBLE);
	sk->sk_write_pending += writebias;

	/* Basic assumption: if someone sets sk->sk_err, he _must_
	 * change state of the socket from TCP_SYN_*.
	 * Connect() does not allow to get error notifications
	 * without closing the socket.
	 */
	while ((1 << sk->sk_state) & (TCPF_SYN_SENT | TCPF_SYN_RECV)) {
		release_sock(sk);
		timeo = schedule_timeout(timeo);
		lock_sock(sk);
		if (signal_pending(current) || !timeo)
			break;
		prepare_to_wait(sk_sleep(sk), &wait, TASK_INTERRUPTIBLE);
	}
	finish_wait(sk_sleep(sk), &wait);
	sk->sk_write_pending -= writebias;
	return timeo;
}

/*
 *	Connect to a remote host. There is regrettably still a little
 *	TCP 'magic' in here.
 */
int __inet_stream_connect(struct socket *sock, struct sockaddr *uaddr,
			  int addr_len, int flags)
{
	struct sock *sk = sock->sk;
	int err;
	long timeo;

	if (addr_len < sizeof(uaddr->sa_family))
		return -EINVAL;

	if (uaddr->sa_family == AF_UNSPEC) {
		err = sk->sk_prot->disconnect(sk, flags);
		sock->state = err ? SS_DISCONNECTING : SS_UNCONNECTED;
		goto out;
	}

	switch (sock->state) {
	default:
		err = -EINVAL;
		goto out;
	case SS_CONNECTED:
		err = -EISCONN;
		goto out;
	case SS_CONNECTING:
		err = -EALREADY;
		/* Fall out of switch with err, set for this state */
		break;
	case SS_UNCONNECTED:
		err = -EISCONN;
		if (sk->sk_state != TCP_CLOSE)
			goto out;

		err = sk->sk_prot->connect(sk, uaddr, addr_len);
		if (err < 0)
			goto out;

		sock->state = SS_CONNECTING;

		/* Just entered SS_CONNECTING state; the only
		 * difference is that return value in non-blocking
		 * case is EINPROGRESS, rather than EALREADY.
		 */
		err = -EINPROGRESS;
		break;
	}

	timeo = sock_sndtimeo(sk, flags & O_NONBLOCK);

	if ((1 << sk->sk_state) & (TCPF_SYN_SENT | TCPF_SYN_RECV)) {
		int writebias = (sk->sk_protocol == IPPROTO_TCP) &&
				tcp_sk(sk)->fastopen_req &&
				tcp_sk(sk)->fastopen_req->data ? 1 : 0;

		/* Error code is set above */
		if (!timeo || !inet_wait_for_connect(sk, timeo, writebias))
			goto out;

		err = sock_intr_errno(timeo);
		if (signal_pending(current))
			goto out;
	}

	/* Connection was closed by RST, timeout, ICMP error
	 * or another process disconnected us.
	 */
	if (sk->sk_state == TCP_CLOSE)
		goto sock_error;

	/* sk->sk_err may be not zero now, if RECVERR was ordered by user
	 * and error was received after socket entered established state.
	 * Hence, it is handled normally after connect() return successfully.
	 */

	sock->state = SS_CONNECTED;
	err = 0;
out:
	return err;

sock_error:
	err = sock_error(sk) ? : -ECONNABORTED;
	sock->state = SS_UNCONNECTED;
	if (sk->sk_prot->disconnect(sk, flags))
		sock->state = SS_DISCONNECTING;
	goto out;
}
EXPORT_SYMBOL(__inet_stream_connect);

int inet_stream_connect(struct socket *sock, struct sockaddr *uaddr,
			int addr_len, int flags)
{
	int err;

	lock_sock(sock->sk);
	err = __inet_stream_connect(sock, uaddr, addr_len, flags);
	release_sock(sock->sk);
	return err;
}
EXPORT_SYMBOL(inet_stream_connect);

/*
 *	Accept a pending connection. The TCP layer now gives BSD semantics.
 */

int inet_accept(struct socket *sock, struct socket *newsock, int flags)
{
	struct sock *sk1 = sock->sk;
	int err = -EINVAL;
	struct sock *sk2 = sk1->sk_prot->accept(sk1, flags, &err);

	if (!sk2)
		goto do_err;

	lock_sock(sk2);

	sock_rps_record_flow(sk2);
	WARN_ON(!((1 << sk2->sk_state) &
		  (TCPF_ESTABLISHED | TCPF_SYN_RECV |
		  TCPF_CLOSE_WAIT | TCPF_CLOSE)));

	sock_graft(sk2, newsock);

	newsock->state = SS_CONNECTED;
	err = 0;
	release_sock(sk2);
do_err:
	return err;
}
EXPORT_SYMBOL(inet_accept);


/*
 *	This does both peername and sockname.
 */
int inet_getname(struct socket *sock, struct sockaddr *uaddr,
			int *uaddr_len, int peer)
{
	struct sock *sk		= sock->sk;
	struct inet_sock *inet	= inet_sk(sk);
	DECLARE_SOCKADDR(struct sockaddr_in *, sin, uaddr);

	sin->sin_family = AF_INET;
	if (peer) {
		if (!inet->inet_dport ||
		    (((1 << sk->sk_state) & (TCPF_CLOSE | TCPF_SYN_SENT)) &&
		     peer == 1))
			return -ENOTCONN;
		sin->sin_port = inet->inet_dport;
		sin->sin_addr.s_addr = inet->inet_daddr;
	} else {
		__be32 addr = inet->inet_rcv_saddr;
		if (!addr)
			addr = inet->inet_saddr;
		sin->sin_port = inet->inet_sport;
		sin->sin_addr.s_addr = addr;
	}
	memset(sin->sin_zero, 0, sizeof(sin->sin_zero));
	*uaddr_len = sizeof(*sin);
	return 0;
}
EXPORT_SYMBOL(inet_getname);

int inet_sendmsg(struct socket *sock, struct msghdr *msg, size_t size)
{
	struct sock *sk = sock->sk;

	sock_rps_record_flow(sk);

	/* We may need to bind the socket. */
	if (!inet_sk(sk)->inet_num && !sk->sk_prot->no_autobind &&
	    inet_autobind(sk))
		return -EAGAIN;

	return sk->sk_prot->sendmsg(sk, msg, size);
}
EXPORT_SYMBOL(inet_sendmsg);

ssize_t inet_sendpage(struct socket *sock, struct page *page, int offset,
		      size_t size, int flags)
{
	struct sock *sk = sock->sk;

	sock_rps_record_flow(sk);

	/* We may need to bind the socket. */
	if (!inet_sk(sk)->inet_num && !sk->sk_prot->no_autobind &&
	    inet_autobind(sk))
		return -EAGAIN;

	if (sk->sk_prot->sendpage)
		return sk->sk_prot->sendpage(sk, page, offset, size, flags);
	return sock_no_sendpage(sock, page, offset, size, flags);
}
EXPORT_SYMBOL(inet_sendpage);

int inet_recvmsg(struct socket *sock, struct msghdr *msg, size_t size,
		 int flags)
{
	struct sock *sk = sock->sk;
	int addr_len = 0;
	int err;

	sock_rps_record_flow(sk);

	err = sk->sk_prot->recvmsg(sk, msg, size, flags & MSG_DONTWAIT,
				   flags & ~MSG_DONTWAIT, &addr_len);
	if (err >= 0)
		msg->msg_namelen = addr_len;
	return err;
}
EXPORT_SYMBOL(inet_recvmsg);

int inet_shutdown(struct socket *sock, int how)
{
	struct sock *sk = sock->sk;
	int err = 0;

	/* This should really check to make sure
	 * the socket is a TCP socket. (WHY AC...)
	 */
	how++; /* maps 0->1 has the advantage of making bit 1 rcvs and
		       1->2 bit 2 snds.
		       2->3 */
	if ((how & ~SHUTDOWN_MASK) || !how)	/* MAXINT->0 */
		return -EINVAL;

	lock_sock(sk);
	if (sock->state == SS_CONNECTING) {
		if ((1 << sk->sk_state) &
		    (TCPF_SYN_SENT | TCPF_SYN_RECV | TCPF_CLOSE))
			sock->state = SS_DISCONNECTING;
		else
			sock->state = SS_CONNECTED;
	}

	switch (sk->sk_state) {
	case TCP_CLOSE:
		err = -ENOTCONN;
		/* Hack to wake up other listeners, who can poll for
		   POLLHUP, even on eg. unconnected UDP sockets -- RR */
	default:
		sk->sk_shutdown |= how;
		if (sk->sk_prot->shutdown)
			sk->sk_prot->shutdown(sk, how);
		break;

	/* Remaining two branches are temporary solution for missing
	 * close() in multithreaded environment. It is _not_ a good idea,
	 * but we have no choice until close() is repaired at VFS level.
	 */
	case TCP_LISTEN:
		if (!(how & RCV_SHUTDOWN))
			break;
		/* Fall through */
	case TCP_SYN_SENT:
		err = sk->sk_prot->disconnect(sk, O_NONBLOCK);
		sock->state = err ? SS_DISCONNECTING : SS_UNCONNECTED;
		break;
	}

	/* Wake up anyone sleeping in poll. */
	sk->sk_state_change(sk);
	release_sock(sk);
	return err;
}
EXPORT_SYMBOL(inet_shutdown);

/*
 *	ioctl() calls you can issue on an INET socket. Most of these are
 *	device configuration and stuff and very rarely used. Some ioctls
 *	pass on to the socket itself.
 *
 *	NOTE: I like the idea of a module for the config stuff. ie ifconfig
 *	loads the devconfigure module does its configuring and unloads it.
 *	There's a good 20K of config code hanging around the kernel.
 */

int inet_ioctl(struct socket *sock, unsigned int cmd, unsigned long arg)
{
	struct sock *sk = sock->sk;
	int err = 0;
	struct net *net = sock_net(sk);

	switch (cmd) {
	case SIOCGSTAMP:
		err = sock_get_timestamp(sk, (struct timeval __user *)arg);
		break;
	case SIOCGSTAMPNS:
		err = sock_get_timestampns(sk, (struct timespec __user *)arg);
		break;
	case SIOCADDRT:
	case SIOCDELRT:
	case SIOCRTMSG:
		err = ip_rt_ioctl(net, cmd, (void __user *)arg);
		break;
	case SIOCDARP:
	case SIOCGARP:
	case SIOCSARP:
		err = arp_ioctl(net, cmd, (void __user *)arg);
		break;
	case SIOCGIFADDR:
	case SIOCSIFADDR:
	case SIOCGIFBRDADDR:
	case SIOCSIFBRDADDR:
	case SIOCGIFNETMASK:
	case SIOCSIFNETMASK:
	case SIOCGIFDSTADDR:
	case SIOCSIFDSTADDR:
	case SIOCSIFPFLAGS:
	case SIOCGIFPFLAGS:
	case SIOCSIFFLAGS:
	case SIOCKILLADDR:
		err = devinet_ioctl(net, cmd, (void __user *)arg);
		break;
	default:
		if (sk->sk_prot->ioctl)
			err = sk->sk_prot->ioctl(sk, cmd, arg);
		else
			err = -ENOIOCTLCMD;
		break;
	}
	return err;
}
EXPORT_SYMBOL(inet_ioctl);

#ifdef CONFIG_COMPAT
static int inet_compat_ioctl(struct socket *sock, unsigned int cmd, unsigned long arg)
{
	struct sock *sk = sock->sk;
	int err = -ENOIOCTLCMD;

	if (sk->sk_prot->compat_ioctl)
		err = sk->sk_prot->compat_ioctl(sk, cmd, arg);

	return err;
}
#endif

const struct proto_ops inet_stream_ops = {
	.family		   = PF_INET,
	.owner		   = THIS_MODULE,
	.release	   = inet_release,
	.bind		   = inet_bind,
	.connect	   = inet_stream_connect,
	.socketpair	   = sock_no_socketpair,
	.accept		   = inet_accept,
	.getname	   = inet_getname,
	.poll		   = tcp_poll,
	.ioctl		   = inet_ioctl,
	.listen		   = inet_listen,
	.shutdown	   = inet_shutdown,
	.setsockopt	   = sock_common_setsockopt,
	.getsockopt	   = sock_common_getsockopt,
	.sendmsg	   = inet_sendmsg,
	.recvmsg	   = inet_recvmsg,
	.mmap		   = sock_no_mmap,
	.sendpage	   = inet_sendpage,
	.splice_read	   = tcp_splice_read,
#ifdef CONFIG_COMPAT
	.compat_setsockopt = compat_sock_common_setsockopt,
	.compat_getsockopt = compat_sock_common_getsockopt,
	.compat_ioctl	   = inet_compat_ioctl,
#endif
};
EXPORT_SYMBOL(inet_stream_ops);

const struct proto_ops inet_dgram_ops = {
	.family		   = PF_INET,
	.owner		   = THIS_MODULE,
	.release	   = inet_release,
	.bind		   = inet_bind,
	.connect	   = inet_dgram_connect,
	.socketpair	   = sock_no_socketpair,
	.accept		   = sock_no_accept,
	.getname	   = inet_getname,
	.poll		   = udp_poll,
	.ioctl		   = inet_ioctl,
	.listen		   = sock_no_listen,
	.shutdown	   = inet_shutdown,
	.setsockopt	   = sock_common_setsockopt,
	.getsockopt	   = sock_common_getsockopt,
	.sendmsg	   = inet_sendmsg,
	.recvmsg	   = inet_recvmsg,
	.mmap		   = sock_no_mmap,
	.sendpage	   = inet_sendpage,
#ifdef CONFIG_COMPAT
	.compat_setsockopt = compat_sock_common_setsockopt,
	.compat_getsockopt = compat_sock_common_getsockopt,
	.compat_ioctl	   = inet_compat_ioctl,
#endif
};
EXPORT_SYMBOL(inet_dgram_ops);

/*
 * For SOCK_RAW sockets; should be the same as inet_dgram_ops but without
 * udp_poll
 */
static const struct proto_ops inet_sockraw_ops = {
	.family		   = PF_INET,
	.owner		   = THIS_MODULE,
	.release	   = inet_release,
	.bind		   = inet_bind,
	.connect	   = inet_dgram_connect,
	.socketpair	   = sock_no_socketpair,
	.accept		   = sock_no_accept,
	.getname	   = inet_getname,
	.poll		   = datagram_poll,
	.ioctl		   = inet_ioctl,
	.listen		   = sock_no_listen,
	.shutdown	   = inet_shutdown,
	.setsockopt	   = sock_common_setsockopt,
	.getsockopt	   = sock_common_getsockopt,
	.sendmsg	   = inet_sendmsg,
	.recvmsg	   = inet_recvmsg,
	.mmap		   = sock_no_mmap,
	.sendpage	   = inet_sendpage,
#ifdef CONFIG_COMPAT
	.compat_setsockopt = compat_sock_common_setsockopt,
	.compat_getsockopt = compat_sock_common_getsockopt,
	.compat_ioctl	   = inet_compat_ioctl,
#endif
};

static const struct net_proto_family inet_family_ops = {
	.family = PF_INET,
	.create = inet_create,
	.owner	= THIS_MODULE,
};

/* Upon startup we insert all the elements in inetsw_array[] into
 * the linked list inetsw.
 */
static struct inet_protosw inetsw_array[] =
{
	{
		.type =       SOCK_STREAM,
		.protocol =   IPPROTO_TCP,
		.prot =       &tcp_prot,
		.ops =        &inet_stream_ops,
		.flags =      INET_PROTOSW_PERMANENT |
			      INET_PROTOSW_ICSK,
	},

	{
		.type =       SOCK_DGRAM,
		.protocol =   IPPROTO_UDP,
		.prot =       &udp_prot,
		.ops =        &inet_dgram_ops,
		.flags =      INET_PROTOSW_PERMANENT,
       },

       {
		.type =       SOCK_DGRAM,
		.protocol =   IPPROTO_ICMP,
		.prot =       &ping_prot,
		.ops =        &inet_dgram_ops,
		.flags =      INET_PROTOSW_REUSE,
       },

       {
	       .type =       SOCK_RAW,
	       .protocol =   IPPROTO_IP,	/* wild card */
	       .prot =       &raw_prot,
	       .ops =        &inet_sockraw_ops,
	       .flags =      INET_PROTOSW_REUSE,
       }
};

#define INETSW_ARRAY_LEN ARRAY_SIZE(inetsw_array)

void inet_register_protosw(struct inet_protosw *p)
{
	struct list_head *lh;
	struct inet_protosw *answer;
	int protocol = p->protocol;
	struct list_head *last_perm;

	spin_lock_bh(&inetsw_lock);

	if (p->type >= SOCK_MAX)
		goto out_illegal;

	/* If we are trying to override a permanent protocol, bail. */
	last_perm = &inetsw[p->type];
	list_for_each(lh, &inetsw[p->type]) {
		answer = list_entry(lh, struct inet_protosw, list);
		/* Check only the non-wild match. */
		if ((INET_PROTOSW_PERMANENT & answer->flags) == 0)
			break;
		if (protocol == answer->protocol)
			goto out_permanent;
		last_perm = lh;
	}

	/* Add the new entry after the last permanent entry if any, so that
	 * the new entry does not override a permanent entry when matched with
	 * a wild-card protocol. But it is allowed to override any existing
	 * non-permanent entry.  This means that when we remove this entry, the
	 * system automatically returns to the old behavior.
	 */
	list_add_rcu(&p->list, last_perm);
out:
	spin_unlock_bh(&inetsw_lock);

	return;

out_permanent:
	pr_err("Attempt to override permanent protocol %d\n", protocol);
	goto out;

out_illegal:
	pr_err("Ignoring attempt to register invalid socket type %d\n",
	       p->type);
	goto out;
}
EXPORT_SYMBOL(inet_register_protosw);

void inet_unregister_protosw(struct inet_protosw *p)
{
	if (INET_PROTOSW_PERMANENT & p->flags) {
		pr_err("Attempt to unregister permanent protocol %d\n",
		       p->protocol);
	} else {
		spin_lock_bh(&inetsw_lock);
		list_del_rcu(&p->list);
		spin_unlock_bh(&inetsw_lock);

		synchronize_net();
	}
}
EXPORT_SYMBOL(inet_unregister_protosw);

/*
 *      Shall we try to damage output packets if routing dev changes?
 */

int sysctl_ip_dynaddr __read_mostly;

static int inet_sk_reselect_saddr(struct sock *sk)
{
	struct inet_sock *inet = inet_sk(sk);
	__be32 old_saddr = inet->inet_saddr;
	__be32 daddr = inet->inet_daddr;
	struct flowi4 *fl4;
	struct rtable *rt;
	__be32 new_saddr;
	struct ip_options_rcu *inet_opt;

	inet_opt = rcu_dereference_protected(inet->inet_opt,
					     sock_owned_by_user(sk));
	if (inet_opt && inet_opt->opt.srr)
		daddr = inet_opt->opt.faddr;

	/* Query new route. */
	fl4 = &inet->cork.fl.u.ip4;
	rt = ip_route_connect(fl4, daddr, 0, RT_CONN_FLAGS(sk),
			      sk->sk_bound_dev_if, sk->sk_protocol,
			      inet->inet_sport, inet->inet_dport, sk);
	if (IS_ERR(rt))
		return PTR_ERR(rt);

	sk_setup_caps(sk, &rt->dst);

	new_saddr = fl4->saddr;

	if (new_saddr == old_saddr)
		return 0;

	if (sysctl_ip_dynaddr > 1) {
		pr_info("%s(): shifting inet->saddr from %pI4 to %pI4\n",
			__func__, &old_saddr, &new_saddr);
	}

	inet->inet_saddr = inet->inet_rcv_saddr = new_saddr;

	/*
	 * XXX The only one ugly spot where we need to
	 * XXX really change the sockets identity after
	 * XXX it has entered the hashes. -DaveM
	 *
	 * Besides that, it does not check for connection
	 * uniqueness. Wait for troubles.
	 */
	__sk_prot_rehash(sk);
	return 0;
}

int inet_sk_rebuild_header(struct sock *sk)
{
	struct inet_sock *inet = inet_sk(sk);
	struct rtable *rt = (struct rtable *)__sk_dst_check(sk, 0);
	__be32 daddr;
	struct ip_options_rcu *inet_opt;
	struct flowi4 *fl4;
	int err;

	/* Route is OK, nothing to do. */
	if (rt)
		return 0;

	/* Reroute. */
	rcu_read_lock();
	inet_opt = rcu_dereference(inet->inet_opt);
	daddr = inet->inet_daddr;
	if (inet_opt && inet_opt->opt.srr)
		daddr = inet_opt->opt.faddr;
	rcu_read_unlock();
	fl4 = &inet->cork.fl.u.ip4;
	rt = ip_route_output_ports(sock_net(sk), fl4, sk, daddr, inet->inet_saddr,
				   inet->inet_dport, inet->inet_sport,
				   sk->sk_protocol, RT_CONN_FLAGS(sk),
				   sk->sk_bound_dev_if);
	if (!IS_ERR(rt)) {
		err = 0;
		sk_setup_caps(sk, &rt->dst);
	} else {
		err = PTR_ERR(rt);

		/* Routing failed... */
		sk->sk_route_caps = 0;
		/*
		 * Other protocols have to map its equivalent state to TCP_SYN_SENT.
		 * DCCP maps its DCCP_REQUESTING state to TCP_SYN_SENT. -acme
		 */
		if (!sysctl_ip_dynaddr ||
		    sk->sk_state != TCP_SYN_SENT ||
		    (sk->sk_userlocks & SOCK_BINDADDR_LOCK) ||
		    (err = inet_sk_reselect_saddr(sk)) != 0)
			sk->sk_err_soft = -err;
	}

	return err;
}
EXPORT_SYMBOL(inet_sk_rebuild_header);

static struct sk_buff *inet_gso_segment(struct sk_buff *skb,
					netdev_features_t features)
{
	struct sk_buff *segs = ERR_PTR(-EINVAL);
	const struct net_offload *ops;
	unsigned int offset = 0;
	bool udpfrag, encap;
	struct iphdr *iph;
	int proto;
	int nhoff;
	int ihl;
	int id;

	if (unlikely(skb_shinfo(skb)->gso_type &
		     ~(SKB_GSO_TCPV4 |
		       SKB_GSO_UDP |
		       SKB_GSO_DODGY |
		       SKB_GSO_TCP_ECN |
		       SKB_GSO_GRE |
		       SKB_GSO_GRE_CSUM |
		       SKB_GSO_IPIP |
		       SKB_GSO_SIT |
		       SKB_GSO_TCPV6 |
		       SKB_GSO_UDP_TUNNEL |
		       SKB_GSO_UDP_TUNNEL_CSUM |
		       SKB_GSO_TUNNEL_REMCSUM |
		       0)))
		goto out;

	skb_reset_network_header(skb);
	nhoff = skb_network_header(skb) - skb_mac_header(skb);
	if (unlikely(!pskb_may_pull(skb, sizeof(*iph))))
		goto out;

	iph = ip_hdr(skb);
	ihl = iph->ihl * 4;
	if (ihl < sizeof(*iph))
		goto out;

	id = ntohs(iph->id);
	proto = iph->protocol;

	/* Warning: after this point, iph might be no longer valid */
	if (unlikely(!pskb_may_pull(skb, ihl)))
		goto out;
	__skb_pull(skb, ihl);

	encap = SKB_GSO_CB(skb)->encap_level > 0;
	if (encap)
		features &= skb->dev->hw_enc_features;
	SKB_GSO_CB(skb)->encap_level += ihl;

	skb_reset_transport_header(skb);

	segs = ERR_PTR(-EPROTONOSUPPORT);

	if (skb->encapsulation &&
	    skb_shinfo(skb)->gso_type & (SKB_GSO_SIT|SKB_GSO_IPIP))
		udpfrag = proto == IPPROTO_UDP && encap;
	else
		udpfrag = proto == IPPROTO_UDP && !skb->encapsulation;

	ops = rcu_dereference(inet_offloads[proto]);
	if (likely(ops && ops->callbacks.gso_segment))
		segs = ops->callbacks.gso_segment(skb, features);

	if (IS_ERR_OR_NULL(segs))
		goto out;

	skb = segs;
	do {
		iph = (struct iphdr *)(skb_mac_header(skb) + nhoff);
		if (udpfrag) {
			iph->id = htons(id);
			iph->frag_off = htons(offset >> 3);
			if (skb->next)
				iph->frag_off |= htons(IP_MF);
			offset += skb->len - nhoff - ihl;
		} else {
			iph->id = htons(id++);
		}
		iph->tot_len = htons(skb->len - nhoff);
		ip_send_check(iph);
		if (encap)
			skb_reset_inner_headers(skb);
		skb->network_header = (u8 *)iph - skb->head;
	} while ((skb = skb->next));

out:
	return segs;
}

static struct sk_buff **inet_gro_receive(struct sk_buff **head,
					 struct sk_buff *skb)
{
	const struct net_offload *ops;
	struct sk_buff **pp = NULL;
	struct sk_buff *p;
	const struct iphdr *iph;
	unsigned int hlen;
	unsigned int off;
	unsigned int id;
	int flush = 1;
	int proto;

	off = skb_gro_offset(skb);
	hlen = off + sizeof(*iph);
	iph = skb_gro_header_fast(skb, off);
	if (skb_gro_header_hard(skb, hlen)) {
		iph = skb_gro_header_slow(skb, hlen, off);
		if (unlikely(!iph))
			goto out;
	}

	proto = iph->protocol;

	rcu_read_lock();
	ops = rcu_dereference(inet_offloads[proto]);
	if (!ops || !ops->callbacks.gro_receive)
		goto out_unlock;

	if (*(u8 *)iph != 0x45)
		goto out_unlock;

	if (unlikely(ip_fast_csum((u8 *)iph, 5)))
		goto out_unlock;

	id = ntohl(*(__be32 *)&iph->id);
	flush = (u16)((ntohl(*(__be32 *)iph) ^ skb_gro_len(skb)) | (id & ~IP_DF));
	id >>= 16;

	for (p = *head; p; p = p->next) {
		struct iphdr *iph2;
		u16 flush_id;

		if (!NAPI_GRO_CB(p)->same_flow)
			continue;

		iph2 = (struct iphdr *)(p->data + off);
		/* The above works because, with the exception of the top
		 * (inner most) layer, we only aggregate pkts with the same
		 * hdr length so all the hdrs we'll need to verify will start
		 * at the same offset.
		 */
		if ((iph->protocol ^ iph2->protocol) |
		    ((__force u32)iph->saddr ^ (__force u32)iph2->saddr) |
		    ((__force u32)iph->daddr ^ (__force u32)iph2->daddr)) {
			NAPI_GRO_CB(p)->same_flow = 0;
			continue;
		}

		/* All fields must match except length and checksum. */
		NAPI_GRO_CB(p)->flush |=
			(iph->ttl ^ iph2->ttl) |
			(iph->tos ^ iph2->tos) |
			((iph->frag_off ^ iph2->frag_off) & htons(IP_DF));

		NAPI_GRO_CB(p)->flush |= flush;

		/* We must save the offset as it is possible to have multiple
		 * flows using the same protocol and address pairs so we
		 * need to wait until we can validate this is part of the
		 * same flow with a 5-tuple or better to avoid unnecessary
		 * collisions between flows.  We can support one of two
		 * possible scenarios, either a fixed value with DF bit set
		 * or an incrementing value with DF either set or unset.
		 * In the case of a fixed value we will end up losing the
		 * data that the IP ID was a fixed value, however per RFC
		 * 6864 in such a case the actual value of the IP ID is
		 * meant to be ignored anyway.
		 */
		flush_id = (u16)(id - ntohs(iph2->id));
		if (flush_id || !(iph2->frag_off & htons(IP_DF)))
			NAPI_GRO_CB(p)->flush_id |= flush_id ^
						    NAPI_GRO_CB(p)->count;
	}

	NAPI_GRO_CB(skb)->flush |= flush;
	skb_set_network_header(skb, off);
	/* The above will be needed by the transport layer if there is one
	 * immediately following this IP hdr.
	 */

	/* Note : No need to call skb_gro_postpull_rcsum() here,
	 * as we already checked checksum over ipv4 header was 0
	 */
	skb_gro_pull(skb, sizeof(*iph));
	skb_set_transport_header(skb, skb_gro_offset(skb));

	pp = ops->callbacks.gro_receive(head, skb);

out_unlock:
	rcu_read_unlock();

out:
	NAPI_GRO_CB(skb)->flush |= flush;

	return pp;
}

int inet_recv_error(struct sock *sk, struct msghdr *msg, int len, int *addr_len)
{
	if (sk->sk_family == AF_INET)
		return ip_recv_error(sk, msg, len, addr_len);
#if IS_ENABLED(CONFIG_IPV6)
	if (sk->sk_family == AF_INET6)
		return pingv6_ops.ipv6_recv_error(sk, msg, len, addr_len);
#endif
	return -EINVAL;
}

static int inet_gro_complete(struct sk_buff *skb, int nhoff)
{
	__be16 newlen = htons(skb->len - nhoff);
	struct iphdr *iph = (struct iphdr *)(skb->data + nhoff);
	const struct net_offload *ops;
	int proto = iph->protocol;
	int err = -ENOSYS;

	if (skb->encapsulation)
		skb_set_inner_network_header(skb, nhoff);

	csum_replace2(&iph->check, iph->tot_len, newlen);
	iph->tot_len = newlen;

	rcu_read_lock();
	ops = rcu_dereference(inet_offloads[proto]);
	if (WARN_ON(!ops || !ops->callbacks.gro_complete))
		goto out_unlock;

	/* Only need to add sizeof(*iph) to get to the next hdr below
	 * because any hdr with option will have been flushed in
	 * inet_gro_receive().
	 */
	err = ops->callbacks.gro_complete(skb, nhoff + sizeof(*iph));

out_unlock:
	rcu_read_unlock();

	return err;
}

int inet_ctl_sock_create(struct sock **sk, unsigned short family,
			 unsigned short type, unsigned char protocol,
			 struct net *net)
{
	struct socket *sock;
	int rc = sock_create_kern(net, family, type, protocol, &sock);

	if (rc == 0) {
		*sk = sock->sk;
		(*sk)->sk_allocation = GFP_ATOMIC;
		/*
		 * Unhash it so that IP input processing does not even see it,
		 * we do not wish this socket to see incoming packets.
		 */
		(*sk)->sk_prot->unhash(*sk);
	}
	return rc;
}
EXPORT_SYMBOL_GPL(inet_ctl_sock_create);

u64 snmp_get_cpu_field(void __percpu *mib, int cpu, int offt)
{
	return  *(((unsigned long *)per_cpu_ptr(mib, cpu)) + offt);
}
EXPORT_SYMBOL_GPL(snmp_get_cpu_field);

unsigned long snmp_fold_field(void __percpu *mib, int offt)
{
	unsigned long res = 0;
	int i;

	for_each_possible_cpu(i)
		res += snmp_get_cpu_field(mib, i, offt);
	return res;
}
EXPORT_SYMBOL_GPL(snmp_fold_field);

#if BITS_PER_LONG==32

u64 snmp_get_cpu_field64(void __percpu *mib, int cpu, int offt,
			 size_t syncp_offset)
{
	void *bhptr;
	struct u64_stats_sync *syncp;
	u64 v;
	unsigned int start;

	bhptr = per_cpu_ptr(mib, cpu);
	syncp = (struct u64_stats_sync *)(bhptr + syncp_offset);
	do {
		start = u64_stats_fetch_begin_irq(syncp);
		v = *(((u64 *)bhptr) + offt);
	} while (u64_stats_fetch_retry_irq(syncp, start));

	return v;
}
EXPORT_SYMBOL_GPL(snmp_get_cpu_field64);

u64 snmp_fold_field64(void __percpu *mib, int offt, size_t syncp_offset)
{
	u64 res = 0;
	int cpu;

	for_each_possible_cpu(cpu) {
		res += snmp_get_cpu_field64(mib, cpu, offt, syncp_offset);
	}
	return res;
}
EXPORT_SYMBOL_GPL(snmp_fold_field64);
#endif

#ifdef CONFIG_IP_MULTICAST
static const struct net_protocol igmp_protocol = {
	.handler =	igmp_rcv,
	.netns_ok =	1,
};
#endif

static const struct net_protocol tcp_protocol = {
	.early_demux	=	tcp_v4_early_demux,
	.handler	=	tcp_v4_rcv,
	.err_handler	=	tcp_v4_err,
	.no_policy	=	1,
	.netns_ok	=	1,
	.icmp_strict_tag_validation = 1,
};

static const struct net_protocol udp_protocol = {
	.early_demux =	udp_v4_early_demux,
	.handler =	udp_rcv,
	.err_handler =	udp_err,
	.no_policy =	1,
	.netns_ok =	1,
};

static const struct net_protocol icmp_protocol = {
	.handler =	icmp_rcv,
	.err_handler =	icmp_err,
	.no_policy =	1,
	.netns_ok =	1,
};

static __net_init int ipv4_mib_init_net(struct net *net)
{
	int i;

	net->mib.tcp_statistics = alloc_percpu(struct tcp_mib);
	if (!net->mib.tcp_statistics)
		goto err_tcp_mib;
	net->mib.ip_statistics = alloc_percpu(struct ipstats_mib);
	if (!net->mib.ip_statistics)
		goto err_ip_mib;

	for_each_possible_cpu(i) {
		struct ipstats_mib *af_inet_stats;
		af_inet_stats = per_cpu_ptr(net->mib.ip_statistics, i);
		u64_stats_init(&af_inet_stats->syncp);
	}

	net->mib.net_statistics = alloc_percpu(struct linux_mib);
	if (!net->mib.net_statistics)
		goto err_net_mib;
	net->mib.udp_statistics = alloc_percpu(struct udp_mib);
	if (!net->mib.udp_statistics)
		goto err_udp_mib;
	net->mib.udplite_statistics = alloc_percpu(struct udp_mib);
	if (!net->mib.udplite_statistics)
		goto err_udplite_mib;
	net->mib.icmp_statistics = alloc_percpu(struct icmp_mib);
	if (!net->mib.icmp_statistics)
		goto err_icmp_mib;
	net->mib.icmpmsg_statistics = kzalloc(sizeof(struct icmpmsg_mib),
					      GFP_KERNEL);
	if (!net->mib.icmpmsg_statistics)
		goto err_icmpmsg_mib;

	tcp_mib_init(net);
	return 0;

err_icmpmsg_mib:
	free_percpu(net->mib.icmp_statistics);
err_icmp_mib:
	free_percpu(net->mib.udplite_statistics);
err_udplite_mib:
	free_percpu(net->mib.udp_statistics);
err_udp_mib:
	free_percpu(net->mib.net_statistics);
err_net_mib:
	free_percpu(net->mib.ip_statistics);
err_ip_mib:
	free_percpu(net->mib.tcp_statistics);
err_tcp_mib:
	return -ENOMEM;
}

static __net_exit void ipv4_mib_exit_net(struct net *net)
{
	kfree(net->mib.icmpmsg_statistics);
	free_percpu(net->mib.icmp_statistics);
	free_percpu(net->mib.udplite_statistics);
	free_percpu(net->mib.udp_statistics);
	free_percpu(net->mib.net_statistics);
	free_percpu(net->mib.ip_statistics);
	free_percpu(net->mib.tcp_statistics);
}

static __net_initdata struct pernet_operations ipv4_mib_ops = {
	.init = ipv4_mib_init_net,
	.exit = ipv4_mib_exit_net,
};

static int __init init_ipv4_mibs(void)
{
	return register_pernet_subsys(&ipv4_mib_ops);
}

static __net_init int inet_init_net(struct net *net)
{
	/*
	 * Set defaults for local port range
	 */
	seqlock_init(&net->ipv4.ip_local_ports.lock);
	net->ipv4.ip_local_ports.range[0] =  32768;
	net->ipv4.ip_local_ports.range[1] =  60999;

	seqlock_init(&net->ipv4.ping_group_range.lock);
	/*
	 * Sane defaults - nobody may create ping sockets.
	 * Boot scripts should set this to distro-specific group.
	 */
	net->ipv4.ping_group_range.range[0] = make_kgid(&init_user_ns, 1);
	net->ipv4.ping_group_range.range[1] = make_kgid(&init_user_ns, 0);
	return 0;
}

static __net_exit void inet_exit_net(struct net *net)
{
}

static __net_initdata struct pernet_operations af_inet_ops = {
	.init = inet_init_net,
	.exit = inet_exit_net,
};

static int __init init_inet_pernet_ops(void)
{
	return register_pernet_subsys(&af_inet_ops);
}

static int ipv4_proc_init(void);

/*
 *	IP protocol layer initialiser
 */

static struct packet_offload ip_packet_offload __read_mostly = {
	.type = cpu_to_be16(ETH_P_IP),
	.callbacks = {
		.gso_segment = inet_gso_segment,
		.gro_receive = inet_gro_receive,
		.gro_complete = inet_gro_complete,
	},
};

static const struct net_offload ipip_offload = {
	.callbacks = {
		.gso_segment	= inet_gso_segment,
		.gro_receive	= inet_gro_receive,
		.gro_complete	= inet_gro_complete,
	},
};

static int __init ipv4_offload_init(void)
{
	/*
	 * Add offloads
	 */
	if (udpv4_offload_init() < 0)
		pr_crit("%s: Cannot add UDP protocol offload\n", __func__);
	if (tcpv4_offload_init() < 0)
		pr_crit("%s: Cannot add TCP protocol offload\n", __func__);

	dev_add_offload(&ip_packet_offload);
	inet_add_offload(&ipip_offload, IPPROTO_IPIP);
	return 0;
}

fs_initcall(ipv4_offload_init);

static struct packet_type ip_packet_type __read_mostly = {
	.type = cpu_to_be16(ETH_P_IP),
	.func = ip_rcv,
};

static int __init inet_init(void)
{
	struct inet_protosw *q;
	struct list_head *r;
	int rc = -EINVAL;

	sock_skb_cb_check_size(sizeof(struct inet_skb_parm));

	rc = proto_register(&tcp_prot, 1);
	if (rc)
		goto out;

	rc = proto_register(&udp_prot, 1);
	if (rc)
		goto out_unregister_tcp_proto;

	rc = proto_register(&raw_prot, 1);
	if (rc)
		goto out_unregister_udp_proto;

	rc = proto_register(&ping_prot, 1);
	if (rc)
		goto out_unregister_raw_proto;

	/*
	 *	Tell SOCKET that we are alive...
	 */

	(void)sock_register(&inet_family_ops);

#ifdef CONFIG_SYSCTL
	ip_static_sysctl_init();
#endif

	/*
	 *	Add all the base protocols.
	 */

	if (inet_add_protocol(&icmp_protocol, IPPROTO_ICMP) < 0)
		pr_crit("%s: Cannot add ICMP protocol\n", __func__);
	if (inet_add_protocol(&udp_protocol, IPPROTO_UDP) < 0)
		pr_crit("%s: Cannot add UDP protocol\n", __func__);
	if (inet_add_protocol(&tcp_protocol, IPPROTO_TCP) < 0)
		pr_crit("%s: Cannot add TCP protocol\n", __func__);
#ifdef CONFIG_IP_MULTICAST
	if (inet_add_protocol(&igmp_protocol, IPPROTO_IGMP) < 0)
		pr_crit("%s: Cannot add IGMP protocol\n", __func__);
#endif

	/* Register the socket-side information for inet_create. */
	for (r = &inetsw[0]; r < &inetsw[SOCK_MAX]; ++r)
		INIT_LIST_HEAD(r);

	for (q = inetsw_array; q < &inetsw_array[INETSW_ARRAY_LEN]; ++q)
		inet_register_protosw(q);

	/*
	 *	Set the ARP module up
	 */

	arp_init();

	/*
	 *	Set the IP module up
	 */

	ip_init();

	tcp_v4_init();

	/* Setup TCP slab cache for open requests. */
	tcp_init();

	/* Setup UDP memory threshold */
	udp_init();

	/* Add UDP-Lite (RFC 3828) */
	udplite4_register();

	ping_init();

	/*
	 *	Set the ICMP layer up
	 */

	if (icmp_init() < 0)
		panic("Failed to create the ICMP control socket.\n");

	/*
	 *	Initialise the multicast router
	 */
#if defined(CONFIG_IP_MROUTE)
	if (ip_mr_init())
		pr_crit("%s: Cannot init ipv4 mroute\n", __func__);
#endif

	if (init_inet_pernet_ops())
		pr_crit("%s: Cannot init ipv4 inet pernet ops\n", __func__);
	/*
	 *	Initialise per-cpu ipv4 mibs
	 */

	if (init_ipv4_mibs())
		pr_crit("%s: Cannot init ipv4 mibs\n", __func__);

	ipv4_proc_init();

	ipfrag_init();

	dev_add_pack(&ip_packet_type);

	ip_tunnel_core_init();

	rc = 0;
out:
	return rc;
out_unregister_raw_proto:
	proto_unregister(&raw_prot);
out_unregister_udp_proto:
	proto_unregister(&udp_prot);
out_unregister_tcp_proto:
	proto_unregister(&tcp_prot);
	goto out;
}

fs_initcall(inet_init);

/* ------------------------------------------------------------------------ */

#ifdef CONFIG_PROC_FS
static int __init ipv4_proc_init(void)
{
	int rc = 0;

	if (raw_proc_init())
		goto out_raw;
	if (tcp4_proc_init())
		goto out_tcp;
	if (udp4_proc_init())
		goto out_udp;
	if (ping_proc_init())
		goto out_ping;
	if (ip_misc_proc_init())
		goto out_misc;
out:
	return rc;
out_misc:
	ping_proc_exit();
out_ping:
	udp4_proc_exit();
out_udp:
	tcp4_proc_exit();
out_tcp:
	raw_proc_exit();
out_raw:
	rc = -ENOMEM;
	goto out;
}

#else /* CONFIG_PROC_FS */
static int __init ipv4_proc_init(void)
{
	return 0;
}
#endif /* CONFIG_PROC_FS */

MODULE_ALIAS_NETPROTO(PF_INET);
<|MERGE_RESOLUTION|>--- conflicted
+++ resolved
@@ -134,11 +134,8 @@
 	return 1;
 }
 #endif
-<<<<<<< HEAD
 
 int sysctl_reserved_port_bind __read_mostly = 1;
-=======
->>>>>>> da9a92f0
 
 /* The inetsw table contains everything that inet_create needs to
  * build a new socket.
@@ -891,7 +888,6 @@
 	case SIOCSIFPFLAGS:
 	case SIOCGIFPFLAGS:
 	case SIOCSIFFLAGS:
-	case SIOCKILLADDR:
 		err = devinet_ioctl(net, cmd, (void __user *)arg);
 		break;
 	default:
