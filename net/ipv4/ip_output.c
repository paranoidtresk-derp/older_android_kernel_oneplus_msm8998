/*
 * INET		An implementation of the TCP/IP protocol suite for the LINUX
 *		operating system.  INET is implemented using the  BSD Socket
 *		interface as the means of communication with the user level.
 *
 *		The Internet Protocol (IP) output module.
 *
 * Authors:	Ross Biro
 *		Fred N. van Kempen, <waltje@uWalt.NL.Mugnet.ORG>
 *		Donald Becker, <becker@super.org>
 *		Alan Cox, <Alan.Cox@linux.org>
 *		Richard Underwood
 *		Stefan Becker, <stefanb@yello.ping.de>
 *		Jorge Cwik, <jorge@laser.satlink.net>
 *		Arnt Gulbrandsen, <agulbra@nvg.unit.no>
 *		Hirokazu Takahashi, <taka@valinux.co.jp>
 *
 *	See ip_input.c for original log
 *
 *	Fixes:
 *		Alan Cox	:	Missing nonblock feature in ip_build_xmit.
 *		Mike Kilburn	:	htons() missing in ip_build_xmit.
 *		Bradford Johnson:	Fix faulty handling of some frames when
 *					no route is found.
 *		Alexander Demenshin:	Missing sk/skb free in ip_queue_xmit
 *					(in case if packet not accepted by
 *					output firewall rules)
 *		Mike McLagan	:	Routing by source
 *		Alexey Kuznetsov:	use new route cache
 *		Andi Kleen:		Fix broken PMTU recovery and remove
 *					some redundant tests.
 *	Vitaly E. Lavrov	:	Transparent proxy revived after year coma.
 *		Andi Kleen	: 	Replace ip_reply with ip_send_reply.
 *		Andi Kleen	:	Split fast and slow ip_build_xmit path
 *					for decreased register pressure on x86
 *					and more readibility.
 *		Marc Boucher	:	When call_out_firewall returns FW_QUEUE,
 *					silently drop skb instead of failing with -EPERM.
 *		Detlev Wengorz	:	Copy protocol for fragments.
 *		Hirokazu Takahashi:	HW checksumming for outgoing UDP
 *					datagrams.
 *		Hirokazu Takahashi:	sendfile() on UDP works now.
 */

#include <asm/uaccess.h>
#include <linux/module.h>
#include <linux/types.h>
#include <linux/kernel.h>
#include <linux/mm.h>
#include <linux/string.h>
#include <linux/errno.h>
#include <linux/highmem.h>
#include <linux/slab.h>

#include <linux/socket.h>
#include <linux/sockios.h>
#include <linux/in.h>
#include <linux/inet.h>
#include <linux/netdevice.h>
#include <linux/etherdevice.h>
#include <linux/proc_fs.h>
#include <linux/stat.h>
#include <linux/init.h>

#include <net/snmp.h>
#include <net/ip.h>
#include <net/protocol.h>
#include <net/route.h>
#include <net/xfrm.h>
#include <linux/skbuff.h>
#include <net/sock.h>
#include <net/arp.h>
#include <net/icmp.h>
#include <net/checksum.h>
#include <net/inetpeer.h>
#include <linux/igmp.h>
#include <linux/netfilter_ipv4.h>
#include <linux/netfilter_bridge.h>
#include <linux/mroute.h>
#include <linux/netlink.h>
#include <linux/tcp.h>

int sysctl_ip_default_ttl __read_mostly = IPDEFTTL;
EXPORT_SYMBOL(sysctl_ip_default_ttl);

static int
ip_fragment(struct net *net, struct sock *sk, struct sk_buff *skb,
	    unsigned int mtu,
	    int (*output)(struct net *, struct sock *, struct sk_buff *));

/* Generate a checksum for an outgoing IP datagram. */
void ip_send_check(struct iphdr *iph)
{
	iph->check = 0;
	iph->check = ip_fast_csum((unsigned char *)iph, iph->ihl);
}
EXPORT_SYMBOL(ip_send_check);

int __ip_local_out(struct net *net, struct sock *sk, struct sk_buff *skb)
{
	struct iphdr *iph = ip_hdr(skb);

	iph->tot_len = htons(skb->len);
	ip_send_check(iph);

	skb->protocol = htons(ETH_P_IP);

	return nf_hook(NFPROTO_IPV4, NF_INET_LOCAL_OUT,
		       net, sk, skb, NULL, skb_dst(skb)->dev,
		       dst_output);
}

int ip_local_out(struct net *net, struct sock *sk, struct sk_buff *skb)
{
	int err;

	err = __ip_local_out(net, sk, skb);
	if (likely(err == 1))
		err = dst_output(net, sk, skb);

	return err;
}
EXPORT_SYMBOL_GPL(ip_local_out);

static inline int ip_select_ttl(struct inet_sock *inet, struct dst_entry *dst)
{
	int ttl = inet->uc_ttl;

	if (ttl < 0)
		ttl = ip4_dst_hoplimit(dst);
	return ttl;
}

/*
 *		Add an ip header to a skbuff and send it out.
 *
 */
int ip_build_and_send_pkt(struct sk_buff *skb, const struct sock *sk,
			  __be32 saddr, __be32 daddr, struct ip_options_rcu *opt)
{
	struct inet_sock *inet = inet_sk(sk);
	struct rtable *rt = skb_rtable(skb);
	struct net *net = sock_net(sk);
	struct iphdr *iph;

	/* Build the IP header. */
	skb_push(skb, sizeof(struct iphdr) + (opt ? opt->opt.optlen : 0));
	skb_reset_network_header(skb);
	iph = ip_hdr(skb);
	iph->version  = 4;
	iph->ihl      = 5;
	iph->tos      = inet->tos;
	iph->ttl      = ip_select_ttl(inet, &rt->dst);
	iph->daddr    = (opt && opt->opt.srr ? opt->opt.faddr : daddr);
	iph->saddr    = saddr;
	iph->protocol = sk->sk_protocol;
	if (ip_dont_fragment(sk, &rt->dst)) {
		iph->frag_off = htons(IP_DF);
		iph->id = 0;
	} else {
		iph->frag_off = 0;
		__ip_select_ident(net, iph, 1);
	}

	if (opt && opt->opt.optlen) {
		iph->ihl += opt->opt.optlen>>2;
		ip_options_build(skb, &opt->opt, daddr, rt, 0);
	}

	skb->priority = sk->sk_priority;
	skb->mark = sk->sk_mark;

	/* Send it out. */
	return ip_local_out(net, skb->sk, skb);
}
EXPORT_SYMBOL_GPL(ip_build_and_send_pkt);

static int ip_finish_output2(struct net *net, struct sock *sk, struct sk_buff *skb)
{
	struct dst_entry *dst = skb_dst(skb);
	struct rtable *rt = (struct rtable *)dst;
	struct net_device *dev = dst->dev;
	unsigned int hh_len = LL_RESERVED_SPACE(dev);
	struct neighbour *neigh;
	u32 nexthop;

	if (rt->rt_type == RTN_MULTICAST) {
		IP_UPD_PO_STATS(net, IPSTATS_MIB_OUTMCAST, skb->len);
	} else if (rt->rt_type == RTN_BROADCAST)
		IP_UPD_PO_STATS(net, IPSTATS_MIB_OUTBCAST, skb->len);

	/* Be paranoid, rather than too clever. */
	if (unlikely(skb_headroom(skb) < hh_len && dev->header_ops)) {
		struct sk_buff *skb2;

		skb2 = skb_realloc_headroom(skb, LL_RESERVED_SPACE(dev));
		if (!skb2) {
			kfree_skb(skb);
			return -ENOMEM;
		}
		if (skb->sk)
			skb_set_owner_w(skb2, skb->sk);
		consume_skb(skb);
		skb = skb2;
	}

	rcu_read_lock_bh();
	nexthop = (__force u32) rt_nexthop(rt, ip_hdr(skb)->daddr);
	neigh = __ipv4_neigh_lookup_noref(dev, nexthop);
	if (unlikely(!neigh))
		neigh = __neigh_create(&arp_tbl, &nexthop, dev, false);
	if (!IS_ERR(neigh)) {
		int res = dst_neigh_output(dst, neigh, skb);

		rcu_read_unlock_bh();
		return res;
	}
	rcu_read_unlock_bh();

	net_dbg_ratelimited("%s: No header cache and no neighbour!\n",
			    __func__);
	kfree_skb(skb);
	return -EINVAL;
}

static int ip_finish_output_gso(struct net *net, struct sock *sk,
				struct sk_buff *skb, unsigned int mtu)
{
	netdev_features_t features;
	struct sk_buff *segs;
	int ret = 0;

	/* common case: locally created skb or seglen is <= mtu */
	if (((IPCB(skb)->flags & IPSKB_FORWARDED) == 0) ||
	      skb_gso_network_seglen(skb) <= mtu)
		return ip_finish_output2(net, sk, skb);

	/* Slowpath -  GSO segment length is exceeding the dst MTU.
	 *
	 * This can happen in two cases:
	 * 1) TCP GRO packet, DF bit not set
	 * 2) skb arrived via virtio-net, we thus get TSO/GSO skbs directly
	 * from host network stack.
	 */
	features = netif_skb_features(skb);
	BUILD_BUG_ON(sizeof(*IPCB(skb)) > SKB_SGO_CB_OFFSET);
	segs = skb_gso_segment(skb, features & ~NETIF_F_GSO_MASK);
	if (IS_ERR_OR_NULL(segs)) {
		kfree_skb(skb);
		return -ENOMEM;
	}

	consume_skb(skb);

	do {
		struct sk_buff *nskb = segs->next;
		int err;

		segs->next = NULL;
		err = ip_fragment(net, sk, segs, mtu, ip_finish_output2);

		if (err && ret == 0)
			ret = err;
		segs = nskb;
	} while (segs);

	return ret;
}

static int ip_finish_output(struct net *net, struct sock *sk, struct sk_buff *skb)
{
	unsigned int mtu;

#if defined(CONFIG_NETFILTER) && defined(CONFIG_XFRM)
	/* Policy lookup after SNAT yielded a new policy */
	if (skb_dst(skb)->xfrm) {
		IPCB(skb)->flags |= IPSKB_REROUTED;
		return dst_output(net, sk, skb);
	}
#endif
	mtu = ip_skb_dst_mtu(skb);
	if (skb_is_gso(skb))
		return ip_finish_output_gso(net, sk, skb, mtu);

	if (skb->len > mtu || (IPCB(skb)->flags & IPSKB_FRAG_PMTU))
		return ip_fragment(net, sk, skb, mtu, ip_finish_output2);

	return ip_finish_output2(net, sk, skb);
}

int ip_mc_output(struct net *net, struct sock *sk, struct sk_buff *skb)
{
	struct rtable *rt = skb_rtable(skb);
	struct net_device *dev = rt->dst.dev;

	/*
	 *	If the indicated interface is up and running, send the packet.
	 */
	IP_UPD_PO_STATS(net, IPSTATS_MIB_OUT, skb->len);

	skb->dev = dev;
	skb->protocol = htons(ETH_P_IP);

	/*
	 *	Multicasts are looped back for other local users
	 */

	if (rt->rt_flags&RTCF_MULTICAST) {
		if (sk_mc_loop(sk)
#ifdef CONFIG_IP_MROUTE
		/* Small optimization: do not loopback not local frames,
		   which returned after forwarding; they will be  dropped
		   by ip_mr_input in any case.
		   Note, that local frames are looped back to be delivered
		   to local recipients.

		   This check is duplicated in ip_mr_input at the moment.
		 */
		    &&
		    ((rt->rt_flags & RTCF_LOCAL) ||
		     !(IPCB(skb)->flags & IPSKB_FORWARDED))
#endif
		   ) {
			struct sk_buff *newskb = skb_clone(skb, GFP_ATOMIC);
			if (newskb)
				NF_HOOK(NFPROTO_IPV4, NF_INET_POST_ROUTING,
					net, sk, newskb, NULL, newskb->dev,
					dev_loopback_xmit);
		}

		/* Multicasts with ttl 0 must not go beyond the host */

		if (ip_hdr(skb)->ttl == 0) {
			kfree_skb(skb);
			return 0;
		}
	}

	if (rt->rt_flags&RTCF_BROADCAST) {
		struct sk_buff *newskb = skb_clone(skb, GFP_ATOMIC);
		if (newskb)
			NF_HOOK(NFPROTO_IPV4, NF_INET_POST_ROUTING,
				net, sk, newskb, NULL, newskb->dev,
				dev_loopback_xmit);
	}

	return NF_HOOK_COND(NFPROTO_IPV4, NF_INET_POST_ROUTING,
			    net, sk, skb, NULL, skb->dev,
			    ip_finish_output,
			    !(IPCB(skb)->flags & IPSKB_REROUTED));
}

int ip_output(struct net *net, struct sock *sk, struct sk_buff *skb)
{
	struct net_device *dev = skb_dst(skb)->dev;

	IP_UPD_PO_STATS(net, IPSTATS_MIB_OUT, skb->len);

	skb->dev = dev;
	skb->protocol = htons(ETH_P_IP);

	return NF_HOOK_COND(NFPROTO_IPV4, NF_INET_POST_ROUTING,
			    net, sk, skb, NULL, dev,
			    ip_finish_output,
			    !(IPCB(skb)->flags & IPSKB_REROUTED));
}

/*
 * copy saddr and daddr, possibly using 64bit load/stores
 * Equivalent to :
 *   iph->saddr = fl4->saddr;
 *   iph->daddr = fl4->daddr;
 */
static void ip_copy_addrs(struct iphdr *iph, const struct flowi4 *fl4)
{
	BUILD_BUG_ON(offsetof(typeof(*fl4), daddr) !=
		     offsetof(typeof(*fl4), saddr) + sizeof(fl4->saddr));
	memcpy(&iph->saddr, &fl4->saddr,
	       sizeof(fl4->saddr) + sizeof(fl4->daddr));
}

/* Note: skb->sk can be different from sk, in case of tunnels */
int ip_queue_xmit(struct sock *sk, struct sk_buff *skb, struct flowi *fl)
{
	struct inet_sock *inet = inet_sk(sk);
	struct net *net = sock_net(sk);
	struct ip_options_rcu *inet_opt;
	struct flowi4 *fl4;
	struct rtable *rt;
	struct iphdr *iph;
	int res;

	/* Skip all of this if the packet is already routed,
	 * f.e. by something like SCTP.
	 */
	rcu_read_lock();
	inet_opt = rcu_dereference(inet->inet_opt);
	fl4 = &fl->u.ip4;
	rt = skb_rtable(skb);
	if (rt)
		goto packet_routed;

	/* Make sure we can route this packet. */
	rt = (struct rtable *)__sk_dst_check(sk, 0);
	if (!rt) {
		__be32 daddr;

		/* Use correct destination address if we have options. */
		daddr = inet->inet_daddr;
		if (inet_opt && inet_opt->opt.srr)
			daddr = inet_opt->opt.faddr;

		/* If this fails, retransmit mechanism of transport layer will
		 * keep trying until route appears or the connection times
		 * itself out.
		 */
		rt = ip_route_output_ports(net, fl4, sk,
					   daddr, inet->inet_saddr,
					   inet->inet_dport,
					   inet->inet_sport,
					   sk->sk_protocol,
					   RT_CONN_FLAGS(sk),
					   sk->sk_bound_dev_if);
		if (IS_ERR(rt))
			goto no_route;
		sk_setup_caps(sk, &rt->dst);
	}
	skb_dst_set_noref(skb, &rt->dst);

packet_routed:
	if (inet_opt && inet_opt->opt.is_strictroute && rt->rt_uses_gateway)
		goto no_route;

	/* OK, we know where to send it, allocate and build IP header. */
	skb_push(skb, sizeof(struct iphdr) + (inet_opt ? inet_opt->opt.optlen : 0));
	skb_reset_network_header(skb);
	iph = ip_hdr(skb);
	*((__be16 *)iph) = htons((4 << 12) | (5 << 8) | (inet->tos & 0xff));
	if (ip_dont_fragment(sk, &rt->dst) && !skb->ignore_df)
		iph->frag_off = htons(IP_DF);
	else
		iph->frag_off = 0;
	iph->ttl      = ip_select_ttl(inet, &rt->dst);
	iph->protocol = sk->sk_protocol;
	ip_copy_addrs(iph, fl4);

	/* Transport layer set skb->h.foo itself. */

	if (inet_opt && inet_opt->opt.optlen) {
		iph->ihl += inet_opt->opt.optlen >> 2;
		ip_options_build(skb, &inet_opt->opt, inet->inet_daddr, rt, 0);
	}

	ip_select_ident_segs(net, skb, sk,
			     skb_shinfo(skb)->gso_segs ?: 1);

	/* TODO : should we use skb->sk here instead of sk ? */
	skb->priority = sk->sk_priority;
	skb->mark = sk->sk_mark;

	res = ip_local_out(net, sk, skb);
	rcu_read_unlock();
	return res;

no_route:
	rcu_read_unlock();
	IP_INC_STATS(net, IPSTATS_MIB_OUTNOROUTES);
	kfree_skb(skb);
	return -EHOSTUNREACH;
}
EXPORT_SYMBOL(ip_queue_xmit);

static void ip_copy_metadata(struct sk_buff *to, struct sk_buff *from)
{
	to->pkt_type = from->pkt_type;
	to->priority = from->priority;
	to->protocol = from->protocol;
	skb_dst_drop(to);
	skb_dst_copy(to, from);
	to->dev = from->dev;
	to->mark = from->mark;

	skb_copy_hash(to, from);

	/* Copy the flags to each fragment. */
	IPCB(to)->flags = IPCB(from)->flags;

#ifdef CONFIG_NET_SCHED
	to->tc_index = from->tc_index;
#endif
	nf_copy(to, from);
#if defined(CONFIG_IP_VS) || defined(CONFIG_IP_VS_MODULE)
	to->ipvs_property = from->ipvs_property;
#endif
	skb_copy_secmark(to, from);
}

static int ip_fragment(struct net *net, struct sock *sk, struct sk_buff *skb,
		       unsigned int mtu,
		       int (*output)(struct net *, struct sock *, struct sk_buff *))
{
	struct iphdr *iph = ip_hdr(skb);

	if ((iph->frag_off & htons(IP_DF)) == 0)
		return ip_do_fragment(net, sk, skb, output);

	if (unlikely(!skb->ignore_df ||
		     (IPCB(skb)->frag_max_size &&
		      IPCB(skb)->frag_max_size > mtu))) {
		IP_INC_STATS(net, IPSTATS_MIB_FRAGFAILS);
		icmp_send(skb, ICMP_DEST_UNREACH, ICMP_FRAG_NEEDED,
			  htonl(mtu));
		kfree_skb(skb);
		return -EMSGSIZE;
	}

	return ip_do_fragment(net, sk, skb, output);
}

/*
 *	This IP datagram is too large to be sent in one piece.  Break it up into
 *	smaller pieces (each of size equal to IP header plus
 *	a block of the data of the original IP data part) that will yet fit in a
 *	single device frame, and queue such a frame for sending.
 */

int ip_do_fragment(struct net *net, struct sock *sk, struct sk_buff *skb,
		   int (*output)(struct net *, struct sock *, struct sk_buff *))
{
	struct iphdr *iph;
	int ptr;
	struct net_device *dev;
	struct sk_buff *skb2;
	unsigned int mtu, hlen, left, len, ll_rs;
	int offset;
	__be16 not_last_frag;
	struct rtable *rt = skb_rtable(skb);
	int err = 0;

	dev = rt->dst.dev;

	/* for offloaded checksums cleanup checksum before fragmentation */
	if (skb->ip_summed == CHECKSUM_PARTIAL &&
	    (err = skb_checksum_help(skb)))
		goto fail;

	/*
	 *	Point into the IP datagram header.
	 */

	iph = ip_hdr(skb);

	mtu = ip_skb_dst_mtu(skb);
	if (IPCB(skb)->frag_max_size && IPCB(skb)->frag_max_size < mtu)
		mtu = IPCB(skb)->frag_max_size;

	/*
	 *	Setup starting values.
	 */

	hlen = iph->ihl * 4;
	mtu = mtu - hlen;	/* Size of data space */
	IPCB(skb)->flags |= IPSKB_FRAG_COMPLETE;

	/* When frag_list is given, use it. First, check its validity:
	 * some transformers could create wrong frag_list or break existing
	 * one, it is not prohibited. In this case fall back to copying.
	 *
	 * LATER: this step can be merged to real generation of fragments,
	 * we can switch to copy when see the first bad fragment.
	 */
	if (skb_has_frag_list(skb)) {
		struct sk_buff *frag, *frag2;
		int first_len = skb_pagelen(skb);

		if (first_len - hlen > mtu ||
		    ((first_len - hlen) & 7) ||
		    ip_is_fragment(iph) ||
		    skb_cloned(skb))
			goto slow_path;

		skb_walk_frags(skb, frag) {
			/* Correct geometry. */
			if (frag->len > mtu ||
			    ((frag->len & 7) && frag->next) ||
			    skb_headroom(frag) < hlen)
				goto slow_path_clean;

			/* Partially cloned skb? */
			if (skb_shared(frag))
				goto slow_path_clean;

			BUG_ON(frag->sk);
			if (skb->sk) {
				frag->sk = skb->sk;
				frag->destructor = sock_wfree;
			}
			skb->truesize -= frag->truesize;
		}

		/* Everything is OK. Generate! */

		err = 0;
		offset = 0;
		frag = skb_shinfo(skb)->frag_list;
		skb_frag_list_init(skb);
		skb->data_len = first_len - skb_headlen(skb);
		skb->len = first_len;
		iph->tot_len = htons(first_len);
		iph->frag_off = htons(IP_MF);
		ip_send_check(iph);

		for (;;) {
			/* Prepare header of the next frame,
			 * before previous one went down. */
			if (frag) {
				frag->ip_summed = CHECKSUM_NONE;
				skb_reset_transport_header(frag);
				__skb_push(frag, hlen);
				skb_reset_network_header(frag);
				memcpy(skb_network_header(frag), iph, hlen);
				iph = ip_hdr(frag);
				iph->tot_len = htons(frag->len);
				ip_copy_metadata(frag, skb);
				if (offset == 0)
					ip_options_fragment(frag);
				offset += skb->len - hlen;
				iph->frag_off = htons(offset>>3);
				if (frag->next)
					iph->frag_off |= htons(IP_MF);
				/* Ready, complete checksum */
				ip_send_check(iph);
			}

			err = output(net, sk, skb);

			if (!err)
				IP_INC_STATS(net, IPSTATS_MIB_FRAGCREATES);
			if (err || !frag)
				break;

			skb = frag;
			frag = skb->next;
			skb->next = NULL;
		}

		if (err == 0) {
			IP_INC_STATS(net, IPSTATS_MIB_FRAGOKS);
			return 0;
		}

		while (frag) {
			skb = frag->next;
			kfree_skb(frag);
			frag = skb;
		}
		IP_INC_STATS(net, IPSTATS_MIB_FRAGFAILS);
		return err;

slow_path_clean:
		skb_walk_frags(skb, frag2) {
			if (frag2 == frag)
				break;
			frag2->sk = NULL;
			frag2->destructor = NULL;
			skb->truesize += frag2->truesize;
		}
	}

slow_path:
	iph = ip_hdr(skb);

	left = skb->len - hlen;		/* Space per frame */
	ptr = hlen;		/* Where to start from */

	ll_rs = LL_RESERVED_SPACE(rt->dst.dev);

	/*
	 *	Fragment the datagram.
	 */

	offset = (ntohs(iph->frag_off) & IP_OFFSET) << 3;
	not_last_frag = iph->frag_off & htons(IP_MF);

	/*
	 *	Keep copying data until we run out.
	 */

	while (left > 0) {
		len = left;
		/* IF: it doesn't fit, use 'mtu' - the data space left */
		if (len > mtu)
			len = mtu;
		/* IF: we are not sending up to and including the packet end
		   then align the next start on an eight byte boundary */
		if (len < left)	{
			len &= ~7;
		}

		/* Allocate buffer */
		skb2 = alloc_skb(len + hlen + ll_rs, GFP_ATOMIC);
		if (!skb2) {
			err = -ENOMEM;
			goto fail;
		}

		/*
		 *	Set up data on packet
		 */

		ip_copy_metadata(skb2, skb);
		skb_reserve(skb2, ll_rs);
		skb_put(skb2, len + hlen);
		skb_reset_network_header(skb2);
		skb2->transport_header = skb2->network_header + hlen;

		/*
		 *	Charge the memory for the fragment to any owner
		 *	it might possess
		 */

		if (skb->sk)
			skb_set_owner_w(skb2, skb->sk);

		/*
		 *	Copy the packet header into the new buffer.
		 */

		skb_copy_from_linear_data(skb, skb_network_header(skb2), hlen);

		/*
		 *	Copy a block of the IP datagram.
		 */
		if (skb_copy_bits(skb, ptr, skb_transport_header(skb2), len))
			BUG();
		left -= len;

		/*
		 *	Fill in the new header fields.
		 */
		iph = ip_hdr(skb2);
		iph->frag_off = htons((offset >> 3));

		if (IPCB(skb)->flags & IPSKB_FRAG_PMTU)
			iph->frag_off |= htons(IP_DF);

		/* ANK: dirty, but effective trick. Upgrade options only if
		 * the segment to be fragmented was THE FIRST (otherwise,
		 * options are already fixed) and make it ONCE
		 * on the initial skb, so that all the following fragments
		 * will inherit fixed options.
		 */
		if (offset == 0)
			ip_options_fragment(skb);

		/*
		 *	Added AC : If we are fragmenting a fragment that's not the
		 *		   last fragment then keep MF on each bit
		 */
		if (left > 0 || not_last_frag)
			iph->frag_off |= htons(IP_MF);
		ptr += len;
		offset += len;

		/*
		 *	Put this fragment into the sending queue.
		 */
		iph->tot_len = htons(len + hlen);

		ip_send_check(iph);

		err = output(net, sk, skb2);
		if (err)
			goto fail;

		IP_INC_STATS(net, IPSTATS_MIB_FRAGCREATES);
	}
	consume_skb(skb);
	IP_INC_STATS(net, IPSTATS_MIB_FRAGOKS);
	return err;

fail:
	kfree_skb(skb);
	IP_INC_STATS(net, IPSTATS_MIB_FRAGFAILS);
	return err;
}
EXPORT_SYMBOL(ip_do_fragment);

int
ip_generic_getfrag(void *from, char *to, int offset, int len, int odd, struct sk_buff *skb)
{
	struct msghdr *msg = from;

	if (skb->ip_summed == CHECKSUM_PARTIAL) {
		if (copy_from_iter(to, len, &msg->msg_iter) != len)
			return -EFAULT;
	} else {
		__wsum csum = 0;
		if (csum_and_copy_from_iter(to, len, &csum, &msg->msg_iter) != len)
			return -EFAULT;
		skb->csum = csum_block_add(skb->csum, csum, odd);
	}
	return 0;
}
EXPORT_SYMBOL(ip_generic_getfrag);

static inline __wsum
csum_page(struct page *page, int offset, int copy)
{
	char *kaddr;
	__wsum csum;
	kaddr = kmap(page);
	csum = csum_partial(kaddr + offset, copy, 0);
	kunmap(page);
	return csum;
}

static inline int ip_ufo_append_data(struct sock *sk,
			struct sk_buff_head *queue,
			int getfrag(void *from, char *to, int offset, int len,
			       int odd, struct sk_buff *skb),
			void *from, int length, int hh_len, int fragheaderlen,
			int transhdrlen, int maxfraglen, unsigned int flags)
{
	struct sk_buff *skb;
	int err;

	/* There is support for UDP fragmentation offload by network
	 * device, so create one single skb packet containing complete
	 * udp datagram
	 */
	skb = skb_peek_tail(queue);
	if (!skb) {
		skb = sock_alloc_send_skb(sk,
			hh_len + fragheaderlen + transhdrlen + 20,
			(flags & MSG_DONTWAIT), &err);

		if (!skb)
			return err;

		/* reserve space for Hardware header */
		skb_reserve(skb, hh_len);

		/* create space for UDP/IP header */
		skb_put(skb, fragheaderlen + transhdrlen);

		/* initialize network header pointer */
		skb_reset_network_header(skb);

		/* initialize protocol header pointer */
		skb->transport_header = skb->network_header + fragheaderlen;

		skb->csum = 0;

		__skb_queue_tail(queue, skb);
	} else if (skb_is_gso(skb)) {
		goto append;
	}

	skb->ip_summed = CHECKSUM_PARTIAL;
	/* specify the length of each IP datagram fragment */
	skb_shinfo(skb)->gso_size = maxfraglen - fragheaderlen;
	skb_shinfo(skb)->gso_type = SKB_GSO_UDP;

append:
	return skb_append_datato_frags(sk, skb, getfrag, from,
				       (length - transhdrlen));
}

static int __ip_append_data(struct sock *sk,
			    struct flowi4 *fl4,
			    struct sk_buff_head *queue,
			    struct inet_cork *cork,
			    struct page_frag *pfrag,
			    int getfrag(void *from, char *to, int offset,
					int len, int odd, struct sk_buff *skb),
			    void *from, int length, int transhdrlen,
			    unsigned int flags)
{
	struct inet_sock *inet = inet_sk(sk);
	struct sk_buff *skb;

	struct ip_options *opt = cork->opt;
	int hh_len;
	int exthdrlen;
	int mtu;
	int copy;
	int err;
	int offset = 0;
	unsigned int maxfraglen, fragheaderlen, maxnonfragsize;
	int csummode = CHECKSUM_NONE;
	struct rtable *rt = (struct rtable *)cork->dst;
	u32 tskey = 0;

	skb = skb_peek_tail(queue);

	exthdrlen = !skb ? rt->dst.header_len : 0;
	mtu = cork->fragsize;
	if (cork->tx_flags & SKBTX_ANY_SW_TSTAMP &&
	    sk->sk_tsflags & SOF_TIMESTAMPING_OPT_ID)
		tskey = sk->sk_tskey++;

	hh_len = LL_RESERVED_SPACE(rt->dst.dev);

	fragheaderlen = sizeof(struct iphdr) + (opt ? opt->optlen : 0);
	maxfraglen = ((mtu - fragheaderlen) & ~7) + fragheaderlen;
	maxnonfragsize = ip_sk_ignore_df(sk) ? 0xFFFF : mtu;

	if (cork->length + length > maxnonfragsize - fragheaderlen) {
		ip_local_error(sk, EMSGSIZE, fl4->daddr, inet->inet_dport,
			       mtu - (opt ? opt->optlen : 0));
		return -EMSGSIZE;
	}

	/*
	 * transhdrlen > 0 means that this is the first fragment and we wish
	 * it won't be fragmented in the future.
	 */
	if (transhdrlen &&
	    length + fragheaderlen <= mtu &&
	    rt->dst.dev->features & NETIF_F_V4_CSUM &&
	    !(flags & MSG_MORE) &&
	    !exthdrlen)
		csummode = CHECKSUM_PARTIAL;

	cork->length += length;
	if ((skb && skb_is_gso(skb)) ||
	    (((length + (skb ? skb->len : fragheaderlen)) > mtu) &&
	    (skb_queue_len(queue) <= 1) &&
	    (sk->sk_protocol == IPPROTO_UDP) &&
<<<<<<< HEAD
	    (rt->dst.dev->features & NETIF_F_UFO) && !rt->dst.header_len &&
=======
	    (rt->dst.dev->features & NETIF_F_UFO) && !dst_xfrm(&rt->dst) &&
>>>>>>> 515ee396
	    (sk->sk_type == SOCK_DGRAM) && !sk->sk_no_check_tx)) {
		err = ip_ufo_append_data(sk, queue, getfrag, from, length,
					 hh_len, fragheaderlen, transhdrlen,
					 maxfraglen, flags);
		if (err)
			goto error;
		return 0;
	}

	/* So, what's going on in the loop below?
	 *
	 * We use calculated fragment length to generate chained skb,
	 * each of segments is IP fragment ready for sending to network after
	 * adding appropriate IP header.
	 */

	if (!skb)
		goto alloc_new_skb;

	while (length > 0) {
		/* Check if the remaining data fits into current packet. */
		copy = mtu - skb->len;
		if (copy < length)
			copy = maxfraglen - skb->len;
		if (copy <= 0) {
			char *data;
			unsigned int datalen;
			unsigned int fraglen;
			unsigned int fraggap;
			unsigned int alloclen;
			struct sk_buff *skb_prev;
alloc_new_skb:
			skb_prev = skb;
			if (skb_prev)
				fraggap = skb_prev->len - maxfraglen;
			else
				fraggap = 0;

			/*
			 * If remaining data exceeds the mtu,
			 * we know we need more fragment(s).
			 */
			datalen = length + fraggap;
			if (datalen > mtu - fragheaderlen)
				datalen = maxfraglen - fragheaderlen;
			fraglen = datalen + fragheaderlen;

			if ((flags & MSG_MORE) &&
			    !(rt->dst.dev->features&NETIF_F_SG))
				alloclen = mtu;
			else
				alloclen = fraglen;

			alloclen += exthdrlen;

			/* The last fragment gets additional space at tail.
			 * Note, with MSG_MORE we overallocate on fragments,
			 * because we have no idea what fragment will be
			 * the last.
			 */
			if (datalen == length + fraggap)
				alloclen += rt->dst.trailer_len;

			if (transhdrlen) {
				skb = sock_alloc_send_skb(sk,
						alloclen + hh_len + 15,
						(flags & MSG_DONTWAIT), &err);
			} else {
				skb = NULL;
				if (atomic_read(&sk->sk_wmem_alloc) <=
				    2 * sk->sk_sndbuf)
					skb = sock_wmalloc(sk,
							   alloclen + hh_len + 15, 1,
							   sk->sk_allocation);
				if (unlikely(!skb))
					err = -ENOBUFS;
			}
			if (!skb)
				goto error;

			/*
			 *	Fill in the control structures
			 */
			skb->ip_summed = csummode;
			skb->csum = 0;
			skb_reserve(skb, hh_len);

			/* only the initial fragment is time stamped */
			skb_shinfo(skb)->tx_flags = cork->tx_flags;
			cork->tx_flags = 0;
			skb_shinfo(skb)->tskey = tskey;
			tskey = 0;

			/*
			 *	Find where to start putting bytes.
			 */
			data = skb_put(skb, fraglen + exthdrlen);
			skb_set_network_header(skb, exthdrlen);
			skb->transport_header = (skb->network_header +
						 fragheaderlen);
			data += fragheaderlen + exthdrlen;

			if (fraggap) {
				skb->csum = skb_copy_and_csum_bits(
					skb_prev, maxfraglen,
					data + transhdrlen, fraggap, 0);
				skb_prev->csum = csum_sub(skb_prev->csum,
							  skb->csum);
				data += fraggap;
				pskb_trim_unique(skb_prev, maxfraglen);
			}

			copy = datalen - transhdrlen - fraggap;
			if (copy > 0 && getfrag(from, data + transhdrlen, offset, copy, fraggap, skb) < 0) {
				err = -EFAULT;
				kfree_skb(skb);
				goto error;
			}

			offset += copy;
			length -= datalen - fraggap;
			transhdrlen = 0;
			exthdrlen = 0;
			csummode = CHECKSUM_NONE;

			/*
			 * Put the packet on the pending queue.
			 */
			__skb_queue_tail(queue, skb);
			continue;
		}

		if (copy > length)
			copy = length;

		if (!(rt->dst.dev->features&NETIF_F_SG) &&
		    skb_tailroom(skb) >= copy) {
			unsigned int off;

			off = skb->len;
			if (getfrag(from, skb_put(skb, copy),
					offset, copy, off, skb) < 0) {
				__skb_trim(skb, off);
				err = -EFAULT;
				goto error;
			}
		} else {
			int i = skb_shinfo(skb)->nr_frags;

			err = -ENOMEM;
			if (!sk_page_frag_refill(sk, pfrag))
				goto error;

			if (!skb_can_coalesce(skb, i, pfrag->page,
					      pfrag->offset)) {
				err = -EMSGSIZE;
				if (i == MAX_SKB_FRAGS)
					goto error;

				__skb_fill_page_desc(skb, i, pfrag->page,
						     pfrag->offset, 0);
				skb_shinfo(skb)->nr_frags = ++i;
				get_page(pfrag->page);
			}
			copy = min_t(int, copy, pfrag->size - pfrag->offset);
			if (getfrag(from,
				    page_address(pfrag->page) + pfrag->offset,
				    offset, copy, skb->len, skb) < 0)
				goto error_efault;

			pfrag->offset += copy;
			skb_frag_size_add(&skb_shinfo(skb)->frags[i - 1], copy);
			skb->len += copy;
			skb->data_len += copy;
			skb->truesize += copy;
			atomic_add(copy, &sk->sk_wmem_alloc);
		}
		offset += copy;
		length -= copy;
	}

	return 0;

error_efault:
	err = -EFAULT;
error:
	cork->length -= length;
	IP_INC_STATS(sock_net(sk), IPSTATS_MIB_OUTDISCARDS);
	return err;
}

static int ip_setup_cork(struct sock *sk, struct inet_cork *cork,
			 struct ipcm_cookie *ipc, struct rtable **rtp)
{
	struct ip_options_rcu *opt;
	struct rtable *rt;

	/*
	 * setup for corking.
	 */
	opt = ipc->opt;
	if (opt) {
		if (!cork->opt) {
			cork->opt = kmalloc(sizeof(struct ip_options) + 40,
					    sk->sk_allocation);
			if (unlikely(!cork->opt))
				return -ENOBUFS;
		}
		memcpy(cork->opt, &opt->opt, sizeof(struct ip_options) + opt->opt.optlen);
		cork->flags |= IPCORK_OPT;
		cork->addr = ipc->addr;
	}
	rt = *rtp;
	if (unlikely(!rt))
		return -EFAULT;
	/*
	 * We steal reference to this route, caller should not release it
	 */
	*rtp = NULL;
	cork->fragsize = ip_sk_use_pmtu(sk) ?
			 dst_mtu(&rt->dst) : rt->dst.dev->mtu;
	cork->dst = &rt->dst;
	cork->length = 0;
	cork->ttl = ipc->ttl;
	cork->tos = ipc->tos;
	cork->priority = ipc->priority;
	cork->tx_flags = ipc->tx_flags;

	return 0;
}

/*
 *	ip_append_data() and ip_append_page() can make one large IP datagram
 *	from many pieces of data. Each pieces will be holded on the socket
 *	until ip_push_pending_frames() is called. Each piece can be a page
 *	or non-page data.
 *
 *	Not only UDP, other transport protocols - e.g. raw sockets - can use
 *	this interface potentially.
 *
 *	LATER: length must be adjusted by pad at tail, when it is required.
 */
int ip_append_data(struct sock *sk, struct flowi4 *fl4,
		   int getfrag(void *from, char *to, int offset, int len,
			       int odd, struct sk_buff *skb),
		   void *from, int length, int transhdrlen,
		   struct ipcm_cookie *ipc, struct rtable **rtp,
		   unsigned int flags)
{
	struct inet_sock *inet = inet_sk(sk);
	int err;

	if (flags&MSG_PROBE)
		return 0;

	if (skb_queue_empty(&sk->sk_write_queue)) {
		err = ip_setup_cork(sk, &inet->cork.base, ipc, rtp);
		if (err)
			return err;
	} else {
		transhdrlen = 0;
	}

	return __ip_append_data(sk, fl4, &sk->sk_write_queue, &inet->cork.base,
				sk_page_frag(sk), getfrag,
				from, length, transhdrlen, flags);
}

ssize_t	ip_append_page(struct sock *sk, struct flowi4 *fl4, struct page *page,
		       int offset, size_t size, int flags)
{
	struct inet_sock *inet = inet_sk(sk);
	struct sk_buff *skb;
	struct rtable *rt;
	struct ip_options *opt = NULL;
	struct inet_cork *cork;
	int hh_len;
	int mtu;
	int len;
	int err;
	unsigned int maxfraglen, fragheaderlen, fraggap, maxnonfragsize;

	if (inet->hdrincl)
		return -EPERM;

	if (flags&MSG_PROBE)
		return 0;

	if (skb_queue_empty(&sk->sk_write_queue))
		return -EINVAL;

	cork = &inet->cork.base;
	rt = (struct rtable *)cork->dst;
	if (cork->flags & IPCORK_OPT)
		opt = cork->opt;

	if (!(rt->dst.dev->features&NETIF_F_SG))
		return -EOPNOTSUPP;

	hh_len = LL_RESERVED_SPACE(rt->dst.dev);
	mtu = cork->fragsize;

	fragheaderlen = sizeof(struct iphdr) + (opt ? opt->optlen : 0);
	maxfraglen = ((mtu - fragheaderlen) & ~7) + fragheaderlen;
	maxnonfragsize = ip_sk_ignore_df(sk) ? 0xFFFF : mtu;

	if (cork->length + size > maxnonfragsize - fragheaderlen) {
		ip_local_error(sk, EMSGSIZE, fl4->daddr, inet->inet_dport,
			       mtu - (opt ? opt->optlen : 0));
		return -EMSGSIZE;
	}

	skb = skb_peek_tail(&sk->sk_write_queue);
	if (!skb)
		return -EINVAL;

	if ((size + skb->len > mtu) &&
	    (skb_queue_len(&sk->sk_write_queue) == 1) &&
	    (sk->sk_protocol == IPPROTO_UDP) &&
	    (rt->dst.dev->features & NETIF_F_UFO)) {
		if (skb->ip_summed != CHECKSUM_PARTIAL)
			return -EOPNOTSUPP;

		skb_shinfo(skb)->gso_size = mtu - fragheaderlen;
		skb_shinfo(skb)->gso_type = SKB_GSO_UDP;
	}
	cork->length += size;

	while (size > 0) {
		if (skb_is_gso(skb)) {
			len = size;
		} else {

			/* Check if the remaining data fits into current packet. */
			len = mtu - skb->len;
			if (len < size)
				len = maxfraglen - skb->len;
		}
		if (len <= 0) {
			struct sk_buff *skb_prev;
			int alloclen;

			skb_prev = skb;
			fraggap = skb_prev->len - maxfraglen;

			alloclen = fragheaderlen + hh_len + fraggap + 15;
			skb = sock_wmalloc(sk, alloclen, 1, sk->sk_allocation);
			if (unlikely(!skb)) {
				err = -ENOBUFS;
				goto error;
			}

			/*
			 *	Fill in the control structures
			 */
			skb->ip_summed = CHECKSUM_NONE;
			skb->csum = 0;
			skb_reserve(skb, hh_len);

			/*
			 *	Find where to start putting bytes.
			 */
			skb_put(skb, fragheaderlen + fraggap);
			skb_reset_network_header(skb);
			skb->transport_header = (skb->network_header +
						 fragheaderlen);
			if (fraggap) {
				skb->csum = skb_copy_and_csum_bits(skb_prev,
								   maxfraglen,
						    skb_transport_header(skb),
								   fraggap, 0);
				skb_prev->csum = csum_sub(skb_prev->csum,
							  skb->csum);
				pskb_trim_unique(skb_prev, maxfraglen);
			}

			/*
			 * Put the packet on the pending queue.
			 */
			__skb_queue_tail(&sk->sk_write_queue, skb);
			continue;
		}

		if (len > size)
			len = size;

		if (skb_append_pagefrags(skb, page, offset, len)) {
			err = -EMSGSIZE;
			goto error;
		}

		if (skb->ip_summed == CHECKSUM_NONE) {
			__wsum csum;
			csum = csum_page(page, offset, len);
			skb->csum = csum_block_add(skb->csum, csum, skb->len);
		}

		skb->len += len;
		skb->data_len += len;
		skb->truesize += len;
		atomic_add(len, &sk->sk_wmem_alloc);
		offset += len;
		size -= len;
	}
	return 0;

error:
	cork->length -= size;
	IP_INC_STATS(sock_net(sk), IPSTATS_MIB_OUTDISCARDS);
	return err;
}

static void ip_cork_release(struct inet_cork *cork)
{
	cork->flags &= ~IPCORK_OPT;
	kfree(cork->opt);
	cork->opt = NULL;
	dst_release(cork->dst);
	cork->dst = NULL;
}

/*
 *	Combined all pending IP fragments on the socket as one IP datagram
 *	and push them out.
 */
struct sk_buff *__ip_make_skb(struct sock *sk,
			      struct flowi4 *fl4,
			      struct sk_buff_head *queue,
			      struct inet_cork *cork)
{
	struct sk_buff *skb, *tmp_skb;
	struct sk_buff **tail_skb;
	struct inet_sock *inet = inet_sk(sk);
	struct net *net = sock_net(sk);
	struct ip_options *opt = NULL;
	struct rtable *rt = (struct rtable *)cork->dst;
	struct iphdr *iph;
	__be16 df = 0;
	__u8 ttl;

	skb = __skb_dequeue(queue);
	if (!skb)
		goto out;
	tail_skb = &(skb_shinfo(skb)->frag_list);

	/* move skb->data to ip header from ext header */
	if (skb->data < skb_network_header(skb))
		__skb_pull(skb, skb_network_offset(skb));
	while ((tmp_skb = __skb_dequeue(queue)) != NULL) {
		__skb_pull(tmp_skb, skb_network_header_len(skb));
		*tail_skb = tmp_skb;
		tail_skb = &(tmp_skb->next);
		skb->len += tmp_skb->len;
		skb->data_len += tmp_skb->len;
		skb->truesize += tmp_skb->truesize;
		tmp_skb->destructor = NULL;
		tmp_skb->sk = NULL;
	}

	/* Unless user demanded real pmtu discovery (IP_PMTUDISC_DO), we allow
	 * to fragment the frame generated here. No matter, what transforms
	 * how transforms change size of the packet, it will come out.
	 */
	skb->ignore_df = ip_sk_ignore_df(sk);

	/* DF bit is set when we want to see DF on outgoing frames.
	 * If ignore_df is set too, we still allow to fragment this frame
	 * locally. */
	if (inet->pmtudisc == IP_PMTUDISC_DO ||
	    inet->pmtudisc == IP_PMTUDISC_PROBE ||
	    (skb->len <= dst_mtu(&rt->dst) &&
	     ip_dont_fragment(sk, &rt->dst)))
		df = htons(IP_DF);

	if (cork->flags & IPCORK_OPT)
		opt = cork->opt;

	if (cork->ttl != 0)
		ttl = cork->ttl;
	else if (rt->rt_type == RTN_MULTICAST)
		ttl = inet->mc_ttl;
	else
		ttl = ip_select_ttl(inet, &rt->dst);

	iph = ip_hdr(skb);
	iph->version = 4;
	iph->ihl = 5;
	iph->tos = (cork->tos != -1) ? cork->tos : inet->tos;
	iph->frag_off = df;
	iph->ttl = ttl;
	iph->protocol = sk->sk_protocol;
	ip_copy_addrs(iph, fl4);
	ip_select_ident(net, skb, sk);

	if (opt) {
		iph->ihl += opt->optlen>>2;
		ip_options_build(skb, opt, cork->addr, rt, 0);
	}

	skb->priority = (cork->tos != -1) ? cork->priority: sk->sk_priority;
	skb->mark = sk->sk_mark;
	/*
	 * Steal rt from cork.dst to avoid a pair of atomic_inc/atomic_dec
	 * on dst refcount
	 */
	cork->dst = NULL;
	skb_dst_set(skb, &rt->dst);

	if (iph->protocol == IPPROTO_ICMP)
		icmp_out_count(net, ((struct icmphdr *)
			skb_transport_header(skb))->type);

	ip_cork_release(cork);
out:
	return skb;
}

int ip_send_skb(struct net *net, struct sk_buff *skb)
{
	int err;

	err = ip_local_out(net, skb->sk, skb);
	if (err) {
		if (err > 0)
			err = net_xmit_errno(err);
		if (err)
			IP_INC_STATS(net, IPSTATS_MIB_OUTDISCARDS);
	}

	return err;
}

int ip_push_pending_frames(struct sock *sk, struct flowi4 *fl4)
{
	struct sk_buff *skb;

	skb = ip_finish_skb(sk, fl4);
	if (!skb)
		return 0;

	/* Netfilter gets whole the not fragmented skb. */
	return ip_send_skb(sock_net(sk), skb);
}

/*
 *	Throw away all pending data on the socket.
 */
static void __ip_flush_pending_frames(struct sock *sk,
				      struct sk_buff_head *queue,
				      struct inet_cork *cork)
{
	struct sk_buff *skb;

	while ((skb = __skb_dequeue_tail(queue)) != NULL)
		kfree_skb(skb);

	ip_cork_release(cork);
}

void ip_flush_pending_frames(struct sock *sk)
{
	__ip_flush_pending_frames(sk, &sk->sk_write_queue, &inet_sk(sk)->cork.base);
}

struct sk_buff *ip_make_skb(struct sock *sk,
			    struct flowi4 *fl4,
			    int getfrag(void *from, char *to, int offset,
					int len, int odd, struct sk_buff *skb),
			    void *from, int length, int transhdrlen,
			    struct ipcm_cookie *ipc, struct rtable **rtp,
			    unsigned int flags)
{
	struct inet_cork cork;
	struct sk_buff_head queue;
	int err;

	if (flags & MSG_PROBE)
		return NULL;

	__skb_queue_head_init(&queue);

	cork.flags = 0;
	cork.addr = 0;
	cork.opt = NULL;
	err = ip_setup_cork(sk, &cork, ipc, rtp);
	if (err)
		return ERR_PTR(err);

	err = __ip_append_data(sk, fl4, &queue, &cork,
			       &current->task_frag, getfrag,
			       from, length, transhdrlen, flags);
	if (err) {
		__ip_flush_pending_frames(sk, &queue, &cork);
		return ERR_PTR(err);
	}

	return __ip_make_skb(sk, fl4, &queue, &cork);
}

/*
 *	Fetch data from kernel space and fill in checksum if needed.
 */
static int ip_reply_glue_bits(void *dptr, char *to, int offset,
			      int len, int odd, struct sk_buff *skb)
{
	__wsum csum;

	csum = csum_partial_copy_nocheck(dptr+offset, to, len, 0);
	skb->csum = csum_block_add(skb->csum, csum, odd);
	return 0;
}

/*
 *	Generic function to send a packet as reply to another packet.
 *	Used to send some TCP resets/acks so far.
 */
void ip_send_unicast_reply(struct sock *sk, struct sk_buff *skb,
			   const struct ip_options *sopt,
			   __be32 daddr, __be32 saddr,
			   const struct ip_reply_arg *arg,
			   unsigned int len)
{
	struct ip_options_data replyopts;
	struct ipcm_cookie ipc;
	struct flowi4 fl4;
	struct rtable *rt = skb_rtable(skb);
	struct net *net = sock_net(sk);
	struct sk_buff *nskb;
	int err;
	int oif;

	if (__ip_options_echo(&replyopts.opt.opt, skb, sopt))
		return;

	ipc.addr = daddr;
	ipc.opt = NULL;
	ipc.tx_flags = 0;
	ipc.ttl = 0;
	ipc.tos = -1;

	if (replyopts.opt.opt.optlen) {
		ipc.opt = &replyopts.opt;

		if (replyopts.opt.opt.srr)
			daddr = replyopts.opt.opt.faddr;
	}

	oif = arg->bound_dev_if;
	if (!oif && netif_index_is_l3_master(net, skb->skb_iif))
		oif = skb->skb_iif;

	flowi4_init_output(&fl4, oif,
			   IP4_REPLY_MARK(net, skb->mark),
			   RT_TOS(arg->tos),
			   RT_SCOPE_UNIVERSE, ip_hdr(skb)->protocol,
			   ip_reply_arg_flowi_flags(arg),
			   daddr, saddr,
			   tcp_hdr(skb)->source, tcp_hdr(skb)->dest,
			   arg->uid);
	security_skb_classify_flow(skb, flowi4_to_flowi(&fl4));
	rt = ip_route_output_key(net, &fl4);
	if (IS_ERR(rt))
		return;

	inet_sk(sk)->tos = arg->tos;

	sk->sk_priority = skb->priority;
	sk->sk_protocol = ip_hdr(skb)->protocol;
	sk->sk_bound_dev_if = arg->bound_dev_if;
	sk->sk_sndbuf = sysctl_wmem_default;
	err = ip_append_data(sk, &fl4, ip_reply_glue_bits, arg->iov->iov_base,
			     len, 0, &ipc, &rt, MSG_DONTWAIT);
	if (unlikely(err)) {
		ip_flush_pending_frames(sk);
		goto out;
	}

	nskb = skb_peek(&sk->sk_write_queue);
	if (nskb) {
		if (arg->csumoffset >= 0)
			*((__sum16 *)skb_transport_header(nskb) +
			  arg->csumoffset) = csum_fold(csum_add(nskb->csum,
								arg->csum));
		nskb->ip_summed = CHECKSUM_NONE;
		ip_push_pending_frames(sk, &fl4);
	}
out:
	ip_rt_put(rt);
}

void __init ip_init(void)
{
	ip_rt_init();
	inet_initpeers();

#if defined(CONFIG_IP_MULTICAST)
	igmp_mc_init();
#endif
}<|MERGE_RESOLUTION|>--- conflicted
+++ resolved
@@ -928,11 +928,7 @@
 	    (((length + (skb ? skb->len : fragheaderlen)) > mtu) &&
 	    (skb_queue_len(queue) <= 1) &&
 	    (sk->sk_protocol == IPPROTO_UDP) &&
-<<<<<<< HEAD
-	    (rt->dst.dev->features & NETIF_F_UFO) && !rt->dst.header_len &&
-=======
 	    (rt->dst.dev->features & NETIF_F_UFO) && !dst_xfrm(&rt->dst) &&
->>>>>>> 515ee396
 	    (sk->sk_type == SOCK_DGRAM) && !sk->sk_no_check_tx)) {
 		err = ip_ufo_append_data(sk, queue, getfrag, from, length,
 					 hh_len, fragheaderlen, transhdrlen,
