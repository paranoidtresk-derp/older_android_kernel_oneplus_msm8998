--- conflicted
+++ resolved
@@ -1729,10 +1729,6 @@
 				    &ndisc_ifinfo_sysctl_change);
 	if (err)
 		goto out_unregister_pernet;
-<<<<<<< HEAD
-#endif
-=======
->>>>>>> d8ec26d7
 out:
 #endif
 	return err;
