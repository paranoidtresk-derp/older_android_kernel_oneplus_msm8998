--- conflicted
+++ resolved
@@ -1379,11 +1379,7 @@
 	    (((length + (skb ? skb->len : headersize)) > mtu) &&
 	    (skb_queue_len(queue) <= 1) &&
 	    (sk->sk_protocol == IPPROTO_UDP) &&
-<<<<<<< HEAD
-	    (rt->dst.dev->features & NETIF_F_UFO) &&
-=======
 	    (rt->dst.dev->features & NETIF_F_UFO) && !dst_xfrm(&rt->dst) &&
->>>>>>> 515ee396
 	    (sk->sk_type == SOCK_DGRAM) && !udp_get_no_check6_tx(sk))) {
 		err = ip6_ufo_append_data(sk, queue, getfrag, from, length,
 					  hh_len, fragheaderlen, exthdrlen,
