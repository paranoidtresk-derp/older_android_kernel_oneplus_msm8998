/*
 *	Linux INET6 implementation
 *	FIB front-end.
 *
 *	Authors:
 *	Pedro Roque		<roque@di.fc.ul.pt>
 *
 *	This program is free software; you can redistribute it and/or
 *      modify it under the terms of the GNU General Public License
 *      as published by the Free Software Foundation; either version
 *      2 of the License, or (at your option) any later version.
 */

/*	Changes:
 *
 *	YOSHIFUJI Hideaki @USAGI
 *		reworked default router selection.
 *		- respect outgoing interface
 *		- select from (probably) reachable routers (i.e.
 *		routers in REACHABLE, STALE, DELAY or PROBE states).
 *		- always select the same router if it is (probably)
 *		reachable.  otherwise, round-robin the list.
 *	Ville Nuorvala
 *		Fixed routing subtrees.
 */

#define pr_fmt(fmt) "IPv6: " fmt

#include <linux/capability.h>
#include <linux/errno.h>
#include <linux/export.h>
#include <linux/types.h>
#include <linux/times.h>
#include <linux/socket.h>
#include <linux/sockios.h>
#include <linux/net.h>
#include <linux/route.h>
#include <linux/netdevice.h>
#include <linux/in6.h>
#include <linux/mroute6.h>
#include <linux/init.h>
#include <linux/if_arp.h>
#include <linux/proc_fs.h>
#include <linux/seq_file.h>
#include <linux/nsproxy.h>
#include <linux/slab.h>
#include <net/net_namespace.h>
#include <net/snmp.h>
#include <net/ipv6.h>
#include <net/ip6_fib.h>
#include <net/ip6_route.h>
#include <net/ndisc.h>
#include <net/addrconf.h>
#include <net/tcp.h>
#include <linux/rtnetlink.h>
#include <net/dst.h>
#include <net/dst_metadata.h>
#include <net/xfrm.h>
#include <net/netevent.h>
#include <net/netlink.h>
#include <net/nexthop.h>
#include <net/lwtunnel.h>
#include <net/ip_tunnels.h>
#include <net/l3mdev.h>

#include <asm/uaccess.h>

#ifdef CONFIG_SYSCTL
#include <linux/sysctl.h>
#endif

enum rt6_nud_state {
	RT6_NUD_FAIL_HARD = -3,
	RT6_NUD_FAIL_PROBE = -2,
	RT6_NUD_FAIL_DO_RR = -1,
	RT6_NUD_SUCCEED = 1
};

static void ip6_rt_copy_init(struct rt6_info *rt, struct rt6_info *ort);
static struct dst_entry	*ip6_dst_check(struct dst_entry *dst, u32 cookie);
static unsigned int	 ip6_default_advmss(const struct dst_entry *dst);
static unsigned int	 ip6_mtu(const struct dst_entry *dst);
static struct dst_entry *ip6_negative_advice(struct dst_entry *);
static void		ip6_dst_destroy(struct dst_entry *);
static void		ip6_dst_ifdown(struct dst_entry *,
				       struct net_device *dev, int how);
static int		 ip6_dst_gc(struct dst_ops *ops);

static int		ip6_pkt_discard(struct sk_buff *skb);
static int		ip6_pkt_discard_out(struct net *net, struct sock *sk, struct sk_buff *skb);
static int		ip6_pkt_prohibit(struct sk_buff *skb);
static int		ip6_pkt_prohibit_out(struct net *net, struct sock *sk, struct sk_buff *skb);
static void		ip6_link_failure(struct sk_buff *skb);
static void		ip6_rt_update_pmtu(struct dst_entry *dst, struct sock *sk,
					   struct sk_buff *skb, u32 mtu);
static void		rt6_do_redirect(struct dst_entry *dst, struct sock *sk,
					struct sk_buff *skb);
static void		rt6_dst_from_metrics_check(struct rt6_info *rt);
static int rt6_score_route(struct rt6_info *rt, int oif, int strict);

#ifdef CONFIG_IPV6_ROUTE_INFO
static struct rt6_info *rt6_add_route_info(struct net_device *dev,
					   const struct in6_addr *prefix, int prefixlen,
					   const struct in6_addr *gwaddr, unsigned int pref);
static struct rt6_info *rt6_get_route_info(struct net_device *dev,
					   const struct in6_addr *prefix, int prefixlen,
					   const struct in6_addr *gwaddr);
#endif

struct uncached_list {
	spinlock_t		lock;
	struct list_head	head;
};

static DEFINE_PER_CPU_ALIGNED(struct uncached_list, rt6_uncached_list);

static void rt6_uncached_list_add(struct rt6_info *rt)
{
	struct uncached_list *ul = raw_cpu_ptr(&rt6_uncached_list);

	rt->dst.flags |= DST_NOCACHE;
	rt->rt6i_uncached_list = ul;

	spin_lock_bh(&ul->lock);
	list_add_tail(&rt->rt6i_uncached, &ul->head);
	spin_unlock_bh(&ul->lock);
}

static void rt6_uncached_list_del(struct rt6_info *rt)
{
	if (!list_empty(&rt->rt6i_uncached)) {
		struct uncached_list *ul = rt->rt6i_uncached_list;

		spin_lock_bh(&ul->lock);
		list_del(&rt->rt6i_uncached);
		spin_unlock_bh(&ul->lock);
	}
}

static void rt6_uncached_list_flush_dev(struct net *net, struct net_device *dev)
{
	struct net_device *loopback_dev = net->loopback_dev;
	int cpu;

	if (dev == loopback_dev)
		return;

	for_each_possible_cpu(cpu) {
		struct uncached_list *ul = per_cpu_ptr(&rt6_uncached_list, cpu);
		struct rt6_info *rt;

		spin_lock_bh(&ul->lock);
		list_for_each_entry(rt, &ul->head, rt6i_uncached) {
			struct inet6_dev *rt_idev = rt->rt6i_idev;
			struct net_device *rt_dev = rt->dst.dev;

			if (rt_idev->dev == dev) {
				rt->rt6i_idev = in6_dev_get(loopback_dev);
				in6_dev_put(rt_idev);
			}

			if (rt_dev == dev) {
				rt->dst.dev = loopback_dev;
				dev_hold(rt->dst.dev);
				dev_put(rt_dev);
			}
		}
		spin_unlock_bh(&ul->lock);
	}
}

static u32 *rt6_pcpu_cow_metrics(struct rt6_info *rt)
{
	return dst_metrics_write_ptr(rt->dst.from);
}

static u32 *ipv6_cow_metrics(struct dst_entry *dst, unsigned long old)
{
	struct rt6_info *rt = (struct rt6_info *)dst;

	if (rt->rt6i_flags & RTF_PCPU)
		return rt6_pcpu_cow_metrics(rt);
	else if (rt->rt6i_flags & RTF_CACHE)
		return NULL;
	else
		return dst_cow_metrics_generic(dst, old);
}

static inline const void *choose_neigh_daddr(struct rt6_info *rt,
					     struct sk_buff *skb,
					     const void *daddr)
{
	struct in6_addr *p = &rt->rt6i_gateway;

	if (!ipv6_addr_any(p))
		return (const void *) p;
	else if (skb)
		return &ipv6_hdr(skb)->daddr;
	return daddr;
}

static struct neighbour *ip6_neigh_lookup(const struct dst_entry *dst,
					  struct sk_buff *skb,
					  const void *daddr)
{
	struct rt6_info *rt = (struct rt6_info *) dst;
	struct neighbour *n;

	daddr = choose_neigh_daddr(rt, skb, daddr);
	n = __ipv6_neigh_lookup(dst->dev, daddr);
	if (n)
		return n;
	return neigh_create(&nd_tbl, daddr, dst->dev);
}

static struct dst_ops ip6_dst_ops_template = {
	.family			=	AF_INET6,
	.gc			=	ip6_dst_gc,
	.gc_thresh		=	1024,
	.check			=	ip6_dst_check,
	.default_advmss		=	ip6_default_advmss,
	.mtu			=	ip6_mtu,
	.cow_metrics		=	ipv6_cow_metrics,
	.destroy		=	ip6_dst_destroy,
	.ifdown			=	ip6_dst_ifdown,
	.negative_advice	=	ip6_negative_advice,
	.link_failure		=	ip6_link_failure,
	.update_pmtu		=	ip6_rt_update_pmtu,
	.redirect		=	rt6_do_redirect,
	.local_out		=	__ip6_local_out,
	.neigh_lookup		=	ip6_neigh_lookup,
};

static unsigned int ip6_blackhole_mtu(const struct dst_entry *dst)
{
	unsigned int mtu = dst_metric_raw(dst, RTAX_MTU);

	return mtu ? : dst->dev->mtu;
}

static void ip6_rt_blackhole_update_pmtu(struct dst_entry *dst, struct sock *sk,
					 struct sk_buff *skb, u32 mtu)
{
}

static void ip6_rt_blackhole_redirect(struct dst_entry *dst, struct sock *sk,
				      struct sk_buff *skb)
{
}

static struct dst_ops ip6_dst_blackhole_ops = {
	.family			=	AF_INET6,
	.destroy		=	ip6_dst_destroy,
	.check			=	ip6_dst_check,
	.mtu			=	ip6_blackhole_mtu,
	.default_advmss		=	ip6_default_advmss,
	.update_pmtu		=	ip6_rt_blackhole_update_pmtu,
	.redirect		=	ip6_rt_blackhole_redirect,
	.cow_metrics		=	dst_cow_metrics_generic,
	.neigh_lookup		=	ip6_neigh_lookup,
};

static const u32 ip6_template_metrics[RTAX_MAX] = {
	[RTAX_HOPLIMIT - 1] = 0,
};

static const struct rt6_info ip6_null_entry_template = {
	.dst = {
		.__refcnt	= ATOMIC_INIT(1),
		.__use		= 1,
		.obsolete	= DST_OBSOLETE_FORCE_CHK,
		.error		= -ENETUNREACH,
		.input		= ip6_pkt_discard,
		.output		= ip6_pkt_discard_out,
	},
	.rt6i_flags	= (RTF_REJECT | RTF_NONEXTHOP),
	.rt6i_protocol  = RTPROT_KERNEL,
	.rt6i_metric	= ~(u32) 0,
	.rt6i_ref	= ATOMIC_INIT(1),
};

#ifdef CONFIG_IPV6_MULTIPLE_TABLES

static const struct rt6_info ip6_prohibit_entry_template = {
	.dst = {
		.__refcnt	= ATOMIC_INIT(1),
		.__use		= 1,
		.obsolete	= DST_OBSOLETE_FORCE_CHK,
		.error		= -EACCES,
		.input		= ip6_pkt_prohibit,
		.output		= ip6_pkt_prohibit_out,
	},
	.rt6i_flags	= (RTF_REJECT | RTF_NONEXTHOP),
	.rt6i_protocol  = RTPROT_KERNEL,
	.rt6i_metric	= ~(u32) 0,
	.rt6i_ref	= ATOMIC_INIT(1),
};

static const struct rt6_info ip6_blk_hole_entry_template = {
	.dst = {
		.__refcnt	= ATOMIC_INIT(1),
		.__use		= 1,
		.obsolete	= DST_OBSOLETE_FORCE_CHK,
		.error		= -EINVAL,
		.input		= dst_discard,
		.output		= dst_discard_out,
	},
	.rt6i_flags	= (RTF_REJECT | RTF_NONEXTHOP),
	.rt6i_protocol  = RTPROT_KERNEL,
	.rt6i_metric	= ~(u32) 0,
	.rt6i_ref	= ATOMIC_INIT(1),
};

#endif

static void rt6_info_init(struct rt6_info *rt)
{
	struct dst_entry *dst = &rt->dst;

	memset(dst + 1, 0, sizeof(*rt) - sizeof(*dst));
	INIT_LIST_HEAD(&rt->rt6i_siblings);
	INIT_LIST_HEAD(&rt->rt6i_uncached);
}

/* allocate dst with ip6_dst_ops */
static struct rt6_info *__ip6_dst_alloc(struct net *net,
					struct net_device *dev,
					int flags)
{
	struct rt6_info *rt = dst_alloc(&net->ipv6.ip6_dst_ops, dev,
					0, DST_OBSOLETE_FORCE_CHK, flags);

	if (rt)
		rt6_info_init(rt);

	return rt;
}

struct rt6_info *ip6_dst_alloc(struct net *net,
			       struct net_device *dev,
			       int flags)
{
	struct rt6_info *rt = __ip6_dst_alloc(net, dev, flags);

	if (rt) {
		rt->rt6i_pcpu = alloc_percpu_gfp(struct rt6_info *, GFP_ATOMIC);
		if (rt->rt6i_pcpu) {
			int cpu;

			for_each_possible_cpu(cpu) {
				struct rt6_info **p;

				p = per_cpu_ptr(rt->rt6i_pcpu, cpu);
				/* no one shares rt */
				*p =  NULL;
			}
		} else {
			dst_destroy((struct dst_entry *)rt);
			return NULL;
		}
	}

	return rt;
}
EXPORT_SYMBOL(ip6_dst_alloc);

static void ip6_dst_destroy(struct dst_entry *dst)
{
	struct rt6_info *rt = (struct rt6_info *)dst;
	struct dst_entry *from = dst->from;
	struct inet6_dev *idev;

	dst_destroy_metrics_generic(dst);
	free_percpu(rt->rt6i_pcpu);
	rt6_uncached_list_del(rt);

	idev = rt->rt6i_idev;
	if (idev) {
		rt->rt6i_idev = NULL;
		in6_dev_put(idev);
	}

	dst->from = NULL;
	dst_release(from);
}

static void ip6_dst_ifdown(struct dst_entry *dst, struct net_device *dev,
			   int how)
{
	struct rt6_info *rt = (struct rt6_info *)dst;
	struct inet6_dev *idev = rt->rt6i_idev;
	struct net_device *loopback_dev =
		dev_net(dev)->loopback_dev;

	if (idev && idev->dev != loopback_dev) {
		struct inet6_dev *loopback_idev = in6_dev_get(loopback_dev);
		if (loopback_idev) {
			rt->rt6i_idev = loopback_idev;
			in6_dev_put(idev);
		}
	}
}

static bool __rt6_check_expired(const struct rt6_info *rt)
{
	if (rt->rt6i_flags & RTF_EXPIRES)
		return time_after(jiffies, rt->dst.expires);
	else
		return false;
}

static bool rt6_check_expired(const struct rt6_info *rt)
{
	if (rt->rt6i_flags & RTF_EXPIRES) {
		if (time_after(jiffies, rt->dst.expires))
			return true;
	} else if (rt->dst.from) {
		return rt6_check_expired((struct rt6_info *) rt->dst.from);
	}
	return false;
}

/* Multipath route selection:
 *   Hash based function using packet header and flowlabel.
 * Adapted from fib_info_hashfn()
 */
static int rt6_info_hash_nhsfn(unsigned int candidate_count,
			       const struct flowi6 *fl6)
{
	return get_hash_from_flowi6(fl6) % candidate_count;
}

static struct rt6_info *rt6_multipath_select(struct rt6_info *match,
					     struct flowi6 *fl6, int oif,
					     int strict)
{
	struct rt6_info *sibling, *next_sibling;
	int route_choosen;

	route_choosen = rt6_info_hash_nhsfn(match->rt6i_nsiblings + 1, fl6);
	/* Don't change the route, if route_choosen == 0
	 * (siblings does not include ourself)
	 */
	if (route_choosen)
		list_for_each_entry_safe(sibling, next_sibling,
				&match->rt6i_siblings, rt6i_siblings) {
			route_choosen--;
			if (route_choosen == 0) {
				if (rt6_score_route(sibling, oif, strict) < 0)
					break;
				match = sibling;
				break;
			}
		}
	return match;
}

/*
 *	Route lookup. Any table->tb6_lock is implied.
 */

static inline struct rt6_info *rt6_device_match(struct net *net,
						    struct rt6_info *rt,
						    const struct in6_addr *saddr,
						    int oif,
						    int flags)
{
	struct rt6_info *local = NULL;
	struct rt6_info *sprt;

	if (!oif && ipv6_addr_any(saddr))
		goto out;

	for (sprt = rt; sprt; sprt = sprt->dst.rt6_next) {
		struct net_device *dev = sprt->dst.dev;

		if (oif) {
			if (dev->ifindex == oif)
				return sprt;
			if (dev->flags & IFF_LOOPBACK) {
				if (!sprt->rt6i_idev ||
				    sprt->rt6i_idev->dev->ifindex != oif) {
					if (flags & RT6_LOOKUP_F_IFACE)
						continue;
					if (local &&
					    local->rt6i_idev->dev->ifindex == oif)
						continue;
				}
				local = sprt;
			}
		} else {
			if (ipv6_chk_addr(net, saddr, dev,
					  flags & RT6_LOOKUP_F_IFACE))
				return sprt;
		}
	}

	if (oif) {
		if (local)
			return local;

		if (flags & RT6_LOOKUP_F_IFACE)
			return net->ipv6.ip6_null_entry;
	}
out:
	return rt;
}

#ifdef CONFIG_IPV6_ROUTER_PREF
struct __rt6_probe_work {
	struct work_struct work;
	struct in6_addr target;
	struct net_device *dev;
};

static void rt6_probe_deferred(struct work_struct *w)
{
	struct in6_addr mcaddr;
	struct __rt6_probe_work *work =
		container_of(w, struct __rt6_probe_work, work);

	addrconf_addr_solict_mult(&work->target, &mcaddr);
	ndisc_send_ns(work->dev, &work->target, &mcaddr, NULL);
	dev_put(work->dev);
	kfree(work);
}

static void rt6_probe(struct rt6_info *rt)
{
	struct __rt6_probe_work *work;
	struct neighbour *neigh;
	/*
	 * Okay, this does not seem to be appropriate
	 * for now, however, we need to check if it
	 * is really so; aka Router Reachability Probing.
	 *
	 * Router Reachability Probe MUST be rate-limited
	 * to no more than one per minute.
	 */
	if (!rt || !(rt->rt6i_flags & RTF_GATEWAY))
		return;
	rcu_read_lock_bh();
	neigh = __ipv6_neigh_lookup_noref(rt->dst.dev, &rt->rt6i_gateway);
	if (neigh) {
		if (neigh->nud_state & NUD_VALID)
			goto out;

		work = NULL;
		write_lock(&neigh->lock);
		if (!(neigh->nud_state & NUD_VALID) &&
		    time_after(jiffies,
			       neigh->updated +
			       rt->rt6i_idev->cnf.rtr_probe_interval)) {
			work = kmalloc(sizeof(*work), GFP_ATOMIC);
			if (work)
				__neigh_set_probe_once(neigh);
		}
		write_unlock(&neigh->lock);
	} else {
		work = kmalloc(sizeof(*work), GFP_ATOMIC);
	}

	if (work) {
		INIT_WORK(&work->work, rt6_probe_deferred);
		work->target = rt->rt6i_gateway;
		dev_hold(rt->dst.dev);
		work->dev = rt->dst.dev;
		schedule_work(&work->work);
	}

out:
	rcu_read_unlock_bh();
}
#else
static inline void rt6_probe(struct rt6_info *rt)
{
}
#endif

/*
 * Default Router Selection (RFC 2461 6.3.6)
 */
static inline int rt6_check_dev(struct rt6_info *rt, int oif)
{
	struct net_device *dev = rt->dst.dev;
	if (!oif || dev->ifindex == oif)
		return 2;
	if ((dev->flags & IFF_LOOPBACK) &&
	    rt->rt6i_idev && rt->rt6i_idev->dev->ifindex == oif)
		return 1;
	return 0;
}

static inline enum rt6_nud_state rt6_check_neigh(struct rt6_info *rt)
{
	struct neighbour *neigh;
	enum rt6_nud_state ret = RT6_NUD_FAIL_HARD;

	if (rt->rt6i_flags & RTF_NONEXTHOP ||
	    !(rt->rt6i_flags & RTF_GATEWAY))
		return RT6_NUD_SUCCEED;

	rcu_read_lock_bh();
	neigh = __ipv6_neigh_lookup_noref(rt->dst.dev, &rt->rt6i_gateway);
	if (neigh) {
		read_lock(&neigh->lock);
		if (neigh->nud_state & NUD_VALID)
			ret = RT6_NUD_SUCCEED;
#ifdef CONFIG_IPV6_ROUTER_PREF
		else if (!(neigh->nud_state & NUD_FAILED))
			ret = RT6_NUD_SUCCEED;
		else
			ret = RT6_NUD_FAIL_PROBE;
#endif
		read_unlock(&neigh->lock);
	} else {
		ret = IS_ENABLED(CONFIG_IPV6_ROUTER_PREF) ?
		      RT6_NUD_SUCCEED : RT6_NUD_FAIL_DO_RR;
	}
	rcu_read_unlock_bh();

	return ret;
}

static int rt6_score_route(struct rt6_info *rt, int oif,
			   int strict)
{
	int m;

	m = rt6_check_dev(rt, oif);
	if (!m && (strict & RT6_LOOKUP_F_IFACE))
		return RT6_NUD_FAIL_HARD;
#ifdef CONFIG_IPV6_ROUTER_PREF
	m |= IPV6_DECODE_PREF(IPV6_EXTRACT_PREF(rt->rt6i_flags)) << 2;
#endif
	if (strict & RT6_LOOKUP_F_REACHABLE) {
		int n = rt6_check_neigh(rt);
		if (n < 0)
			return n;
	}
	return m;
}

static struct rt6_info *find_match(struct rt6_info *rt, int oif, int strict,
				   int *mpri, struct rt6_info *match,
				   bool *do_rr)
{
	int m;
	bool match_do_rr = false;
	struct inet6_dev *idev = rt->rt6i_idev;
	struct net_device *dev = rt->dst.dev;

	if (dev && !netif_carrier_ok(dev) &&
	    idev->cnf.ignore_routes_with_linkdown)
		goto out;

	if (rt6_check_expired(rt))
		goto out;

	m = rt6_score_route(rt, oif, strict);
	if (m == RT6_NUD_FAIL_DO_RR) {
		match_do_rr = true;
		m = 0; /* lowest valid score */
	} else if (m == RT6_NUD_FAIL_HARD) {
		goto out;
	}

	if (strict & RT6_LOOKUP_F_REACHABLE)
		rt6_probe(rt);

	/* note that m can be RT6_NUD_FAIL_PROBE at this point */
	if (m > *mpri) {
		*do_rr = match_do_rr;
		*mpri = m;
		match = rt;
	}
out:
	return match;
}

static struct rt6_info *find_rr_leaf(struct fib6_node *fn,
				     struct rt6_info *rr_head,
				     u32 metric, int oif, int strict,
				     bool *do_rr)
{
	struct rt6_info *rt, *match, *cont;
	int mpri = -1;

	match = NULL;
	cont = NULL;
	for (rt = rr_head; rt; rt = rt->dst.rt6_next) {
		if (rt->rt6i_metric != metric) {
			cont = rt;
			break;
		}

		match = find_match(rt, oif, strict, &mpri, match, do_rr);
	}

	for (rt = fn->leaf; rt && rt != rr_head; rt = rt->dst.rt6_next) {
		if (rt->rt6i_metric != metric) {
			cont = rt;
			break;
		}

		match = find_match(rt, oif, strict, &mpri, match, do_rr);
	}

	if (match || !cont)
		return match;

	for (rt = cont; rt; rt = rt->dst.rt6_next)
		match = find_match(rt, oif, strict, &mpri, match, do_rr);

	return match;
}

static struct rt6_info *rt6_select(struct fib6_node *fn, int oif, int strict)
{
	struct rt6_info *match, *rt0;
	struct net *net;
	bool do_rr = false;

	rt0 = fn->rr_ptr;
	if (!rt0)
		fn->rr_ptr = rt0 = fn->leaf;

	match = find_rr_leaf(fn, rt0, rt0->rt6i_metric, oif, strict,
			     &do_rr);

	if (do_rr) {
		struct rt6_info *next = rt0->dst.rt6_next;

		/* no entries matched; do round-robin */
		if (!next || next->rt6i_metric != rt0->rt6i_metric)
			next = fn->leaf;

		if (next != rt0)
			fn->rr_ptr = next;
	}

	net = dev_net(rt0->dst.dev);
	return match ? match : net->ipv6.ip6_null_entry;
}

static bool rt6_is_gw_or_nonexthop(const struct rt6_info *rt)
{
	return (rt->rt6i_flags & (RTF_NONEXTHOP | RTF_GATEWAY));
}

#ifdef CONFIG_IPV6_ROUTE_INFO
int rt6_route_rcv(struct net_device *dev, u8 *opt, int len,
		  const struct in6_addr *gwaddr)
{
	struct route_info *rinfo = (struct route_info *) opt;
	struct in6_addr prefix_buf, *prefix;
	unsigned int pref;
	unsigned long lifetime;
	struct rt6_info *rt;

	if (len < sizeof(struct route_info)) {
		return -EINVAL;
	}

	/* Sanity check for prefix_len and length */
	if (rinfo->length > 3) {
		return -EINVAL;
	} else if (rinfo->prefix_len > 128) {
		return -EINVAL;
	} else if (rinfo->prefix_len > 64) {
		if (rinfo->length < 2) {
			return -EINVAL;
		}
	} else if (rinfo->prefix_len > 0) {
		if (rinfo->length < 1) {
			return -EINVAL;
		}
	}

	pref = rinfo->route_pref;
	if (pref == ICMPV6_ROUTER_PREF_INVALID)
		return -EINVAL;

	lifetime = addrconf_timeout_fixup(ntohl(rinfo->lifetime), HZ);

	if (rinfo->length == 3)
		prefix = (struct in6_addr *)rinfo->prefix;
	else {
		/* this function is safe */
		ipv6_addr_prefix(&prefix_buf,
				 (struct in6_addr *)rinfo->prefix,
				 rinfo->prefix_len);
		prefix = &prefix_buf;
	}

	if (rinfo->prefix_len == 0)
		rt = rt6_get_dflt_router(gwaddr, dev);
	else
		rt = rt6_get_route_info(dev, prefix, rinfo->prefix_len,	gwaddr);

	if (rt && !lifetime) {
		ip6_del_rt(rt);
		rt = NULL;
	}

	if (!rt && lifetime)
		rt = rt6_add_route_info(dev, prefix, rinfo->prefix_len, gwaddr, pref);
	else if (rt)
		rt->rt6i_flags = RTF_ROUTEINFO |
				 (rt->rt6i_flags & ~RTF_PREF_MASK) | RTF_PREF(pref);

	if (rt) {
		if (!addrconf_finite_timeout(lifetime))
			rt6_clean_expires(rt);
		else
			rt6_set_expires(rt, jiffies + HZ * lifetime);

		ip6_rt_put(rt);
	}
	return 0;
}
#endif

static struct fib6_node* fib6_backtrack(struct fib6_node *fn,
					struct in6_addr *saddr)
{
	struct fib6_node *pn;
	while (1) {
		if (fn->fn_flags & RTN_TL_ROOT)
			return NULL;
		pn = fn->parent;
		if (FIB6_SUBTREE(pn) && FIB6_SUBTREE(pn) != fn)
			fn = fib6_lookup(FIB6_SUBTREE(pn), NULL, saddr);
		else
			fn = pn;
		if (fn->fn_flags & RTN_RTINFO)
			return fn;
	}
}

static struct rt6_info *ip6_pol_route_lookup(struct net *net,
					     struct fib6_table *table,
					     struct flowi6 *fl6, int flags)
{
	struct fib6_node *fn;
	struct rt6_info *rt;

	if (fl6->flowi6_flags & FLOWI_FLAG_SKIP_NH_OIF)
		flags &= ~RT6_LOOKUP_F_IFACE;

	read_lock_bh(&table->tb6_lock);
	fn = fib6_lookup(&table->tb6_root, &fl6->daddr, &fl6->saddr);
restart:
	rt = fn->leaf;
	rt = rt6_device_match(net, rt, &fl6->saddr, fl6->flowi6_oif, flags);
	if (rt->rt6i_nsiblings && fl6->flowi6_oif == 0)
		rt = rt6_multipath_select(rt, fl6, fl6->flowi6_oif, flags);
	if (rt == net->ipv6.ip6_null_entry) {
		fn = fib6_backtrack(fn, &fl6->saddr);
		if (fn)
			goto restart;
	}
	dst_use(&rt->dst, jiffies);
	read_unlock_bh(&table->tb6_lock);
	return rt;

}

struct dst_entry *ip6_route_lookup(struct net *net, struct flowi6 *fl6,
				    int flags)
{
	return fib6_rule_lookup(net, fl6, flags, ip6_pol_route_lookup);
}
EXPORT_SYMBOL_GPL(ip6_route_lookup);

struct rt6_info *rt6_lookup(struct net *net, const struct in6_addr *daddr,
			    const struct in6_addr *saddr, int oif, int strict)
{
	struct flowi6 fl6 = {
		.flowi6_oif = oif,
		.daddr = *daddr,
	};
	struct dst_entry *dst;
	int flags = strict ? RT6_LOOKUP_F_IFACE : 0;

	if (saddr) {
		memcpy(&fl6.saddr, saddr, sizeof(*saddr));
		flags |= RT6_LOOKUP_F_HAS_SADDR;
	}

	dst = fib6_rule_lookup(net, &fl6, flags, ip6_pol_route_lookup);
	if (dst->error == 0)
		return (struct rt6_info *) dst;

	dst_release(dst);

	return NULL;
}
EXPORT_SYMBOL(rt6_lookup);

/* ip6_ins_rt is called with FREE table->tb6_lock.
   It takes new route entry, the addition fails by any reason the
   route is freed. In any case, if caller does not hold it, it may
   be destroyed.
 */

static int __ip6_ins_rt(struct rt6_info *rt, struct nl_info *info,
			struct mx6_config *mxc)
{
	int err;
	struct fib6_table *table;

	table = rt->rt6i_table;
	write_lock_bh(&table->tb6_lock);
	err = fib6_add(&table->tb6_root, rt, info, mxc);
	write_unlock_bh(&table->tb6_lock);

	return err;
}

int ip6_ins_rt(struct rt6_info *rt)
{
	struct nl_info info = {	.nl_net = dev_net(rt->dst.dev), };
	struct mx6_config mxc = { .mx = NULL, };

	return __ip6_ins_rt(rt, &info, &mxc);
}

static struct rt6_info *ip6_rt_cache_alloc(struct rt6_info *ort,
					   const struct in6_addr *daddr,
					   const struct in6_addr *saddr)
{
	struct rt6_info *rt;

	/*
	 *	Clone the route.
	 */

	if (ort->rt6i_flags & (RTF_CACHE | RTF_PCPU))
		ort = (struct rt6_info *)ort->dst.from;

	rt = __ip6_dst_alloc(dev_net(ort->dst.dev), ort->dst.dev, 0);

	if (!rt)
		return NULL;

	ip6_rt_copy_init(rt, ort);
	rt->rt6i_flags |= RTF_CACHE;
	rt->rt6i_metric = 0;
	rt->dst.flags |= DST_HOST;
	rt->rt6i_dst.addr = *daddr;
	rt->rt6i_dst.plen = 128;

	if (!rt6_is_gw_or_nonexthop(ort)) {
		if (ort->rt6i_dst.plen != 128 &&
		    ipv6_addr_equal(&ort->rt6i_dst.addr, daddr))
			rt->rt6i_flags |= RTF_ANYCAST;
#ifdef CONFIG_IPV6_SUBTREES
		if (rt->rt6i_src.plen && saddr) {
			rt->rt6i_src.addr = *saddr;
			rt->rt6i_src.plen = 128;
		}
#endif
	}

	return rt;
}

static struct rt6_info *ip6_rt_pcpu_alloc(struct rt6_info *rt)
{
	struct rt6_info *pcpu_rt;

	pcpu_rt = __ip6_dst_alloc(dev_net(rt->dst.dev),
				  rt->dst.dev, rt->dst.flags);

	if (!pcpu_rt)
		return NULL;
	ip6_rt_copy_init(pcpu_rt, rt);
	pcpu_rt->rt6i_protocol = rt->rt6i_protocol;
	pcpu_rt->rt6i_flags |= RTF_PCPU;
	return pcpu_rt;
}

/* It should be called with read_lock_bh(&tb6_lock) acquired */
static struct rt6_info *rt6_get_pcpu_route(struct rt6_info *rt)
{
	struct rt6_info *pcpu_rt, **p;

	p = this_cpu_ptr(rt->rt6i_pcpu);
	pcpu_rt = *p;

	if (pcpu_rt) {
		dst_hold(&pcpu_rt->dst);
		rt6_dst_from_metrics_check(pcpu_rt);
	}
	return pcpu_rt;
}

static struct rt6_info *rt6_make_pcpu_route(struct rt6_info *rt)
{
	struct fib6_table *table = rt->rt6i_table;
	struct rt6_info *pcpu_rt, *prev, **p;

	pcpu_rt = ip6_rt_pcpu_alloc(rt);
	if (!pcpu_rt) {
		struct net *net = dev_net(rt->dst.dev);

		dst_hold(&net->ipv6.ip6_null_entry->dst);
		return net->ipv6.ip6_null_entry;
	}

	read_lock_bh(&table->tb6_lock);
	if (rt->rt6i_pcpu) {
		p = this_cpu_ptr(rt->rt6i_pcpu);
		prev = cmpxchg(p, NULL, pcpu_rt);
		if (prev) {
			/* If someone did it before us, return prev instead */
			dst_destroy(&pcpu_rt->dst);
			pcpu_rt = prev;
		}
	} else {
		/* rt has been removed from the fib6 tree
		 * before we have a chance to acquire the read_lock.
		 * In this case, don't brother to create a pcpu rt
		 * since rt is going away anyway.  The next
		 * dst_check() will trigger a re-lookup.
		 */
		dst_destroy(&pcpu_rt->dst);
		pcpu_rt = rt;
	}
	dst_hold(&pcpu_rt->dst);
	rt6_dst_from_metrics_check(pcpu_rt);
	read_unlock_bh(&table->tb6_lock);
	return pcpu_rt;
}

static struct rt6_info *ip6_pol_route(struct net *net, struct fib6_table *table, int oif,
				      struct flowi6 *fl6, int flags)
{
	struct fib6_node *fn, *saved_fn;
	struct rt6_info *rt;
	int strict = 0;

	strict |= flags & RT6_LOOKUP_F_IFACE;
	if (net->ipv6.devconf_all->forwarding == 0)
		strict |= RT6_LOOKUP_F_REACHABLE;

	read_lock_bh(&table->tb6_lock);

	fn = fib6_lookup(&table->tb6_root, &fl6->daddr, &fl6->saddr);
	saved_fn = fn;

	if (fl6->flowi6_flags & FLOWI_FLAG_SKIP_NH_OIF)
		oif = 0;

redo_rt6_select:
	rt = rt6_select(fn, oif, strict);
	if (rt->rt6i_nsiblings)
		rt = rt6_multipath_select(rt, fl6, oif, strict);
	if (rt == net->ipv6.ip6_null_entry) {
		fn = fib6_backtrack(fn, &fl6->saddr);
		if (fn)
			goto redo_rt6_select;
		else if (strict & RT6_LOOKUP_F_REACHABLE) {
			/* also consider unreachable route */
			strict &= ~RT6_LOOKUP_F_REACHABLE;
			fn = saved_fn;
			goto redo_rt6_select;
		}
	}


	if (rt == net->ipv6.ip6_null_entry || (rt->rt6i_flags & RTF_CACHE)) {
		dst_use(&rt->dst, jiffies);
		read_unlock_bh(&table->tb6_lock);

		rt6_dst_from_metrics_check(rt);
		return rt;
	} else if (unlikely((fl6->flowi6_flags & FLOWI_FLAG_KNOWN_NH) &&
			    !(rt->rt6i_flags & RTF_GATEWAY))) {
		/* Create a RTF_CACHE clone which will not be
		 * owned by the fib6 tree.  It is for the special case where
		 * the daddr in the skb during the neighbor look-up is different
		 * from the fl6->daddr used to look-up route here.
		 */

		struct rt6_info *uncached_rt;

		dst_use(&rt->dst, jiffies);
		read_unlock_bh(&table->tb6_lock);

		uncached_rt = ip6_rt_cache_alloc(rt, &fl6->daddr, NULL);
		dst_release(&rt->dst);

		if (uncached_rt)
			rt6_uncached_list_add(uncached_rt);
		else
			uncached_rt = net->ipv6.ip6_null_entry;

		dst_hold(&uncached_rt->dst);
		return uncached_rt;

	} else {
		/* Get a percpu copy */

		struct rt6_info *pcpu_rt;

		rt->dst.lastuse = jiffies;
		rt->dst.__use++;
		pcpu_rt = rt6_get_pcpu_route(rt);

		if (pcpu_rt) {
			read_unlock_bh(&table->tb6_lock);
		} else {
			/* We have to do the read_unlock first
			 * because rt6_make_pcpu_route() may trigger
			 * ip6_dst_gc() which will take the write_lock.
			 */
			dst_hold(&rt->dst);
			read_unlock_bh(&table->tb6_lock);
			pcpu_rt = rt6_make_pcpu_route(rt);
			dst_release(&rt->dst);
		}

		return pcpu_rt;

	}
}

static struct rt6_info *ip6_pol_route_input(struct net *net, struct fib6_table *table,
					    struct flowi6 *fl6, int flags)
{
	return ip6_pol_route(net, table, fl6->flowi6_iif, fl6, flags);
}

static struct dst_entry *ip6_route_input_lookup(struct net *net,
						struct net_device *dev,
						struct flowi6 *fl6, int flags)
{
	if (rt6_need_strict(&fl6->daddr) && dev->type != ARPHRD_PIMREG)
		flags |= RT6_LOOKUP_F_IFACE;

	return fib6_rule_lookup(net, fl6, flags, ip6_pol_route_input);
}

void ip6_route_input(struct sk_buff *skb)
{
	const struct ipv6hdr *iph = ipv6_hdr(skb);
	struct net *net = dev_net(skb->dev);
	int flags = RT6_LOOKUP_F_HAS_SADDR;
	struct ip_tunnel_info *tun_info;
	struct flowi6 fl6 = {
		.flowi6_iif = l3mdev_fib_oif(skb->dev),
		.daddr = iph->daddr,
		.saddr = iph->saddr,
		.flowlabel = ip6_flowinfo(iph),
		.flowi6_mark = skb->mark,
		.flowi6_proto = iph->nexthdr,
	};

	tun_info = skb_tunnel_info(skb);
	if (tun_info && !(tun_info->mode & IP_TUNNEL_INFO_TX))
		fl6.flowi6_tun_key.tun_id = tun_info->key.tun_id;
	skb_dst_drop(skb);
	skb_dst_set(skb, ip6_route_input_lookup(net, skb->dev, &fl6, flags));
}

static struct rt6_info *ip6_pol_route_output(struct net *net, struct fib6_table *table,
					     struct flowi6 *fl6, int flags)
{
	return ip6_pol_route(net, table, fl6->flowi6_oif, fl6, flags);
}

struct dst_entry *ip6_route_output_flags(struct net *net, const struct sock *sk,
					 struct flowi6 *fl6, int flags)
{
	struct dst_entry *dst;
	bool any_src;

	dst = l3mdev_rt6_dst_by_oif(net, fl6);
	if (dst)
		return dst;

	fl6->flowi6_iif = LOOPBACK_IFINDEX;

	any_src = ipv6_addr_any(&fl6->saddr);
	if ((sk && sk->sk_bound_dev_if) || rt6_need_strict(&fl6->daddr) ||
	    (fl6->flowi6_oif && any_src))
		flags |= RT6_LOOKUP_F_IFACE;

	if (!any_src)
		flags |= RT6_LOOKUP_F_HAS_SADDR;
	else if (sk)
		flags |= rt6_srcprefs2flags(inet6_sk(sk)->srcprefs);

	return fib6_rule_lookup(net, fl6, flags, ip6_pol_route_output);
}
EXPORT_SYMBOL_GPL(ip6_route_output_flags);

struct dst_entry *ip6_blackhole_route(struct net *net, struct dst_entry *dst_orig)
{
	struct rt6_info *rt, *ort = (struct rt6_info *) dst_orig;
	struct dst_entry *new = NULL;

	rt = dst_alloc(&ip6_dst_blackhole_ops, ort->dst.dev, 1, DST_OBSOLETE_NONE, 0);
	if (rt) {
		rt6_info_init(rt);

		new = &rt->dst;
		new->__use = 1;
		new->input = dst_discard;
		new->output = dst_discard_out;

		dst_copy_metrics(new, &ort->dst);
		rt->rt6i_idev = ort->rt6i_idev;
		if (rt->rt6i_idev)
			in6_dev_hold(rt->rt6i_idev);

		rt->rt6i_gateway = ort->rt6i_gateway;
		rt->rt6i_flags = ort->rt6i_flags & ~RTF_PCPU;
		rt->rt6i_metric = 0;

		memcpy(&rt->rt6i_dst, &ort->rt6i_dst, sizeof(struct rt6key));
#ifdef CONFIG_IPV6_SUBTREES
		memcpy(&rt->rt6i_src, &ort->rt6i_src, sizeof(struct rt6key));
#endif

		dst_free(new);
	}

	dst_release(dst_orig);
	return new ? new : ERR_PTR(-ENOMEM);
}

/*
 *	Destination cache support functions
 */

static void rt6_dst_from_metrics_check(struct rt6_info *rt)
{
	if (rt->dst.from &&
	    dst_metrics_ptr(&rt->dst) != dst_metrics_ptr(rt->dst.from))
		dst_init_metrics(&rt->dst, dst_metrics_ptr(rt->dst.from), true);
}

static struct dst_entry *rt6_check(struct rt6_info *rt, u32 cookie)
{
	u32 rt_cookie;

	if (!rt6_get_cookie_safe(rt, &rt_cookie) || rt_cookie != cookie)
		return NULL;

	if (rt6_check_expired(rt))
		return NULL;

	return &rt->dst;
}

static struct dst_entry *rt6_dst_from_check(struct rt6_info *rt, u32 cookie)
{
	if (!__rt6_check_expired(rt) &&
	    rt->dst.obsolete == DST_OBSOLETE_FORCE_CHK &&
	    rt6_check((struct rt6_info *)(rt->dst.from), cookie))
		return &rt->dst;
	else
		return NULL;
}

static struct dst_entry *ip6_dst_check(struct dst_entry *dst, u32 cookie)
{
	struct rt6_info *rt;

	rt = (struct rt6_info *) dst;

	/* All IPV6 dsts are created with ->obsolete set to the value
	 * DST_OBSOLETE_FORCE_CHK which forces validation calls down
	 * into this function always.
	 */

	rt6_dst_from_metrics_check(rt);

	if (rt->rt6i_flags & RTF_PCPU ||
	    (unlikely(dst->flags & DST_NOCACHE) && rt->dst.from))
		return rt6_dst_from_check(rt, cookie);
	else
		return rt6_check(rt, cookie);
}

static struct dst_entry *ip6_negative_advice(struct dst_entry *dst)
{
	struct rt6_info *rt = (struct rt6_info *) dst;

	if (rt) {
		if (rt->rt6i_flags & RTF_CACHE) {
			if (rt6_check_expired(rt)) {
				ip6_del_rt(rt);
				dst = NULL;
			}
		} else {
			dst_release(dst);
			dst = NULL;
		}
	}
	return dst;
}

static void ip6_link_failure(struct sk_buff *skb)
{
	struct rt6_info *rt;

	icmpv6_send(skb, ICMPV6_DEST_UNREACH, ICMPV6_ADDR_UNREACH, 0);

	rt = (struct rt6_info *) skb_dst(skb);
	if (rt) {
		if (rt->rt6i_flags & RTF_CACHE) {
			dst_hold(&rt->dst);
			ip6_del_rt(rt);
		} else {
			struct fib6_node *fn;

			rcu_read_lock();
			fn = rcu_dereference(rt->rt6i_node);
			if (fn && (rt->rt6i_flags & RTF_DEFAULT))
				fn->fn_sernum = -1;
			rcu_read_unlock();
		}
	}
}

static void rt6_do_update_pmtu(struct rt6_info *rt, u32 mtu)
{
	struct net *net = dev_net(rt->dst.dev);

	rt->rt6i_flags |= RTF_MODIFIED;
	rt->rt6i_pmtu = mtu;
	rt6_update_expires(rt, net->ipv6.sysctl.ip6_rt_mtu_expires);
}

static bool rt6_cache_allowed_for_pmtu(const struct rt6_info *rt)
{
	return !(rt->rt6i_flags & RTF_CACHE) &&
		(rt->rt6i_flags & RTF_PCPU ||
		 rcu_access_pointer(rt->rt6i_node));
}

static void __ip6_rt_update_pmtu(struct dst_entry *dst, const struct sock *sk,
				 const struct ipv6hdr *iph, u32 mtu)
{
	struct rt6_info *rt6 = (struct rt6_info *)dst;

	if (rt6->rt6i_flags & RTF_LOCAL)
		return;

	dst_confirm(dst);
	mtu = max_t(u32, mtu, IPV6_MIN_MTU);
	if (mtu >= dst_mtu(dst))
		return;

	if (!rt6_cache_allowed_for_pmtu(rt6)) {
		rt6_do_update_pmtu(rt6, mtu);
	} else {
		const struct in6_addr *daddr, *saddr;
		struct rt6_info *nrt6;

		if (iph) {
			daddr = &iph->daddr;
			saddr = &iph->saddr;
		} else if (sk) {
			daddr = &sk->sk_v6_daddr;
			saddr = &inet6_sk(sk)->saddr;
		} else {
			return;
		}
		nrt6 = ip6_rt_cache_alloc(rt6, daddr, saddr);
		if (nrt6) {
			rt6_do_update_pmtu(nrt6, mtu);

			/* ip6_ins_rt(nrt6) will bump the
			 * rt6->rt6i_node->fn_sernum
			 * which will fail the next rt6_check() and
			 * invalidate the sk->sk_dst_cache.
			 */
			ip6_ins_rt(nrt6);
		}
	}
}

static void ip6_rt_update_pmtu(struct dst_entry *dst, struct sock *sk,
			       struct sk_buff *skb, u32 mtu)
{
	__ip6_rt_update_pmtu(dst, sk, skb ? ipv6_hdr(skb) : NULL, mtu);
}

void ip6_update_pmtu(struct sk_buff *skb, struct net *net, __be32 mtu,
		     int oif, u32 mark, kuid_t uid)
{
	const struct ipv6hdr *iph = (struct ipv6hdr *) skb->data;
	struct dst_entry *dst;
	struct flowi6 fl6;

	memset(&fl6, 0, sizeof(fl6));
	fl6.flowi6_oif = oif;
	fl6.flowi6_mark = mark ? mark : IP6_REPLY_MARK(net, skb->mark);
	fl6.daddr = iph->daddr;
	fl6.saddr = iph->saddr;
	fl6.flowlabel = ip6_flowinfo(iph);
	fl6.flowi6_uid = uid;

	dst = ip6_route_output(net, NULL, &fl6);
	if (!dst->error)
		__ip6_rt_update_pmtu(dst, NULL, iph, ntohl(mtu));
	dst_release(dst);
}
EXPORT_SYMBOL_GPL(ip6_update_pmtu);

void ip6_sk_update_pmtu(struct sk_buff *skb, struct sock *sk, __be32 mtu)
{
	int oif = sk->sk_bound_dev_if;

	if (!oif && skb->dev)
		oif = l3mdev_master_ifindex(skb->dev);

	ip6_update_pmtu(skb, sock_net(sk), mtu, oif, sk->sk_mark, sk->sk_uid);
}
EXPORT_SYMBOL_GPL(ip6_sk_update_pmtu);

/* Handle redirects */
struct ip6rd_flowi {
	struct flowi6 fl6;
	struct in6_addr gateway;
};

static struct rt6_info *__ip6_route_redirect(struct net *net,
					     struct fib6_table *table,
					     struct flowi6 *fl6,
					     int flags)
{
	struct ip6rd_flowi *rdfl = (struct ip6rd_flowi *)fl6;
	struct rt6_info *rt;
	struct fib6_node *fn;

	/* Get the "current" route for this destination and
	 * check if the redirect has come from approriate router.
	 *
	 * RFC 4861 specifies that redirects should only be
	 * accepted if they come from the nexthop to the target.
	 * Due to the way the routes are chosen, this notion
	 * is a bit fuzzy and one might need to check all possible
	 * routes.
	 */

	read_lock_bh(&table->tb6_lock);
	fn = fib6_lookup(&table->tb6_root, &fl6->daddr, &fl6->saddr);
restart:
	for (rt = fn->leaf; rt; rt = rt->dst.rt6_next) {
		if (rt6_check_expired(rt))
			continue;
		if (rt->dst.error)
			break;
		if (!(rt->rt6i_flags & RTF_GATEWAY))
			continue;
		if (fl6->flowi6_oif != rt->dst.dev->ifindex)
			continue;
		if (!ipv6_addr_equal(&rdfl->gateway, &rt->rt6i_gateway))
			continue;
		break;
	}

	if (!rt)
		rt = net->ipv6.ip6_null_entry;
	else if (rt->dst.error) {
		rt = net->ipv6.ip6_null_entry;
		goto out;
	}

	if (rt == net->ipv6.ip6_null_entry) {
		fn = fib6_backtrack(fn, &fl6->saddr);
		if (fn)
			goto restart;
	}

out:
	dst_hold(&rt->dst);

	read_unlock_bh(&table->tb6_lock);

	return rt;
};

static struct dst_entry *ip6_route_redirect(struct net *net,
					const struct flowi6 *fl6,
					const struct in6_addr *gateway)
{
	int flags = RT6_LOOKUP_F_HAS_SADDR;
	struct ip6rd_flowi rdfl;

	rdfl.fl6 = *fl6;
	rdfl.gateway = *gateway;

	return fib6_rule_lookup(net, &rdfl.fl6,
				flags, __ip6_route_redirect);
}

void ip6_redirect(struct sk_buff *skb, struct net *net, int oif, u32 mark,
		  kuid_t uid)
{
	const struct ipv6hdr *iph = (struct ipv6hdr *) skb->data;
	struct dst_entry *dst;
	struct flowi6 fl6;

	memset(&fl6, 0, sizeof(fl6));
	fl6.flowi6_iif = LOOPBACK_IFINDEX;
	fl6.flowi6_oif = oif;
	fl6.flowi6_mark = mark;
	fl6.daddr = iph->daddr;
	fl6.saddr = iph->saddr;
	fl6.flowlabel = ip6_flowinfo(iph);
	fl6.flowi6_uid = uid;

	dst = ip6_route_redirect(net, &fl6, &ipv6_hdr(skb)->saddr);
	rt6_do_redirect(dst, NULL, skb);
	dst_release(dst);
}
EXPORT_SYMBOL_GPL(ip6_redirect);

void ip6_redirect_no_header(struct sk_buff *skb, struct net *net, int oif,
			    u32 mark)
{
	const struct ipv6hdr *iph = ipv6_hdr(skb);
	const struct rd_msg *msg = (struct rd_msg *)icmp6_hdr(skb);
	struct dst_entry *dst;
	struct flowi6 fl6;

	memset(&fl6, 0, sizeof(fl6));
	fl6.flowi6_iif = LOOPBACK_IFINDEX;
	fl6.flowi6_oif = oif;
	fl6.flowi6_mark = mark;
	fl6.daddr = msg->dest;
	fl6.saddr = iph->daddr;
	fl6.flowi6_uid = sock_net_uid(net, NULL);

	dst = ip6_route_redirect(net, &fl6, &iph->saddr);
	rt6_do_redirect(dst, NULL, skb);
	dst_release(dst);
}

void ip6_sk_redirect(struct sk_buff *skb, struct sock *sk)
{
	ip6_redirect(skb, sock_net(sk), sk->sk_bound_dev_if, sk->sk_mark,
		     sk->sk_uid);
}
EXPORT_SYMBOL_GPL(ip6_sk_redirect);

static unsigned int ip6_default_advmss(const struct dst_entry *dst)
{
	struct net_device *dev = dst->dev;
	unsigned int mtu = dst_mtu(dst);
	struct net *net = dev_net(dev);

	mtu -= sizeof(struct ipv6hdr) + sizeof(struct tcphdr);

	if (mtu < net->ipv6.sysctl.ip6_rt_min_advmss)
		mtu = net->ipv6.sysctl.ip6_rt_min_advmss;

	/*
	 * Maximal non-jumbo IPv6 payload is IPV6_MAXPLEN and
	 * corresponding MSS is IPV6_MAXPLEN - tcp_header_size.
	 * IPV6_MAXPLEN is also valid and means: "any MSS,
	 * rely only on pmtu discovery"
	 */
	if (mtu > IPV6_MAXPLEN - sizeof(struct tcphdr))
		mtu = IPV6_MAXPLEN;
	return mtu;
}

static unsigned int ip6_mtu(const struct dst_entry *dst)
{
	const struct rt6_info *rt = (const struct rt6_info *)dst;
	unsigned int mtu = rt->rt6i_pmtu;
	struct inet6_dev *idev;

	if (mtu)
		goto out;

	mtu = dst_metric_raw(dst, RTAX_MTU);
	if (mtu)
		goto out;

	mtu = IPV6_MIN_MTU;

	rcu_read_lock();
	idev = __in6_dev_get(dst->dev);
	if (idev)
		mtu = idev->cnf.mtu6;
	rcu_read_unlock();

out:
	return min_t(unsigned int, mtu, IP6_MAX_MTU);
}

static struct dst_entry *icmp6_dst_gc_list;
static DEFINE_SPINLOCK(icmp6_dst_lock);

struct dst_entry *icmp6_dst_alloc(struct net_device *dev,
				  struct flowi6 *fl6)
{
	struct dst_entry *dst;
	struct rt6_info *rt;
	struct inet6_dev *idev = in6_dev_get(dev);
	struct net *net = dev_net(dev);

	if (unlikely(!idev))
		return ERR_PTR(-ENODEV);

	rt = ip6_dst_alloc(net, dev, 0);
	if (unlikely(!rt)) {
		in6_dev_put(idev);
		dst = ERR_PTR(-ENOMEM);
		goto out;
	}

	rt->dst.flags |= DST_HOST;
	rt->dst.input = ip6_input;
	rt->dst.output  = ip6_output;
	atomic_set(&rt->dst.__refcnt, 1);
	rt->rt6i_gateway  = fl6->daddr;
	rt->rt6i_dst.addr = fl6->daddr;
	rt->rt6i_dst.plen = 128;
	rt->rt6i_idev     = idev;
	dst_metric_set(&rt->dst, RTAX_HOPLIMIT, 0);

	spin_lock_bh(&icmp6_dst_lock);
	rt->dst.next = icmp6_dst_gc_list;
	icmp6_dst_gc_list = &rt->dst;
	spin_unlock_bh(&icmp6_dst_lock);

	fib6_force_start_gc(net);

	dst = xfrm_lookup(net, &rt->dst, flowi6_to_flowi(fl6), NULL, 0);

out:
	return dst;
}

int icmp6_dst_gc(void)
{
	struct dst_entry *dst, **pprev;
	int more = 0;

	spin_lock_bh(&icmp6_dst_lock);
	pprev = &icmp6_dst_gc_list;

	while ((dst = *pprev) != NULL) {
		if (!atomic_read(&dst->__refcnt)) {
			*pprev = dst->next;
			dst_free(dst);
		} else {
			pprev = &dst->next;
			++more;
		}
	}

	spin_unlock_bh(&icmp6_dst_lock);

	return more;
}

static void icmp6_clean_all(int (*func)(struct rt6_info *rt, void *arg),
			    void *arg)
{
	struct dst_entry *dst, **pprev;

	spin_lock_bh(&icmp6_dst_lock);
	pprev = &icmp6_dst_gc_list;
	while ((dst = *pprev) != NULL) {
		struct rt6_info *rt = (struct rt6_info *) dst;
		if (func(rt, arg)) {
			*pprev = dst->next;
			dst_free(dst);
		} else {
			pprev = &dst->next;
		}
	}
	spin_unlock_bh(&icmp6_dst_lock);
}

static int ip6_dst_gc(struct dst_ops *ops)
{
	struct net *net = container_of(ops, struct net, ipv6.ip6_dst_ops);
	int rt_min_interval = net->ipv6.sysctl.ip6_rt_gc_min_interval;
	int rt_max_size = net->ipv6.sysctl.ip6_rt_max_size;
	int rt_elasticity = net->ipv6.sysctl.ip6_rt_gc_elasticity;
	int rt_gc_timeout = net->ipv6.sysctl.ip6_rt_gc_timeout;
	unsigned long rt_last_gc = net->ipv6.ip6_rt_last_gc;
	int entries;

	entries = dst_entries_get_fast(ops);
	if (time_after(rt_last_gc + rt_min_interval, jiffies) &&
	    entries <= rt_max_size)
		goto out;

	net->ipv6.ip6_rt_gc_expire++;
	fib6_run_gc(net->ipv6.ip6_rt_gc_expire, net, true);
	entries = dst_entries_get_slow(ops);
	if (entries < ops->gc_thresh)
		net->ipv6.ip6_rt_gc_expire = rt_gc_timeout>>1;
out:
	net->ipv6.ip6_rt_gc_expire -= net->ipv6.ip6_rt_gc_expire>>rt_elasticity;
	return entries > rt_max_size;
}

static int ip6_convert_metrics(struct mx6_config *mxc,
			       const struct fib6_config *cfg)
{
	bool ecn_ca = false;
	struct nlattr *nla;
	int remaining;
	u32 *mp;

	if (!cfg->fc_mx)
		return 0;

	mp = kzalloc(sizeof(u32) * RTAX_MAX, GFP_KERNEL);
	if (unlikely(!mp))
		return -ENOMEM;

	nla_for_each_attr(nla, cfg->fc_mx, cfg->fc_mx_len, remaining) {
		int type = nla_type(nla);
		u32 val;

		if (!type)
			continue;
		if (unlikely(type > RTAX_MAX))
			goto err;

		if (type == RTAX_CC_ALGO) {
			char tmp[TCP_CA_NAME_MAX];

			nla_strlcpy(tmp, nla, sizeof(tmp));
			val = tcp_ca_get_key_by_name(tmp, &ecn_ca);
			if (val == TCP_CA_UNSPEC)
				goto err;
		} else {
			val = nla_get_u32(nla);
		}
		if (type == RTAX_HOPLIMIT && val > 255)
			val = 255;
		if (type == RTAX_FEATURES && (val & ~RTAX_FEATURE_MASK))
			goto err;

		mp[type - 1] = val;
		__set_bit(type - 1, mxc->mx_valid);
	}

	if (ecn_ca) {
		__set_bit(RTAX_FEATURES - 1, mxc->mx_valid);
		mp[RTAX_FEATURES - 1] |= DST_FEATURE_ECN_CA;
	}

	mxc->mx = mp;
	return 0;
 err:
	kfree(mp);
	return -EINVAL;
}

static struct rt6_info *ip6_nh_lookup_table(struct net *net,
					    struct fib6_config *cfg,
					    const struct in6_addr *gw_addr)
{
	struct flowi6 fl6 = {
		.flowi6_oif = cfg->fc_ifindex,
		.daddr = *gw_addr,
		.saddr = cfg->fc_prefsrc,
	};
	struct fib6_table *table;
	struct rt6_info *rt;
	int flags = 0;

	table = fib6_get_table(net, cfg->fc_table);
	if (!table)
		return NULL;

	if (!ipv6_addr_any(&cfg->fc_prefsrc))
		flags |= RT6_LOOKUP_F_HAS_SADDR;

	rt = ip6_pol_route(net, table, cfg->fc_ifindex, &fl6, flags);

	/* if table lookup failed, fall back to full lookup */
	if (rt == net->ipv6.ip6_null_entry) {
		ip6_rt_put(rt);
		rt = NULL;
	}

	return rt;
}

static struct rt6_info *ip6_route_info_create(struct fib6_config *cfg)
{
	struct net *net = cfg->fc_nlinfo.nl_net;
	struct rt6_info *rt = NULL;
	struct net_device *dev = NULL;
	struct inet6_dev *idev = NULL;
	struct fib6_table *table;
	int addr_type;
	int err = -EINVAL;

	/* RTF_PCPU is an internal flag; can not be set by userspace */
	if (cfg->fc_flags & RTF_PCPU)
		goto out;

	if (cfg->fc_dst_len > 128 || cfg->fc_src_len > 128)
		goto out;
#ifndef CONFIG_IPV6_SUBTREES
	if (cfg->fc_src_len)
		goto out;
#endif
	if (cfg->fc_ifindex) {
		err = -ENODEV;
		dev = dev_get_by_index(net, cfg->fc_ifindex);
		if (!dev)
			goto out;
		idev = in6_dev_get(dev);
		if (!idev)
			goto out;
	}

	if (cfg->fc_metric == 0)
		cfg->fc_metric = IP6_RT_PRIO_USER;

	err = -ENOBUFS;
	if (cfg->fc_nlinfo.nlh &&
	    !(cfg->fc_nlinfo.nlh->nlmsg_flags & NLM_F_CREATE)) {
		table = fib6_get_table(net, cfg->fc_table);
		if (!table) {
			pr_warn("NLM_F_CREATE should be specified when creating new route\n");
			table = fib6_new_table(net, cfg->fc_table);
		}
	} else {
		table = fib6_new_table(net, cfg->fc_table);
	}

	if (!table)
		goto out;

	rt = ip6_dst_alloc(net, NULL,
			   (cfg->fc_flags & RTF_ADDRCONF) ? 0 : DST_NOCOUNT);

	if (!rt) {
		err = -ENOMEM;
		goto out;
	}

	if (cfg->fc_flags & RTF_EXPIRES)
		rt6_set_expires(rt, jiffies +
				clock_t_to_jiffies(cfg->fc_expires));
	else
		rt6_clean_expires(rt);

	if (cfg->fc_protocol == RTPROT_UNSPEC)
		cfg->fc_protocol = RTPROT_BOOT;
	rt->rt6i_protocol = cfg->fc_protocol;

	addr_type = ipv6_addr_type(&cfg->fc_dst);

	if (addr_type & IPV6_ADDR_MULTICAST)
		rt->dst.input = ip6_mc_input;
	else if (cfg->fc_flags & RTF_LOCAL)
		rt->dst.input = ip6_input;
	else
		rt->dst.input = ip6_forward;

	rt->dst.output = ip6_output;

	if (cfg->fc_encap) {
		struct lwtunnel_state *lwtstate;

		err = lwtunnel_build_state(dev, cfg->fc_encap_type,
					   cfg->fc_encap, AF_INET6, cfg,
					   &lwtstate);
		if (err)
			goto out;
		rt->dst.lwtstate = lwtstate_get(lwtstate);
		if (lwtunnel_output_redirect(rt->dst.lwtstate)) {
			rt->dst.lwtstate->orig_output = rt->dst.output;
			rt->dst.output = lwtunnel_output;
		}
		if (lwtunnel_input_redirect(rt->dst.lwtstate)) {
			rt->dst.lwtstate->orig_input = rt->dst.input;
			rt->dst.input = lwtunnel_input;
		}
	}

	ipv6_addr_prefix(&rt->rt6i_dst.addr, &cfg->fc_dst, cfg->fc_dst_len);
	rt->rt6i_dst.plen = cfg->fc_dst_len;
	if (rt->rt6i_dst.plen == 128)
		rt->dst.flags |= DST_HOST;

#ifdef CONFIG_IPV6_SUBTREES
	ipv6_addr_prefix(&rt->rt6i_src.addr, &cfg->fc_src, cfg->fc_src_len);
	rt->rt6i_src.plen = cfg->fc_src_len;
#endif

	rt->rt6i_metric = cfg->fc_metric;

	/* We cannot add true routes via loopback here,
	   they would result in kernel looping; promote them to reject routes
	 */
	if ((cfg->fc_flags & RTF_REJECT) ||
	    (dev && (dev->flags & IFF_LOOPBACK) &&
	     !(addr_type & IPV6_ADDR_LOOPBACK) &&
	     !(cfg->fc_flags & RTF_LOCAL))) {
		/* hold loopback dev/idev if we haven't done so. */
		if (dev != net->loopback_dev) {
			if (dev) {
				dev_put(dev);
				in6_dev_put(idev);
			}
			dev = net->loopback_dev;
			dev_hold(dev);
			idev = in6_dev_get(dev);
			if (!idev) {
				err = -ENODEV;
				goto out;
			}
		}
		rt->rt6i_flags = RTF_REJECT|RTF_NONEXTHOP;
		switch (cfg->fc_type) {
		case RTN_BLACKHOLE:
			rt->dst.error = -EINVAL;
			rt->dst.output = dst_discard_out;
			rt->dst.input = dst_discard;
			break;
		case RTN_PROHIBIT:
			rt->dst.error = -EACCES;
			rt->dst.output = ip6_pkt_prohibit_out;
			rt->dst.input = ip6_pkt_prohibit;
			break;
		case RTN_THROW:
		case RTN_UNREACHABLE:
		default:
			rt->dst.error = (cfg->fc_type == RTN_THROW) ? -EAGAIN
					: (cfg->fc_type == RTN_UNREACHABLE)
					? -EHOSTUNREACH : -ENETUNREACH;
			rt->dst.output = ip6_pkt_discard_out;
			rt->dst.input = ip6_pkt_discard;
			break;
		}
		goto install_route;
	}

	if (cfg->fc_flags & RTF_GATEWAY) {
		const struct in6_addr *gw_addr;
		int gwa_type;

		gw_addr = &cfg->fc_gateway;
		gwa_type = ipv6_addr_type(gw_addr);

		/* if gw_addr is local we will fail to detect this in case
		 * address is still TENTATIVE (DAD in progress). rt6_lookup()
		 * will return already-added prefix route via interface that
		 * prefix route was assigned to, which might be non-loopback.
		 */
		err = -EINVAL;
		if (ipv6_chk_addr_and_flags(net, gw_addr,
					    gwa_type & IPV6_ADDR_LINKLOCAL ?
					    dev : NULL, 0, 0))
			goto out;

		rt->rt6i_gateway = *gw_addr;

		if (gwa_type != (IPV6_ADDR_LINKLOCAL|IPV6_ADDR_UNICAST)) {
			struct rt6_info *grt = NULL;

			/* IPv6 strictly inhibits using not link-local
			   addresses as nexthop address.
			   Otherwise, router will not able to send redirects.
			   It is very good, but in some (rare!) circumstances
			   (SIT, PtP, NBMA NOARP links) it is handy to allow
			   some exceptions. --ANK
			 */
			if (!(gwa_type & IPV6_ADDR_UNICAST))
				goto out;

			if (cfg->fc_table)
				grt = ip6_nh_lookup_table(net, cfg, gw_addr);

			if (!grt)
				grt = rt6_lookup(net, gw_addr, NULL,
						 cfg->fc_ifindex, 1);

			err = -EHOSTUNREACH;
			if (!grt)
				goto out;
			if (dev) {
				if (dev != grt->dst.dev) {
					ip6_rt_put(grt);
					goto out;
				}
			} else {
				dev = grt->dst.dev;
				idev = grt->rt6i_idev;
				dev_hold(dev);
				in6_dev_hold(grt->rt6i_idev);
			}
			if (!(grt->rt6i_flags & RTF_GATEWAY))
				err = 0;
			ip6_rt_put(grt);

			if (err)
				goto out;
		}
		err = -EINVAL;
		if (!dev || (dev->flags & IFF_LOOPBACK))
			goto out;
	}

	err = -ENODEV;
	if (!dev)
		goto out;

	if (!ipv6_addr_any(&cfg->fc_prefsrc)) {
		if (!ipv6_chk_addr(net, &cfg->fc_prefsrc, dev, 0)) {
			err = -EINVAL;
			goto out;
		}
		rt->rt6i_prefsrc.addr = cfg->fc_prefsrc;
		rt->rt6i_prefsrc.plen = 128;
	} else
		rt->rt6i_prefsrc.plen = 0;

	rt->rt6i_flags = cfg->fc_flags;

install_route:
	rt->dst.dev = dev;
	rt->rt6i_idev = idev;
	rt->rt6i_table = table;

	cfg->fc_nlinfo.nl_net = dev_net(dev);

	return rt;
out:
	if (dev)
		dev_put(dev);
	if (idev)
		in6_dev_put(idev);
	if (rt)
		dst_free(&rt->dst);

	return ERR_PTR(err);
}

int ip6_route_add(struct fib6_config *cfg)
{
	struct mx6_config mxc = { .mx = NULL, };
	struct rt6_info *rt;
	int err;

	rt = ip6_route_info_create(cfg);
	if (IS_ERR(rt)) {
		err = PTR_ERR(rt);
		rt = NULL;
		goto out;
	}

	err = ip6_convert_metrics(&mxc, cfg);
	if (err)
		goto out;

	err = __ip6_ins_rt(rt, &cfg->fc_nlinfo, &mxc);

	kfree(mxc.mx);

	return err;
out:
	if (rt)
		dst_free(&rt->dst);

	return err;
}

static int __ip6_del_rt(struct rt6_info *rt, struct nl_info *info)
{
	int err;
	struct fib6_table *table;
	struct net *net = dev_net(rt->dst.dev);

	if (rt == net->ipv6.ip6_null_entry ||
	    rt->dst.flags & DST_NOCACHE) {
		err = -ENOENT;
		goto out;
	}

	table = rt->rt6i_table;
	write_lock_bh(&table->tb6_lock);
	err = fib6_del(rt, info);
	write_unlock_bh(&table->tb6_lock);

out:
	ip6_rt_put(rt);
	return err;
}

int ip6_del_rt(struct rt6_info *rt)
{
	struct nl_info info = {
		.nl_net = dev_net(rt->dst.dev),
	};
	return __ip6_del_rt(rt, &info);
}

static int ip6_route_del(struct fib6_config *cfg)
{
	struct fib6_table *table;
	struct fib6_node *fn;
	struct rt6_info *rt;
	int err = -ESRCH;

	table = fib6_get_table(cfg->fc_nlinfo.nl_net, cfg->fc_table);
	if (!table)
		return err;

	read_lock_bh(&table->tb6_lock);

	fn = fib6_locate(&table->tb6_root,
			 &cfg->fc_dst, cfg->fc_dst_len,
			 &cfg->fc_src, cfg->fc_src_len);

	if (fn) {
		for (rt = fn->leaf; rt; rt = rt->dst.rt6_next) {
			if ((rt->rt6i_flags & RTF_CACHE) &&
			    !(cfg->fc_flags & RTF_CACHE))
				continue;
			if (cfg->fc_ifindex &&
			    (!rt->dst.dev ||
			     rt->dst.dev->ifindex != cfg->fc_ifindex))
				continue;
			if (cfg->fc_flags & RTF_GATEWAY &&
			    !ipv6_addr_equal(&cfg->fc_gateway, &rt->rt6i_gateway))
				continue;
			if (cfg->fc_metric && cfg->fc_metric != rt->rt6i_metric)
				continue;
			if (cfg->fc_protocol && cfg->fc_protocol != rt->rt6i_protocol)
				continue;
			dst_hold(&rt->dst);
			read_unlock_bh(&table->tb6_lock);

			return __ip6_del_rt(rt, &cfg->fc_nlinfo);
		}
	}
	read_unlock_bh(&table->tb6_lock);

	return err;
}

static void rt6_do_redirect(struct dst_entry *dst, struct sock *sk, struct sk_buff *skb)
{
	struct netevent_redirect netevent;
	struct rt6_info *rt, *nrt = NULL;
	struct ndisc_options ndopts;
	struct inet6_dev *in6_dev;
	struct neighbour *neigh;
	struct rd_msg *msg;
	int optlen, on_link;
	u8 *lladdr;

	optlen = skb_tail_pointer(skb) - skb_transport_header(skb);
	optlen -= sizeof(*msg);

	if (optlen < 0) {
		net_dbg_ratelimited("rt6_do_redirect: packet too short\n");
		return;
	}

	msg = (struct rd_msg *)icmp6_hdr(skb);

	if (ipv6_addr_is_multicast(&msg->dest)) {
		net_dbg_ratelimited("rt6_do_redirect: destination address is multicast\n");
		return;
	}

	on_link = 0;
	if (ipv6_addr_equal(&msg->dest, &msg->target)) {
		on_link = 1;
	} else if (ipv6_addr_type(&msg->target) !=
		   (IPV6_ADDR_UNICAST|IPV6_ADDR_LINKLOCAL)) {
		net_dbg_ratelimited("rt6_do_redirect: target address is not link-local unicast\n");
		return;
	}

	in6_dev = __in6_dev_get(skb->dev);
	if (!in6_dev)
		return;
	if (in6_dev->cnf.forwarding || !in6_dev->cnf.accept_redirects)
		return;

	/* RFC2461 8.1:
	 *	The IP source address of the Redirect MUST be the same as the current
	 *	first-hop router for the specified ICMP Destination Address.
	 */

	if (!ndisc_parse_options(msg->opt, optlen, &ndopts)) {
		net_dbg_ratelimited("rt6_redirect: invalid ND options\n");
		return;
	}

	lladdr = NULL;
	if (ndopts.nd_opts_tgt_lladdr) {
		lladdr = ndisc_opt_addr_data(ndopts.nd_opts_tgt_lladdr,
					     skb->dev);
		if (!lladdr) {
			net_dbg_ratelimited("rt6_redirect: invalid link-layer address length\n");
			return;
		}
	}

	rt = (struct rt6_info *) dst;
	if (rt->rt6i_flags & RTF_REJECT) {
		net_dbg_ratelimited("rt6_redirect: source isn't a valid nexthop for redirect target\n");
		return;
	}

	/* Redirect received -> path was valid.
	 * Look, redirects are sent only in response to data packets,
	 * so that this nexthop apparently is reachable. --ANK
	 */
	dst_confirm(&rt->dst);

	neigh = __neigh_lookup(&nd_tbl, &msg->target, skb->dev, 1);
	if (!neigh)
		return;

	/*
	 *	We have finally decided to accept it.
	 */

	neigh_update(neigh, lladdr, NUD_STALE,
		     NEIGH_UPDATE_F_WEAK_OVERRIDE|
		     NEIGH_UPDATE_F_OVERRIDE|
		     (on_link ? 0 : (NEIGH_UPDATE_F_OVERRIDE_ISROUTER|
				     NEIGH_UPDATE_F_ISROUTER))
		     );

	nrt = ip6_rt_cache_alloc(rt, &msg->dest, NULL);
	if (!nrt)
		goto out;

	nrt->rt6i_flags = RTF_GATEWAY|RTF_UP|RTF_DYNAMIC|RTF_CACHE;
	if (on_link)
		nrt->rt6i_flags &= ~RTF_GATEWAY;

	nrt->rt6i_gateway = *(struct in6_addr *)neigh->primary_key;

	if (ip6_ins_rt(nrt))
		goto out;

	netevent.old = &rt->dst;
	netevent.new = &nrt->dst;
	netevent.daddr = &msg->dest;
	netevent.neigh = neigh;
	call_netevent_notifiers(NETEVENT_REDIRECT, &netevent);

	if (rt->rt6i_flags & RTF_CACHE) {
		rt = (struct rt6_info *) dst_clone(&rt->dst);
		ip6_del_rt(rt);
	}

out:
	neigh_release(neigh);
}

/*
 *	Misc support functions
 */

static void rt6_set_from(struct rt6_info *rt, struct rt6_info *from)
{
	BUG_ON(from->dst.from);

	rt->rt6i_flags &= ~RTF_EXPIRES;
	dst_hold(&from->dst);
	rt->dst.from = &from->dst;
	dst_init_metrics(&rt->dst, dst_metrics_ptr(&from->dst), true);
}

static void ip6_rt_copy_init(struct rt6_info *rt, struct rt6_info *ort)
{
	rt->dst.input = ort->dst.input;
	rt->dst.output = ort->dst.output;
	rt->rt6i_dst = ort->rt6i_dst;
	rt->dst.error = ort->dst.error;
	rt->rt6i_idev = ort->rt6i_idev;
	if (rt->rt6i_idev)
		in6_dev_hold(rt->rt6i_idev);
	rt->dst.lastuse = jiffies;
	rt->rt6i_gateway = ort->rt6i_gateway;
	rt->rt6i_flags = ort->rt6i_flags;
	rt6_set_from(rt, ort);
	rt->rt6i_metric = ort->rt6i_metric;
#ifdef CONFIG_IPV6_SUBTREES
	rt->rt6i_src = ort->rt6i_src;
#endif
	rt->rt6i_prefsrc = ort->rt6i_prefsrc;
	rt->rt6i_table = ort->rt6i_table;
	rt->dst.lwtstate = lwtstate_get(ort->dst.lwtstate);
}

#ifdef CONFIG_IPV6_ROUTE_INFO
static struct rt6_info *rt6_get_route_info(struct net_device *dev,
					   const struct in6_addr *prefix, int prefixlen,
					   const struct in6_addr *gwaddr)
{
<<<<<<< HEAD
	u32 tb_id = l3mdev_fib_table(dev) ? : addrconf_rt_table(dev, RT6_TABLE_INFO);
=======
>>>>>>> 33ad9872
	struct fib6_node *fn;
	struct rt6_info *rt = NULL;
	struct fib6_table *table;

	table = fib6_get_table(dev_net(dev),
			       addrconf_rt_table(dev, RT6_TABLE_INFO));
	if (!table)
		return NULL;

	read_lock_bh(&table->tb6_lock);
	fn = fib6_locate(&table->tb6_root, prefix, prefixlen, NULL, 0);
	if (!fn)
		goto out;

	for (rt = fn->leaf; rt; rt = rt->dst.rt6_next) {
		if (rt->dst.dev->ifindex != dev->ifindex)
			continue;
		if ((rt->rt6i_flags & (RTF_ROUTEINFO|RTF_GATEWAY)) != (RTF_ROUTEINFO|RTF_GATEWAY))
			continue;
		if (!ipv6_addr_equal(&rt->rt6i_gateway, gwaddr))
			continue;
		dst_hold(&rt->dst);
		break;
	}
out:
	read_unlock_bh(&table->tb6_lock);
	return rt;
}

static struct rt6_info *rt6_add_route_info(struct net_device *dev,
					   const struct in6_addr *prefix, int prefixlen,
					   const struct in6_addr *gwaddr, unsigned int pref)
{
	struct fib6_config cfg = {
		.fc_metric	= IP6_RT_PRIO_USER,
		.fc_ifindex	= dev->ifindex,
		.fc_dst_len	= prefixlen,
		.fc_flags	= RTF_GATEWAY | RTF_ADDRCONF | RTF_ROUTEINFO |
				  RTF_UP | RTF_PREF(pref),
		.fc_nlinfo.portid = 0,
		.fc_nlinfo.nlh = NULL,
		.fc_nlinfo.nl_net = dev_net(dev),
	};

<<<<<<< HEAD
	cfg.fc_table = l3mdev_fib_table(dev) ? : addrconf_rt_table(dev, RT6_TABLE_INFO),
=======
	cfg.fc_table = l3mdev_fib_table_by_index(dev_net(dev), dev->ifindex) ? : addrconf_rt_table(dev, RT6_TABLE_INFO);
>>>>>>> 33ad9872
	cfg.fc_dst = *prefix;
	cfg.fc_gateway = *gwaddr;

	/* We should treat it as a default route if prefix length is 0. */
	if (!prefixlen)
		cfg.fc_flags |= RTF_DEFAULT;

	ip6_route_add(&cfg);

	return rt6_get_route_info(dev, prefix, prefixlen, gwaddr);
}
#endif

struct rt6_info *rt6_get_dflt_router(const struct in6_addr *addr, struct net_device *dev)
{
<<<<<<< HEAD
	u32 tb_id = l3mdev_fib_table(dev) ? : addrconf_rt_table(dev, RT6_TABLE_MAIN);
=======
>>>>>>> 33ad9872
	struct rt6_info *rt;
	struct fib6_table *table;

	table = fib6_get_table(dev_net(dev),
			       addrconf_rt_table(dev, RT6_TABLE_MAIN));
	if (!table)
		return NULL;

	read_lock_bh(&table->tb6_lock);
	for (rt = table->tb6_root.leaf; rt; rt = rt->dst.rt6_next) {
		if (dev == rt->dst.dev &&
		    ((rt->rt6i_flags & (RTF_ADDRCONF | RTF_DEFAULT)) == (RTF_ADDRCONF | RTF_DEFAULT)) &&
		    ipv6_addr_equal(&rt->rt6i_gateway, addr))
			break;
	}
	if (rt)
		dst_hold(&rt->dst);
	read_unlock_bh(&table->tb6_lock);
	return rt;
}

struct rt6_info *rt6_add_dflt_router(const struct in6_addr *gwaddr,
				     struct net_device *dev,
				     unsigned int pref)
{
	struct fib6_config cfg = {
		.fc_table	= l3mdev_fib_table(dev) ? : addrconf_rt_table(dev, RT6_TABLE_DFLT),
		.fc_metric	= IP6_RT_PRIO_USER,
		.fc_ifindex	= dev->ifindex,
		.fc_flags	= RTF_GATEWAY | RTF_ADDRCONF | RTF_DEFAULT |
				  RTF_UP | RTF_EXPIRES | RTF_PREF(pref),
		.fc_nlinfo.portid = 0,
		.fc_nlinfo.nlh = NULL,
		.fc_nlinfo.nl_net = dev_net(dev),
	};

	cfg.fc_gateway = *gwaddr;

	ip6_route_add(&cfg);

	return rt6_get_dflt_router(gwaddr, dev);
}

<<<<<<< HEAD
=======

>>>>>>> 33ad9872
int rt6_addrconf_purge(struct rt6_info *rt, void *arg) {
	if (rt->rt6i_flags & (RTF_DEFAULT | RTF_ADDRCONF) &&
	    (!rt->rt6i_idev || rt->rt6i_idev->cnf.accept_ra != 2))
		return -1;
	return 0;
}

void rt6_purge_dflt_routers(struct net *net)
{
	fib6_clean_all(net, rt6_addrconf_purge, NULL);
}

static void rtmsg_to_fib6_config(struct net *net,
				 struct in6_rtmsg *rtmsg,
				 struct fib6_config *cfg)
{
	memset(cfg, 0, sizeof(*cfg));

	cfg->fc_table = l3mdev_fib_table_by_index(net, rtmsg->rtmsg_ifindex) ?
			 : RT6_TABLE_MAIN;
	cfg->fc_ifindex = rtmsg->rtmsg_ifindex;
	cfg->fc_metric = rtmsg->rtmsg_metric;
	cfg->fc_expires = rtmsg->rtmsg_info;
	cfg->fc_dst_len = rtmsg->rtmsg_dst_len;
	cfg->fc_src_len = rtmsg->rtmsg_src_len;
	cfg->fc_flags = rtmsg->rtmsg_flags;

	cfg->fc_nlinfo.nl_net = net;

	cfg->fc_dst = rtmsg->rtmsg_dst;
	cfg->fc_src = rtmsg->rtmsg_src;
	cfg->fc_gateway = rtmsg->rtmsg_gateway;
}

int ipv6_route_ioctl(struct net *net, unsigned int cmd, void __user *arg)
{
	struct fib6_config cfg;
	struct in6_rtmsg rtmsg;
	int err;

	switch (cmd) {
	case SIOCADDRT:		/* Add a route */
	case SIOCDELRT:		/* Delete a route */
		if (!ns_capable(net->user_ns, CAP_NET_ADMIN))
			return -EPERM;
		err = copy_from_user(&rtmsg, arg,
				     sizeof(struct in6_rtmsg));
		if (err)
			return -EFAULT;

		rtmsg_to_fib6_config(net, &rtmsg, &cfg);

		rtnl_lock();
		switch (cmd) {
		case SIOCADDRT:
			err = ip6_route_add(&cfg);
			break;
		case SIOCDELRT:
			err = ip6_route_del(&cfg);
			break;
		default:
			err = -EINVAL;
		}
		rtnl_unlock();

		return err;
	}

	return -EINVAL;
}

/*
 *	Drop the packet on the floor
 */

static int ip6_pkt_drop(struct sk_buff *skb, u8 code, int ipstats_mib_noroutes)
{
	int type;
	struct dst_entry *dst = skb_dst(skb);
	switch (ipstats_mib_noroutes) {
	case IPSTATS_MIB_INNOROUTES:
		type = ipv6_addr_type(&ipv6_hdr(skb)->daddr);
		if (type == IPV6_ADDR_ANY) {
			IP6_INC_STATS(dev_net(dst->dev), ip6_dst_idev(dst),
				      IPSTATS_MIB_INADDRERRORS);
			break;
		}
		/* FALLTHROUGH */
	case IPSTATS_MIB_OUTNOROUTES:
		IP6_INC_STATS(dev_net(dst->dev), ip6_dst_idev(dst),
			      ipstats_mib_noroutes);
		break;
	}
	icmpv6_send(skb, ICMPV6_DEST_UNREACH, code, 0);
	kfree_skb(skb);
	return 0;
}

static int ip6_pkt_discard(struct sk_buff *skb)
{
	return ip6_pkt_drop(skb, ICMPV6_NOROUTE, IPSTATS_MIB_INNOROUTES);
}

static int ip6_pkt_discard_out(struct net *net, struct sock *sk, struct sk_buff *skb)
{
	skb->dev = skb_dst(skb)->dev;
	return ip6_pkt_drop(skb, ICMPV6_NOROUTE, IPSTATS_MIB_OUTNOROUTES);
}

static int ip6_pkt_prohibit(struct sk_buff *skb)
{
	return ip6_pkt_drop(skb, ICMPV6_ADM_PROHIBITED, IPSTATS_MIB_INNOROUTES);
}

static int ip6_pkt_prohibit_out(struct net *net, struct sock *sk, struct sk_buff *skb)
{
	skb->dev = skb_dst(skb)->dev;
	return ip6_pkt_drop(skb, ICMPV6_ADM_PROHIBITED, IPSTATS_MIB_OUTNOROUTES);
}

/*
 *	Allocate a dst for local (unicast / anycast) address.
 */

struct rt6_info *addrconf_dst_alloc(struct inet6_dev *idev,
				    const struct in6_addr *addr,
				    bool anycast)
{
	u32 tb_id;
	struct net *net = dev_net(idev->dev);
	struct rt6_info *rt = ip6_dst_alloc(net, net->loopback_dev,
					    DST_NOCOUNT);
	if (!rt)
		return ERR_PTR(-ENOMEM);

	in6_dev_hold(idev);

	rt->dst.flags |= DST_HOST;
	rt->dst.input = ip6_input;
	rt->dst.output = ip6_output;
	rt->rt6i_idev = idev;

	rt->rt6i_flags = RTF_UP | RTF_NONEXTHOP;
	if (anycast)
		rt->rt6i_flags |= RTF_ANYCAST;
	else
		rt->rt6i_flags |= RTF_LOCAL;

	rt->rt6i_gateway  = *addr;
	rt->rt6i_dst.addr = *addr;
	rt->rt6i_dst.plen = 128;
	tb_id = l3mdev_fib_table(idev->dev) ? : RT6_TABLE_LOCAL;
	rt->rt6i_table = fib6_get_table(net, tb_id);
	rt->dst.flags |= DST_NOCACHE;

	atomic_set(&rt->dst.__refcnt, 1);

	return rt;
}

int ip6_route_get_saddr(struct net *net,
			struct rt6_info *rt,
			const struct in6_addr *daddr,
			unsigned int prefs,
			struct in6_addr *saddr)
{
	struct inet6_dev *idev =
		rt ? ip6_dst_idev((struct dst_entry *)rt) : NULL;
	int err = 0;
	if (rt && rt->rt6i_prefsrc.plen)
		*saddr = rt->rt6i_prefsrc.addr;
	else
		err = ipv6_dev_get_saddr(net, idev ? idev->dev : NULL,
					 daddr, prefs, saddr);
	return err;
}

/* remove deleted ip from prefsrc entries */
struct arg_dev_net_ip {
	struct net_device *dev;
	struct net *net;
	struct in6_addr *addr;
};

static int fib6_remove_prefsrc(struct rt6_info *rt, void *arg)
{
	struct net_device *dev = ((struct arg_dev_net_ip *)arg)->dev;
	struct net *net = ((struct arg_dev_net_ip *)arg)->net;
	struct in6_addr *addr = ((struct arg_dev_net_ip *)arg)->addr;

	if (((void *)rt->dst.dev == dev || !dev) &&
	    rt != net->ipv6.ip6_null_entry &&
	    ipv6_addr_equal(addr, &rt->rt6i_prefsrc.addr)) {
		/* remove prefsrc entry */
		rt->rt6i_prefsrc.plen = 0;
	}
	return 0;
}

void rt6_remove_prefsrc(struct inet6_ifaddr *ifp)
{
	struct net *net = dev_net(ifp->idev->dev);
	struct arg_dev_net_ip adni = {
		.dev = ifp->idev->dev,
		.net = net,
		.addr = &ifp->addr,
	};
	fib6_clean_all(net, fib6_remove_prefsrc, &adni);
}

#define RTF_RA_ROUTER		(RTF_ADDRCONF | RTF_DEFAULT | RTF_GATEWAY)
#define RTF_CACHE_GATEWAY	(RTF_GATEWAY | RTF_CACHE)

/* Remove routers and update dst entries when gateway turn into host. */
static int fib6_clean_tohost(struct rt6_info *rt, void *arg)
{
	struct in6_addr *gateway = (struct in6_addr *)arg;

	if ((((rt->rt6i_flags & RTF_RA_ROUTER) == RTF_RA_ROUTER) ||
	     ((rt->rt6i_flags & RTF_CACHE_GATEWAY) == RTF_CACHE_GATEWAY)) &&
	     ipv6_addr_equal(gateway, &rt->rt6i_gateway)) {
		return -1;
	}
	return 0;
}

void rt6_clean_tohost(struct net *net, struct in6_addr *gateway)
{
	fib6_clean_all(net, fib6_clean_tohost, gateway);
}

struct arg_dev_net {
	struct net_device *dev;
	struct net *net;
};

static int fib6_ifdown(struct rt6_info *rt, void *arg)
{
	const struct arg_dev_net *adn = arg;
	const struct net_device *dev = adn->dev;

	if ((rt->dst.dev == dev || !dev) &&
	    rt != adn->net->ipv6.ip6_null_entry)
		return -1;

	return 0;
}

void rt6_ifdown(struct net *net, struct net_device *dev)
{
	struct arg_dev_net adn = {
		.dev = dev,
		.net = net,
	};

	fib6_clean_all(net, fib6_ifdown, &adn);
	icmp6_clean_all(fib6_ifdown, &adn);
	if (dev)
		rt6_uncached_list_flush_dev(net, dev);
}

struct rt6_mtu_change_arg {
	struct net_device *dev;
	unsigned int mtu;
};

static int rt6_mtu_change_route(struct rt6_info *rt, void *p_arg)
{
	struct rt6_mtu_change_arg *arg = (struct rt6_mtu_change_arg *) p_arg;
	struct inet6_dev *idev;

	/* In IPv6 pmtu discovery is not optional,
	   so that RTAX_MTU lock cannot disable it.
	   We still use this lock to block changes
	   caused by addrconf/ndisc.
	*/

	idev = __in6_dev_get(arg->dev);
	if (!idev)
		return 0;

	/* For administrative MTU increase, there is no way to discover
	   IPv6 PMTU increase, so PMTU increase should be updated here.
	   Since RFC 1981 doesn't include administrative MTU increase
	   update PMTU increase is a MUST. (i.e. jumbo frame)
	 */
	/*
	   If new MTU is less than route PMTU, this new MTU will be the
	   lowest MTU in the path, update the route PMTU to reflect PMTU
	   decreases; if new MTU is greater than route PMTU, and the
	   old MTU is the lowest MTU in the path, update the route PMTU
	   to reflect the increase. In this case if the other nodes' MTU
	   also have the lowest MTU, TOO BIG MESSAGE will be lead to
	   PMTU discouvery.
	 */
	if (rt->dst.dev == arg->dev &&
	    !dst_metric_locked(&rt->dst, RTAX_MTU)) {
		if (rt->rt6i_flags & RTF_CACHE) {
			/* For RTF_CACHE with rt6i_pmtu == 0
			 * (i.e. a redirected route),
			 * the metrics of its rt->dst.from has already
			 * been updated.
			 */
			if (rt->rt6i_pmtu && rt->rt6i_pmtu > arg->mtu)
				rt->rt6i_pmtu = arg->mtu;
		} else if (dst_mtu(&rt->dst) >= arg->mtu ||
			   (dst_mtu(&rt->dst) < arg->mtu &&
			    dst_mtu(&rt->dst) == idev->cnf.mtu6)) {
			dst_metric_set(&rt->dst, RTAX_MTU, arg->mtu);
		}
	}
	return 0;
}

void rt6_mtu_change(struct net_device *dev, unsigned int mtu)
{
	struct rt6_mtu_change_arg arg = {
		.dev = dev,
		.mtu = mtu,
	};

	fib6_clean_all(dev_net(dev), rt6_mtu_change_route, &arg);
}

static const struct nla_policy rtm_ipv6_policy[RTA_MAX+1] = {
	[RTA_GATEWAY]           = { .len = sizeof(struct in6_addr) },
	[RTA_PREFSRC]		= { .len = sizeof(struct in6_addr) },
	[RTA_OIF]               = { .type = NLA_U32 },
	[RTA_IIF]		= { .type = NLA_U32 },
	[RTA_PRIORITY]          = { .type = NLA_U32 },
	[RTA_METRICS]           = { .type = NLA_NESTED },
	[RTA_MULTIPATH]		= { .len = sizeof(struct rtnexthop) },
	[RTA_PREF]              = { .type = NLA_U8 },
	[RTA_ENCAP_TYPE]	= { .type = NLA_U16 },
	[RTA_ENCAP]		= { .type = NLA_NESTED },
	[RTA_UID]		= { .type = NLA_U32 },
	[RTA_TABLE]		= { .type = NLA_U32 },
};

static int rtm_to_fib6_config(struct sk_buff *skb, struct nlmsghdr *nlh,
			      struct fib6_config *cfg)
{
	struct rtmsg *rtm;
	struct nlattr *tb[RTA_MAX+1];
	unsigned int pref;
	int err;

	err = nlmsg_parse(nlh, sizeof(*rtm), tb, RTA_MAX, rtm_ipv6_policy);
	if (err < 0)
		goto errout;

	err = -EINVAL;
	rtm = nlmsg_data(nlh);
	memset(cfg, 0, sizeof(*cfg));

	cfg->fc_table = rtm->rtm_table;
	cfg->fc_dst_len = rtm->rtm_dst_len;
	cfg->fc_src_len = rtm->rtm_src_len;
	cfg->fc_flags = RTF_UP;
	cfg->fc_protocol = rtm->rtm_protocol;
	cfg->fc_type = rtm->rtm_type;

	if (rtm->rtm_type == RTN_UNREACHABLE ||
	    rtm->rtm_type == RTN_BLACKHOLE ||
	    rtm->rtm_type == RTN_PROHIBIT ||
	    rtm->rtm_type == RTN_THROW)
		cfg->fc_flags |= RTF_REJECT;

	if (rtm->rtm_type == RTN_LOCAL)
		cfg->fc_flags |= RTF_LOCAL;

	if (rtm->rtm_flags & RTM_F_CLONED)
		cfg->fc_flags |= RTF_CACHE;

	cfg->fc_nlinfo.portid = NETLINK_CB(skb).portid;
	cfg->fc_nlinfo.nlh = nlh;
	cfg->fc_nlinfo.nl_net = sock_net(skb->sk);

	if (tb[RTA_GATEWAY]) {
		cfg->fc_gateway = nla_get_in6_addr(tb[RTA_GATEWAY]);
		cfg->fc_flags |= RTF_GATEWAY;
	}

	if (tb[RTA_DST]) {
		int plen = (rtm->rtm_dst_len + 7) >> 3;

		if (nla_len(tb[RTA_DST]) < plen)
			goto errout;

		nla_memcpy(&cfg->fc_dst, tb[RTA_DST], plen);
	}

	if (tb[RTA_SRC]) {
		int plen = (rtm->rtm_src_len + 7) >> 3;

		if (nla_len(tb[RTA_SRC]) < plen)
			goto errout;

		nla_memcpy(&cfg->fc_src, tb[RTA_SRC], plen);
	}

	if (tb[RTA_PREFSRC])
		cfg->fc_prefsrc = nla_get_in6_addr(tb[RTA_PREFSRC]);

	if (tb[RTA_OIF])
		cfg->fc_ifindex = nla_get_u32(tb[RTA_OIF]);

	if (tb[RTA_PRIORITY])
		cfg->fc_metric = nla_get_u32(tb[RTA_PRIORITY]);

	if (tb[RTA_METRICS]) {
		cfg->fc_mx = nla_data(tb[RTA_METRICS]);
		cfg->fc_mx_len = nla_len(tb[RTA_METRICS]);
	}

	if (tb[RTA_TABLE])
		cfg->fc_table = nla_get_u32(tb[RTA_TABLE]);

	if (tb[RTA_MULTIPATH]) {
		cfg->fc_mp = nla_data(tb[RTA_MULTIPATH]);
		cfg->fc_mp_len = nla_len(tb[RTA_MULTIPATH]);
	}

	if (tb[RTA_PREF]) {
		pref = nla_get_u8(tb[RTA_PREF]);
		if (pref != ICMPV6_ROUTER_PREF_LOW &&
		    pref != ICMPV6_ROUTER_PREF_HIGH)
			pref = ICMPV6_ROUTER_PREF_MEDIUM;
		cfg->fc_flags |= RTF_PREF(pref);
	}

	if (tb[RTA_ENCAP])
		cfg->fc_encap = tb[RTA_ENCAP];

	if (tb[RTA_ENCAP_TYPE])
		cfg->fc_encap_type = nla_get_u16(tb[RTA_ENCAP_TYPE]);

	err = 0;
errout:
	return err;
}

struct rt6_nh {
	struct rt6_info *rt6_info;
	struct fib6_config r_cfg;
	struct mx6_config mxc;
	struct list_head next;
};

static void ip6_print_replace_route_err(struct list_head *rt6_nh_list)
{
	struct rt6_nh *nh;

	list_for_each_entry(nh, rt6_nh_list, next) {
		pr_warn("IPV6: multipath route replace failed (check consistency of installed routes): %pI6 nexthop %pI6 ifi %d\n",
		        &nh->r_cfg.fc_dst, &nh->r_cfg.fc_gateway,
		        nh->r_cfg.fc_ifindex);
	}
}

static int ip6_route_info_append(struct list_head *rt6_nh_list,
				 struct rt6_info *rt, struct fib6_config *r_cfg)
{
	struct rt6_nh *nh;
	int err = -EEXIST;

	list_for_each_entry(nh, rt6_nh_list, next) {
		/* check if rt6_info already exists */
		if (rt6_duplicate_nexthop(nh->rt6_info, rt))
			return err;
	}

	nh = kzalloc(sizeof(*nh), GFP_KERNEL);
	if (!nh)
		return -ENOMEM;
	nh->rt6_info = rt;
	err = ip6_convert_metrics(&nh->mxc, r_cfg);
	if (err) {
		kfree(nh);
		return err;
	}
	memcpy(&nh->r_cfg, r_cfg, sizeof(*r_cfg));
	list_add_tail(&nh->next, rt6_nh_list);

	return 0;
}

static int ip6_route_multipath_add(struct fib6_config *cfg)
{
	struct fib6_config r_cfg;
	struct rtnexthop *rtnh;
	struct rt6_info *rt;
	struct rt6_nh *err_nh;
	struct rt6_nh *nh, *nh_safe;
	int remaining;
	int attrlen;
	int err = 1;
	int nhn = 0;
	int replace = (cfg->fc_nlinfo.nlh &&
		       (cfg->fc_nlinfo.nlh->nlmsg_flags & NLM_F_REPLACE));
	LIST_HEAD(rt6_nh_list);

	remaining = cfg->fc_mp_len;
	rtnh = (struct rtnexthop *)cfg->fc_mp;

	/* Parse a Multipath Entry and build a list (rt6_nh_list) of
	 * rt6_info structs per nexthop
	 */
	while (rtnh_ok(rtnh, remaining)) {
		memcpy(&r_cfg, cfg, sizeof(*cfg));
		if (rtnh->rtnh_ifindex)
			r_cfg.fc_ifindex = rtnh->rtnh_ifindex;

		attrlen = rtnh_attrlen(rtnh);
		if (attrlen > 0) {
			struct nlattr *nla, *attrs = rtnh_attrs(rtnh);

			nla = nla_find(attrs, attrlen, RTA_GATEWAY);
			if (nla) {
				r_cfg.fc_gateway = nla_get_in6_addr(nla);
				r_cfg.fc_flags |= RTF_GATEWAY;
			}
			r_cfg.fc_encap = nla_find(attrs, attrlen, RTA_ENCAP);
			nla = nla_find(attrs, attrlen, RTA_ENCAP_TYPE);
			if (nla)
				r_cfg.fc_encap_type = nla_get_u16(nla);
		}

		rt = ip6_route_info_create(&r_cfg);
		if (IS_ERR(rt)) {
			err = PTR_ERR(rt);
			rt = NULL;
			goto cleanup;
		}

		err = ip6_route_info_append(&rt6_nh_list, rt, &r_cfg);
		if (err) {
			dst_free(&rt->dst);
			goto cleanup;
		}

		rtnh = rtnh_next(rtnh, &remaining);
	}

	err_nh = NULL;
	list_for_each_entry(nh, &rt6_nh_list, next) {
		err = __ip6_ins_rt(nh->rt6_info, &cfg->fc_nlinfo, &nh->mxc);
		/* nh->rt6_info is used or freed at this point, reset to NULL*/
		nh->rt6_info = NULL;
		if (err) {
			if (replace && nhn)
				ip6_print_replace_route_err(&rt6_nh_list);
			err_nh = nh;
			goto add_errout;
		}

		/* Because each route is added like a single route we remove
		 * these flags after the first nexthop: if there is a collision,
		 * we have already failed to add the first nexthop:
		 * fib6_add_rt2node() has rejected it; when replacing, old
		 * nexthops have been replaced by first new, the rest should
		 * be added to it.
		 */
		cfg->fc_nlinfo.nlh->nlmsg_flags &= ~(NLM_F_EXCL |
						     NLM_F_REPLACE);
		cfg->fc_nlinfo.nlh->nlmsg_flags |= NLM_F_CREATE;
		nhn++;
	}

	goto cleanup;

add_errout:
	/* Delete routes that were already added */
	list_for_each_entry(nh, &rt6_nh_list, next) {
		if (err_nh == nh)
			break;
		ip6_route_del(&nh->r_cfg);
	}

cleanup:
	list_for_each_entry_safe(nh, nh_safe, &rt6_nh_list, next) {
		if (nh->rt6_info)
			dst_free(&nh->rt6_info->dst);
		kfree(nh->mxc.mx);
		list_del(&nh->next);
		kfree(nh);
	}

	return err;
}

static int ip6_route_multipath_del(struct fib6_config *cfg)
{
	struct fib6_config r_cfg;
	struct rtnexthop *rtnh;
	int remaining;
	int attrlen;
	int err = 1, last_err = 0;

	remaining = cfg->fc_mp_len;
	rtnh = (struct rtnexthop *)cfg->fc_mp;

	/* Parse a Multipath Entry */
	while (rtnh_ok(rtnh, remaining)) {
		memcpy(&r_cfg, cfg, sizeof(*cfg));
		if (rtnh->rtnh_ifindex)
			r_cfg.fc_ifindex = rtnh->rtnh_ifindex;

		attrlen = rtnh_attrlen(rtnh);
		if (attrlen > 0) {
			struct nlattr *nla, *attrs = rtnh_attrs(rtnh);

			nla = nla_find(attrs, attrlen, RTA_GATEWAY);
			if (nla) {
				nla_memcpy(&r_cfg.fc_gateway, nla, 16);
				r_cfg.fc_flags |= RTF_GATEWAY;
			}
		}
		err = ip6_route_del(&r_cfg);
		if (err)
			last_err = err;

		rtnh = rtnh_next(rtnh, &remaining);
	}

	return last_err;
}

static int inet6_rtm_delroute(struct sk_buff *skb, struct nlmsghdr *nlh)
{
	struct fib6_config cfg;
	int err;

	err = rtm_to_fib6_config(skb, nlh, &cfg);
	if (err < 0)
		return err;

	if (cfg.fc_mp)
		return ip6_route_multipath_del(&cfg);
	else
		return ip6_route_del(&cfg);
}

static int inet6_rtm_newroute(struct sk_buff *skb, struct nlmsghdr *nlh)
{
	struct fib6_config cfg;
	int err;

	err = rtm_to_fib6_config(skb, nlh, &cfg);
	if (err < 0)
		return err;

	if (cfg.fc_mp)
		return ip6_route_multipath_add(&cfg);
	else
		return ip6_route_add(&cfg);
}

static inline size_t rt6_nlmsg_size(struct rt6_info *rt)
{
	return NLMSG_ALIGN(sizeof(struct rtmsg))
	       + nla_total_size(16) /* RTA_SRC */
	       + nla_total_size(16) /* RTA_DST */
	       + nla_total_size(16) /* RTA_GATEWAY */
	       + nla_total_size(16) /* RTA_PREFSRC */
	       + nla_total_size(4) /* RTA_TABLE */
	       + nla_total_size(4) /* RTA_IIF */
	       + nla_total_size(4) /* RTA_OIF */
	       + nla_total_size(4) /* RTA_PRIORITY */
	       + RTAX_MAX * nla_total_size(4) /* RTA_METRICS */
	       + nla_total_size(sizeof(struct rta_cacheinfo))
	       + nla_total_size(TCP_CA_NAME_MAX) /* RTAX_CC_ALGO */
	       + nla_total_size(1) /* RTA_PREF */
	       + lwtunnel_get_encap_size(rt->dst.lwtstate);
}

static int rt6_fill_node(struct net *net,
			 struct sk_buff *skb, struct rt6_info *rt,
			 struct in6_addr *dst, struct in6_addr *src,
			 int iif, int type, u32 portid, u32 seq,
			 int prefix, int nowait, unsigned int flags)
{
	u32 metrics[RTAX_MAX];
	struct rtmsg *rtm;
	struct nlmsghdr *nlh;
	long expires;
	u32 table;

	if (prefix) {	/* user wants prefix routes only */
		if (!(rt->rt6i_flags & RTF_PREFIX_RT)) {
			/* success since this is not a prefix route */
			return 1;
		}
	}

	nlh = nlmsg_put(skb, portid, seq, type, sizeof(*rtm), flags);
	if (!nlh)
		return -EMSGSIZE;

	rtm = nlmsg_data(nlh);
	rtm->rtm_family = AF_INET6;
	rtm->rtm_dst_len = rt->rt6i_dst.plen;
	rtm->rtm_src_len = rt->rt6i_src.plen;
	rtm->rtm_tos = 0;
	if (rt->rt6i_table)
		table = rt->rt6i_table->tb6_id;
	else
		table = RT6_TABLE_UNSPEC;
	rtm->rtm_table = table < 256 ? table : RT_TABLE_COMPAT;
	if (nla_put_u32(skb, RTA_TABLE, table))
		goto nla_put_failure;
	if (rt->rt6i_flags & RTF_REJECT) {
		switch (rt->dst.error) {
		case -EINVAL:
			rtm->rtm_type = RTN_BLACKHOLE;
			break;
		case -EACCES:
			rtm->rtm_type = RTN_PROHIBIT;
			break;
		case -EAGAIN:
			rtm->rtm_type = RTN_THROW;
			break;
		default:
			rtm->rtm_type = RTN_UNREACHABLE;
			break;
		}
	}
	else if (rt->rt6i_flags & RTF_LOCAL)
		rtm->rtm_type = RTN_LOCAL;
	else if (rt->dst.dev && (rt->dst.dev->flags & IFF_LOOPBACK))
		rtm->rtm_type = RTN_LOCAL;
	else
		rtm->rtm_type = RTN_UNICAST;
	rtm->rtm_flags = 0;
	if (!netif_carrier_ok(rt->dst.dev)) {
		rtm->rtm_flags |= RTNH_F_LINKDOWN;
		if (rt->rt6i_idev->cnf.ignore_routes_with_linkdown)
			rtm->rtm_flags |= RTNH_F_DEAD;
	}
	rtm->rtm_scope = RT_SCOPE_UNIVERSE;
	rtm->rtm_protocol = rt->rt6i_protocol;
	if (rt->rt6i_flags & RTF_DYNAMIC)
		rtm->rtm_protocol = RTPROT_REDIRECT;
	else if (rt->rt6i_flags & RTF_ADDRCONF) {
		if (rt->rt6i_flags & (RTF_DEFAULT | RTF_ROUTEINFO))
			rtm->rtm_protocol = RTPROT_RA;
		else
			rtm->rtm_protocol = RTPROT_KERNEL;
	}

	if (rt->rt6i_flags & RTF_CACHE)
		rtm->rtm_flags |= RTM_F_CLONED;

	if (dst) {
		if (nla_put_in6_addr(skb, RTA_DST, dst))
			goto nla_put_failure;
		rtm->rtm_dst_len = 128;
	} else if (rtm->rtm_dst_len)
		if (nla_put_in6_addr(skb, RTA_DST, &rt->rt6i_dst.addr))
			goto nla_put_failure;
#ifdef CONFIG_IPV6_SUBTREES
	if (src) {
		if (nla_put_in6_addr(skb, RTA_SRC, src))
			goto nla_put_failure;
		rtm->rtm_src_len = 128;
	} else if (rtm->rtm_src_len &&
		   nla_put_in6_addr(skb, RTA_SRC, &rt->rt6i_src.addr))
		goto nla_put_failure;
#endif
	if (iif) {
#ifdef CONFIG_IPV6_MROUTE
		if (ipv6_addr_is_multicast(&rt->rt6i_dst.addr)) {
			int err = ip6mr_get_route(net, skb, rtm, nowait,
						  portid);

			if (err <= 0) {
				if (!nowait) {
					if (err == 0)
						return 0;
					goto nla_put_failure;
				} else {
					if (err == -EMSGSIZE)
						goto nla_put_failure;
				}
			}
		} else
#endif
			if (nla_put_u32(skb, RTA_IIF, iif))
				goto nla_put_failure;
	} else if (dst) {
		struct in6_addr saddr_buf;
		if (ip6_route_get_saddr(net, rt, dst, 0, &saddr_buf) == 0 &&
		    nla_put_in6_addr(skb, RTA_PREFSRC, &saddr_buf))
			goto nla_put_failure;
	}

	if (rt->rt6i_prefsrc.plen) {
		struct in6_addr saddr_buf;
		saddr_buf = rt->rt6i_prefsrc.addr;
		if (nla_put_in6_addr(skb, RTA_PREFSRC, &saddr_buf))
			goto nla_put_failure;
	}

	memcpy(metrics, dst_metrics_ptr(&rt->dst), sizeof(metrics));
	if (rt->rt6i_pmtu)
		metrics[RTAX_MTU - 1] = rt->rt6i_pmtu;
	if (rtnetlink_put_metrics(skb, metrics) < 0)
		goto nla_put_failure;

	if (rt->rt6i_flags & RTF_GATEWAY) {
		if (nla_put_in6_addr(skb, RTA_GATEWAY, &rt->rt6i_gateway) < 0)
			goto nla_put_failure;
	}

	if (rt->dst.dev &&
	    nla_put_u32(skb, RTA_OIF, rt->dst.dev->ifindex))
		goto nla_put_failure;
	if (nla_put_u32(skb, RTA_PRIORITY, rt->rt6i_metric))
		goto nla_put_failure;

	expires = (rt->rt6i_flags & RTF_EXPIRES) ? rt->dst.expires - jiffies : 0;

	if (rtnl_put_cacheinfo(skb, &rt->dst, 0, expires, rt->dst.error) < 0)
		goto nla_put_failure;

	if (nla_put_u8(skb, RTA_PREF, IPV6_EXTRACT_PREF(rt->rt6i_flags)))
		goto nla_put_failure;

	if (lwtunnel_fill_encap(skb, rt->dst.lwtstate) < 0)
		goto nla_put_failure;

	nlmsg_end(skb, nlh);
	return 0;

nla_put_failure:
	nlmsg_cancel(skb, nlh);
	return -EMSGSIZE;
}

int rt6_dump_route(struct rt6_info *rt, void *p_arg)
{
	struct rt6_rtnl_dump_arg *arg = (struct rt6_rtnl_dump_arg *) p_arg;
	int prefix;
	struct net *net = arg->net;

	if (rt == net->ipv6.ip6_null_entry)
		return 0;

	if (nlmsg_len(arg->cb->nlh) >= sizeof(struct rtmsg)) {
		struct rtmsg *rtm = nlmsg_data(arg->cb->nlh);
		prefix = (rtm->rtm_flags & RTM_F_PREFIX) != 0;
	} else
		prefix = 0;

	return rt6_fill_node(net,
		     arg->skb, rt, NULL, NULL, 0, RTM_NEWROUTE,
		     NETLINK_CB(arg->cb->skb).portid, arg->cb->nlh->nlmsg_seq,
		     prefix, 0, NLM_F_MULTI);
}

static int inet6_rtm_getroute(struct sk_buff *in_skb, struct nlmsghdr *nlh)
{
	struct net *net = sock_net(in_skb->sk);
	struct nlattr *tb[RTA_MAX+1];
	struct rt6_info *rt;
	struct sk_buff *skb;
	struct rtmsg *rtm;
	struct flowi6 fl6;
	int err, iif = 0, oif = 0;

	err = nlmsg_parse(nlh, sizeof(*rtm), tb, RTA_MAX, rtm_ipv6_policy);
	if (err < 0)
		goto errout;

	err = -EINVAL;
	memset(&fl6, 0, sizeof(fl6));

	if (tb[RTA_SRC]) {
		if (nla_len(tb[RTA_SRC]) < sizeof(struct in6_addr))
			goto errout;

		fl6.saddr = *(struct in6_addr *)nla_data(tb[RTA_SRC]);
	}

	if (tb[RTA_DST]) {
		if (nla_len(tb[RTA_DST]) < sizeof(struct in6_addr))
			goto errout;

		fl6.daddr = *(struct in6_addr *)nla_data(tb[RTA_DST]);
	}

	if (tb[RTA_IIF])
		iif = nla_get_u32(tb[RTA_IIF]);

	if (tb[RTA_OIF])
		oif = nla_get_u32(tb[RTA_OIF]);

	if (tb[RTA_MARK])
		fl6.flowi6_mark = nla_get_u32(tb[RTA_MARK]);

	if (tb[RTA_UID])
		fl6.flowi6_uid = make_kuid(current_user_ns(),
					   nla_get_u32(tb[RTA_UID]));
	else
		fl6.flowi6_uid = iif ? INVALID_UID : current_uid();

	if (iif) {
		struct net_device *dev;
		int flags = 0;

		dev = __dev_get_by_index(net, iif);
		if (!dev) {
			err = -ENODEV;
			goto errout;
		}

		fl6.flowi6_iif = iif;

		if (!ipv6_addr_any(&fl6.saddr))
			flags |= RT6_LOOKUP_F_HAS_SADDR;

		rt = (struct rt6_info *)ip6_route_input_lookup(net, dev, &fl6,
							       flags);
	} else {
		fl6.flowi6_oif = oif;

		if (netif_index_is_l3_master(net, oif)) {
			fl6.flowi6_flags = FLOWI_FLAG_L3MDEV_SRC |
					   FLOWI_FLAG_SKIP_NH_OIF;
		}

		rt = (struct rt6_info *)ip6_route_output(net, NULL, &fl6);
	}

	skb = alloc_skb(NLMSG_GOODSIZE, GFP_KERNEL);
	if (!skb) {
		ip6_rt_put(rt);
		err = -ENOBUFS;
		goto errout;
	}

	/* Reserve room for dummy headers, this skb can pass
	   through good chunk of routing engine.
	 */
	skb_reset_mac_header(skb);
	skb_reserve(skb, MAX_HEADER + sizeof(struct ipv6hdr));

	skb_dst_set(skb, &rt->dst);

	err = rt6_fill_node(net, skb, rt, &fl6.daddr, &fl6.saddr, iif,
			    RTM_NEWROUTE, NETLINK_CB(in_skb).portid,
			    nlh->nlmsg_seq, 0, 0, 0);
	if (err < 0) {
		kfree_skb(skb);
		goto errout;
	}

	err = rtnl_unicast(skb, net, NETLINK_CB(in_skb).portid);
errout:
	return err;
}

void inet6_rt_notify(int event, struct rt6_info *rt, struct nl_info *info,
		     unsigned int nlm_flags)
{
	struct sk_buff *skb;
	struct net *net = info->nl_net;
	u32 seq;
	int err;

	err = -ENOBUFS;
	seq = info->nlh ? info->nlh->nlmsg_seq : 0;

	skb = nlmsg_new(rt6_nlmsg_size(rt), gfp_any());
	if (!skb)
		goto errout;

	err = rt6_fill_node(net, skb, rt, NULL, NULL, 0,
				event, info->portid, seq, 0, 0, nlm_flags);
	if (err < 0) {
		/* -EMSGSIZE implies BUG in rt6_nlmsg_size() */
		WARN_ON(err == -EMSGSIZE);
		kfree_skb(skb);
		goto errout;
	}
	rtnl_notify(skb, net, info->portid, RTNLGRP_IPV6_ROUTE,
		    info->nlh, gfp_any());
	return;
errout:
	if (err < 0)
		rtnl_set_sk_err(net, RTNLGRP_IPV6_ROUTE, err);
}

static int ip6_route_dev_notify(struct notifier_block *this,
				unsigned long event, void *ptr)
{
	struct net_device *dev = netdev_notifier_info_to_dev(ptr);
	struct net *net = dev_net(dev);

	if (!(dev->flags & IFF_LOOPBACK))
		return NOTIFY_OK;

	if (event == NETDEV_REGISTER) {
		net->ipv6.ip6_null_entry->dst.dev = dev;
		net->ipv6.ip6_null_entry->rt6i_idev = in6_dev_get(dev);
#ifdef CONFIG_IPV6_MULTIPLE_TABLES
		net->ipv6.ip6_prohibit_entry->dst.dev = dev;
		net->ipv6.ip6_prohibit_entry->rt6i_idev = in6_dev_get(dev);
		net->ipv6.ip6_blk_hole_entry->dst.dev = dev;
		net->ipv6.ip6_blk_hole_entry->rt6i_idev = in6_dev_get(dev);
#endif
	 } else if (event == NETDEV_UNREGISTER &&
		    dev->reg_state != NETREG_UNREGISTERED) {
		/* NETDEV_UNREGISTER could be fired for multiple times by
		 * netdev_wait_allrefs(). Make sure we only call this once.
		 */
		in6_dev_put(net->ipv6.ip6_null_entry->rt6i_idev);
#ifdef CONFIG_IPV6_MULTIPLE_TABLES
		in6_dev_put(net->ipv6.ip6_prohibit_entry->rt6i_idev);
		in6_dev_put(net->ipv6.ip6_blk_hole_entry->rt6i_idev);
#endif
	}

	return NOTIFY_OK;
}

/*
 *	/proc
 */

#ifdef CONFIG_PROC_FS

static const struct file_operations ipv6_route_proc_fops = {
	.owner		= THIS_MODULE,
	.open		= ipv6_route_open,
	.read		= seq_read,
	.llseek		= seq_lseek,
	.release	= seq_release_net,
};

static int rt6_stats_seq_show(struct seq_file *seq, void *v)
{
	struct net *net = (struct net *)seq->private;
	seq_printf(seq, "%04x %04x %04x %04x %04x %04x %04x\n",
		   net->ipv6.rt6_stats->fib_nodes,
		   net->ipv6.rt6_stats->fib_route_nodes,
		   net->ipv6.rt6_stats->fib_rt_alloc,
		   net->ipv6.rt6_stats->fib_rt_entries,
		   net->ipv6.rt6_stats->fib_rt_cache,
		   dst_entries_get_slow(&net->ipv6.ip6_dst_ops),
		   net->ipv6.rt6_stats->fib_discarded_routes);

	return 0;
}

static int rt6_stats_seq_open(struct inode *inode, struct file *file)
{
	return single_open_net(inode, file, rt6_stats_seq_show);
}

static const struct file_operations rt6_stats_seq_fops = {
	.owner	 = THIS_MODULE,
	.open	 = rt6_stats_seq_open,
	.read	 = seq_read,
	.llseek	 = seq_lseek,
	.release = single_release_net,
};
#endif	/* CONFIG_PROC_FS */

#ifdef CONFIG_SYSCTL

static
int ipv6_sysctl_rtcache_flush(struct ctl_table *ctl, int write,
			      void __user *buffer, size_t *lenp, loff_t *ppos)
{
	struct net *net;
	int delay;
	if (!write)
		return -EINVAL;

	net = (struct net *)ctl->extra1;
	delay = net->ipv6.sysctl.flush_delay;
	proc_dointvec(ctl, write, buffer, lenp, ppos);
	fib6_run_gc(delay <= 0 ? 0 : (unsigned long)delay, net, delay > 0);
	return 0;
}

struct ctl_table ipv6_route_table_template[] = {
	{
		.procname	=	"flush",
		.data		=	&init_net.ipv6.sysctl.flush_delay,
		.maxlen		=	sizeof(int),
		.mode		=	0200,
		.proc_handler	=	ipv6_sysctl_rtcache_flush
	},
	{
		.procname	=	"gc_thresh",
		.data		=	&ip6_dst_ops_template.gc_thresh,
		.maxlen		=	sizeof(int),
		.mode		=	0644,
		.proc_handler	=	proc_dointvec,
	},
	{
		.procname	=	"max_size",
		.data		=	&init_net.ipv6.sysctl.ip6_rt_max_size,
		.maxlen		=	sizeof(int),
		.mode		=	0644,
		.proc_handler	=	proc_dointvec,
	},
	{
		.procname	=	"gc_min_interval",
		.data		=	&init_net.ipv6.sysctl.ip6_rt_gc_min_interval,
		.maxlen		=	sizeof(int),
		.mode		=	0644,
		.proc_handler	=	proc_dointvec_jiffies,
	},
	{
		.procname	=	"gc_timeout",
		.data		=	&init_net.ipv6.sysctl.ip6_rt_gc_timeout,
		.maxlen		=	sizeof(int),
		.mode		=	0644,
		.proc_handler	=	proc_dointvec_jiffies,
	},
	{
		.procname	=	"gc_interval",
		.data		=	&init_net.ipv6.sysctl.ip6_rt_gc_interval,
		.maxlen		=	sizeof(int),
		.mode		=	0644,
		.proc_handler	=	proc_dointvec_jiffies,
	},
	{
		.procname	=	"gc_elasticity",
		.data		=	&init_net.ipv6.sysctl.ip6_rt_gc_elasticity,
		.maxlen		=	sizeof(int),
		.mode		=	0644,
		.proc_handler	=	proc_dointvec,
	},
	{
		.procname	=	"mtu_expires",
		.data		=	&init_net.ipv6.sysctl.ip6_rt_mtu_expires,
		.maxlen		=	sizeof(int),
		.mode		=	0644,
		.proc_handler	=	proc_dointvec_jiffies,
	},
	{
		.procname	=	"min_adv_mss",
		.data		=	&init_net.ipv6.sysctl.ip6_rt_min_advmss,
		.maxlen		=	sizeof(int),
		.mode		=	0644,
		.proc_handler	=	proc_dointvec,
	},
	{
		.procname	=	"gc_min_interval_ms",
		.data		=	&init_net.ipv6.sysctl.ip6_rt_gc_min_interval,
		.maxlen		=	sizeof(int),
		.mode		=	0644,
		.proc_handler	=	proc_dointvec_ms_jiffies,
	},
	{ }
};

struct ctl_table * __net_init ipv6_route_sysctl_init(struct net *net)
{
	struct ctl_table *table;

	table = kmemdup(ipv6_route_table_template,
			sizeof(ipv6_route_table_template),
			GFP_KERNEL);

	if (table) {
		table[0].data = &net->ipv6.sysctl.flush_delay;
		table[0].extra1 = net;
		table[1].data = &net->ipv6.ip6_dst_ops.gc_thresh;
		table[2].data = &net->ipv6.sysctl.ip6_rt_max_size;
		table[3].data = &net->ipv6.sysctl.ip6_rt_gc_min_interval;
		table[4].data = &net->ipv6.sysctl.ip6_rt_gc_timeout;
		table[5].data = &net->ipv6.sysctl.ip6_rt_gc_interval;
		table[6].data = &net->ipv6.sysctl.ip6_rt_gc_elasticity;
		table[7].data = &net->ipv6.sysctl.ip6_rt_mtu_expires;
		table[8].data = &net->ipv6.sysctl.ip6_rt_min_advmss;
		table[9].data = &net->ipv6.sysctl.ip6_rt_gc_min_interval;

		/* Don't export sysctls to unprivileged users */
		if (net->user_ns != &init_user_ns)
			table[0].procname = NULL;
	}

	return table;
}
#endif

static int __net_init ip6_route_net_init(struct net *net)
{
	int ret = -ENOMEM;

	memcpy(&net->ipv6.ip6_dst_ops, &ip6_dst_ops_template,
	       sizeof(net->ipv6.ip6_dst_ops));

	if (dst_entries_init(&net->ipv6.ip6_dst_ops) < 0)
		goto out_ip6_dst_ops;

	net->ipv6.ip6_null_entry = kmemdup(&ip6_null_entry_template,
					   sizeof(*net->ipv6.ip6_null_entry),
					   GFP_KERNEL);
	if (!net->ipv6.ip6_null_entry)
		goto out_ip6_dst_entries;
	net->ipv6.ip6_null_entry->dst.path =
		(struct dst_entry *)net->ipv6.ip6_null_entry;
	net->ipv6.ip6_null_entry->dst.ops = &net->ipv6.ip6_dst_ops;
	dst_init_metrics(&net->ipv6.ip6_null_entry->dst,
			 ip6_template_metrics, true);

#ifdef CONFIG_IPV6_MULTIPLE_TABLES
	net->ipv6.ip6_prohibit_entry = kmemdup(&ip6_prohibit_entry_template,
					       sizeof(*net->ipv6.ip6_prohibit_entry),
					       GFP_KERNEL);
	if (!net->ipv6.ip6_prohibit_entry)
		goto out_ip6_null_entry;
	net->ipv6.ip6_prohibit_entry->dst.path =
		(struct dst_entry *)net->ipv6.ip6_prohibit_entry;
	net->ipv6.ip6_prohibit_entry->dst.ops = &net->ipv6.ip6_dst_ops;
	dst_init_metrics(&net->ipv6.ip6_prohibit_entry->dst,
			 ip6_template_metrics, true);

	net->ipv6.ip6_blk_hole_entry = kmemdup(&ip6_blk_hole_entry_template,
					       sizeof(*net->ipv6.ip6_blk_hole_entry),
					       GFP_KERNEL);
	if (!net->ipv6.ip6_blk_hole_entry)
		goto out_ip6_prohibit_entry;
	net->ipv6.ip6_blk_hole_entry->dst.path =
		(struct dst_entry *)net->ipv6.ip6_blk_hole_entry;
	net->ipv6.ip6_blk_hole_entry->dst.ops = &net->ipv6.ip6_dst_ops;
	dst_init_metrics(&net->ipv6.ip6_blk_hole_entry->dst,
			 ip6_template_metrics, true);
#endif

	net->ipv6.sysctl.flush_delay = 0;
	net->ipv6.sysctl.ip6_rt_max_size = 4096;
	net->ipv6.sysctl.ip6_rt_gc_min_interval = HZ / 2;
	net->ipv6.sysctl.ip6_rt_gc_timeout = 60*HZ;
	net->ipv6.sysctl.ip6_rt_gc_interval = 30*HZ;
	net->ipv6.sysctl.ip6_rt_gc_elasticity = 9;
	net->ipv6.sysctl.ip6_rt_mtu_expires = 10*60*HZ;
	net->ipv6.sysctl.ip6_rt_min_advmss = IPV6_MIN_MTU - 20 - 40;

	net->ipv6.ip6_rt_gc_expire = 30*HZ;

	ret = 0;
out:
	return ret;

#ifdef CONFIG_IPV6_MULTIPLE_TABLES
out_ip6_prohibit_entry:
	kfree(net->ipv6.ip6_prohibit_entry);
out_ip6_null_entry:
	kfree(net->ipv6.ip6_null_entry);
#endif
out_ip6_dst_entries:
	dst_entries_destroy(&net->ipv6.ip6_dst_ops);
out_ip6_dst_ops:
	goto out;
}

static void __net_exit ip6_route_net_exit(struct net *net)
{
	kfree(net->ipv6.ip6_null_entry);
#ifdef CONFIG_IPV6_MULTIPLE_TABLES
	kfree(net->ipv6.ip6_prohibit_entry);
	kfree(net->ipv6.ip6_blk_hole_entry);
#endif
	dst_entries_destroy(&net->ipv6.ip6_dst_ops);
}

static int __net_init ip6_route_net_init_late(struct net *net)
{
#ifdef CONFIG_PROC_FS
	proc_create("ipv6_route", 0, net->proc_net, &ipv6_route_proc_fops);
	proc_create("rt6_stats", S_IRUGO, net->proc_net, &rt6_stats_seq_fops);
#endif
	return 0;
}

static void __net_exit ip6_route_net_exit_late(struct net *net)
{
#ifdef CONFIG_PROC_FS
	remove_proc_entry("ipv6_route", net->proc_net);
	remove_proc_entry("rt6_stats", net->proc_net);
#endif
}

static struct pernet_operations ip6_route_net_ops = {
	.init = ip6_route_net_init,
	.exit = ip6_route_net_exit,
};

static int __net_init ipv6_inetpeer_init(struct net *net)
{
	struct inet_peer_base *bp = kmalloc(sizeof(*bp), GFP_KERNEL);

	if (!bp)
		return -ENOMEM;
	inet_peer_base_init(bp);
	net->ipv6.peers = bp;
	return 0;
}

static void __net_exit ipv6_inetpeer_exit(struct net *net)
{
	struct inet_peer_base *bp = net->ipv6.peers;

	net->ipv6.peers = NULL;
	inetpeer_invalidate_tree(bp);
	kfree(bp);
}

static struct pernet_operations ipv6_inetpeer_ops = {
	.init	=	ipv6_inetpeer_init,
	.exit	=	ipv6_inetpeer_exit,
};

static struct pernet_operations ip6_route_net_late_ops = {
	.init = ip6_route_net_init_late,
	.exit = ip6_route_net_exit_late,
};

static struct notifier_block ip6_route_dev_notifier = {
	.notifier_call = ip6_route_dev_notify,
	.priority = ADDRCONF_NOTIFY_PRIORITY - 10,
};

void __init ip6_route_init_special_entries(void)
{
	/* Registering of the loopback is done before this portion of code,
	 * the loopback reference in rt6_info will not be taken, do it
	 * manually for init_net */
	init_net.ipv6.ip6_null_entry->dst.dev = init_net.loopback_dev;
	init_net.ipv6.ip6_null_entry->rt6i_idev = in6_dev_get(init_net.loopback_dev);
  #ifdef CONFIG_IPV6_MULTIPLE_TABLES
	init_net.ipv6.ip6_prohibit_entry->dst.dev = init_net.loopback_dev;
	init_net.ipv6.ip6_prohibit_entry->rt6i_idev = in6_dev_get(init_net.loopback_dev);
	init_net.ipv6.ip6_blk_hole_entry->dst.dev = init_net.loopback_dev;
	init_net.ipv6.ip6_blk_hole_entry->rt6i_idev = in6_dev_get(init_net.loopback_dev);
  #endif
}

int __init ip6_route_init(void)
{
	int ret;
	int cpu;

	ret = -ENOMEM;
	ip6_dst_ops_template.kmem_cachep =
		kmem_cache_create("ip6_dst_cache", sizeof(struct rt6_info), 0,
				  SLAB_HWCACHE_ALIGN, NULL);
	if (!ip6_dst_ops_template.kmem_cachep)
		goto out;

	ret = dst_entries_init(&ip6_dst_blackhole_ops);
	if (ret)
		goto out_kmem_cache;

	ret = register_pernet_subsys(&ipv6_inetpeer_ops);
	if (ret)
		goto out_dst_entries;

	ret = register_pernet_subsys(&ip6_route_net_ops);
	if (ret)
		goto out_register_inetpeer;

	ip6_dst_blackhole_ops.kmem_cachep = ip6_dst_ops_template.kmem_cachep;

	ret = fib6_init();
	if (ret)
		goto out_register_subsys;

	ret = xfrm6_init();
	if (ret)
		goto out_fib6_init;

	ret = fib6_rules_init();
	if (ret)
		goto xfrm6_init;

	ret = register_pernet_subsys(&ip6_route_net_late_ops);
	if (ret)
		goto fib6_rules_init;

	ret = -ENOBUFS;
	if (__rtnl_register(PF_INET6, RTM_NEWROUTE, inet6_rtm_newroute, NULL, NULL) ||
	    __rtnl_register(PF_INET6, RTM_DELROUTE, inet6_rtm_delroute, NULL, NULL) ||
	    __rtnl_register(PF_INET6, RTM_GETROUTE, inet6_rtm_getroute, NULL, NULL))
		goto out_register_late_subsys;

	ret = register_netdevice_notifier(&ip6_route_dev_notifier);
	if (ret)
		goto out_register_late_subsys;

	for_each_possible_cpu(cpu) {
		struct uncached_list *ul = per_cpu_ptr(&rt6_uncached_list, cpu);

		INIT_LIST_HEAD(&ul->head);
		spin_lock_init(&ul->lock);
	}

out:
	return ret;

out_register_late_subsys:
	unregister_pernet_subsys(&ip6_route_net_late_ops);
fib6_rules_init:
	fib6_rules_cleanup();
xfrm6_init:
	xfrm6_fini();
out_fib6_init:
	fib6_gc_cleanup();
out_register_subsys:
	unregister_pernet_subsys(&ip6_route_net_ops);
out_register_inetpeer:
	unregister_pernet_subsys(&ipv6_inetpeer_ops);
out_dst_entries:
	dst_entries_destroy(&ip6_dst_blackhole_ops);
out_kmem_cache:
	kmem_cache_destroy(ip6_dst_ops_template.kmem_cachep);
	goto out;
}

void ip6_route_cleanup(void)
{
	unregister_netdevice_notifier(&ip6_route_dev_notifier);
	unregister_pernet_subsys(&ip6_route_net_late_ops);
	fib6_rules_cleanup();
	xfrm6_fini();
	fib6_gc_cleanup();
	unregister_pernet_subsys(&ipv6_inetpeer_ops);
	unregister_pernet_subsys(&ip6_route_net_ops);
	dst_entries_destroy(&ip6_dst_blackhole_ops);
	kmem_cache_destroy(ip6_dst_ops_template.kmem_cachep);
}<|MERGE_RESOLUTION|>--- conflicted
+++ resolved
@@ -752,6 +752,7 @@
 int rt6_route_rcv(struct net_device *dev, u8 *opt, int len,
 		  const struct in6_addr *gwaddr)
 {
+	struct net *net = dev_net(dev);
 	struct route_info *rinfo = (struct route_info *) opt;
 	struct in6_addr prefix_buf, *prefix;
 	unsigned int pref;
@@ -2310,10 +2311,6 @@
 					   const struct in6_addr *prefix, int prefixlen,
 					   const struct in6_addr *gwaddr)
 {
-<<<<<<< HEAD
-	u32 tb_id = l3mdev_fib_table(dev) ? : addrconf_rt_table(dev, RT6_TABLE_INFO);
-=======
->>>>>>> 33ad9872
 	struct fib6_node *fn;
 	struct rt6_info *rt = NULL;
 	struct fib6_table *table;
@@ -2355,14 +2352,10 @@
 				  RTF_UP | RTF_PREF(pref),
 		.fc_nlinfo.portid = 0,
 		.fc_nlinfo.nlh = NULL,
-		.fc_nlinfo.nl_net = dev_net(dev),
+		.fc_nlinfo.nl_net = net,
 	};
 
-<<<<<<< HEAD
-	cfg.fc_table = l3mdev_fib_table(dev) ? : addrconf_rt_table(dev, RT6_TABLE_INFO),
-=======
 	cfg.fc_table = l3mdev_fib_table_by_index(dev_net(dev), dev->ifindex) ? : addrconf_rt_table(dev, RT6_TABLE_INFO);
->>>>>>> 33ad9872
 	cfg.fc_dst = *prefix;
 	cfg.fc_gateway = *gwaddr;
 
@@ -2378,10 +2371,6 @@
 
 struct rt6_info *rt6_get_dflt_router(const struct in6_addr *addr, struct net_device *dev)
 {
-<<<<<<< HEAD
-	u32 tb_id = l3mdev_fib_table(dev) ? : addrconf_rt_table(dev, RT6_TABLE_MAIN);
-=======
->>>>>>> 33ad9872
 	struct rt6_info *rt;
 	struct fib6_table *table;
 
@@ -2425,10 +2414,6 @@
 	return rt6_get_dflt_router(gwaddr, dev);
 }
 
-<<<<<<< HEAD
-=======
-
->>>>>>> 33ad9872
 int rt6_addrconf_purge(struct rt6_info *rt, void *arg) {
 	if (rt->rt6i_flags & (RTF_DEFAULT | RTF_ADDRCONF) &&
 	    (!rt->rt6i_idev || rt->rt6i_idev->cnf.accept_ra != 2))
