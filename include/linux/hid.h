/*
 *  Copyright (c) 1999 Andreas Gal
 *  Copyright (c) 2000-2001 Vojtech Pavlik
 *  Copyright (c) 2006-2007 Jiri Kosina
 */
/*
 * This program is free software; you can redistribute it and/or modify
 * it under the terms of the GNU General Public License as published by
 * the Free Software Foundation; either version 2 of the License, or
 * (at your option) any later version.
 *
 * This program is distributed in the hope that it will be useful,
 * but WITHOUT ANY WARRANTY; without even the implied warranty of
 * MERCHANTABILITY or FITNESS FOR A PARTICULAR PURPOSE.  See the
 * GNU General Public License for more details.
 *
 * You should have received a copy of the GNU General Public License
 * along with this program; if not, write to the Free Software
 * Foundation, Inc., 59 Temple Place, Suite 330, Boston, MA 02111-1307 USA
 *
 * Should you need to contact me, the author, you can do so either by
 * e-mail - mail your message to <vojtech@ucw.cz>, or by paper mail:
 * Vojtech Pavlik, Simunkova 1594, Prague 8, 182 00 Czech Republic
 */
#ifndef __HID_H
#define __HID_H


#include <linux/types.h>
#include <linux/slab.h>
#include <linux/list.h>
#include <linux/mod_devicetable.h> /* hid_device_id */
#include <linux/timer.h>
#include <linux/workqueue.h>
#include <linux/input.h>
#include <linux/semaphore.h>
#include <linux/power_supply.h>
#include <uapi/linux/hid.h>

/*
 * We parse each description item into this structure. Short items data
 * values are expanded to 32-bit signed int, long items contain a pointer
 * into the data area.
 */

struct hid_item {
	unsigned  format;
	__u8      size;
	__u8      type;
	__u8      tag;
	union {
	    __u8   u8;
	    __s8   s8;
	    __u16  u16;
	    __s16  s16;
	    __u32  u32;
	    __s32  s32;
	    __u8  *longdata;
	} data;
};

/*
 * HID report item format
 */

#define HID_ITEM_FORMAT_SHORT	0
#define HID_ITEM_FORMAT_LONG	1

/*
 * Special tag indicating long items
 */

#define HID_ITEM_TAG_LONG	15

/*
 * HID report descriptor item type (prefix bit 2,3)
 */

#define HID_ITEM_TYPE_MAIN		0
#define HID_ITEM_TYPE_GLOBAL		1
#define HID_ITEM_TYPE_LOCAL		2
#define HID_ITEM_TYPE_RESERVED		3

/*
 * HID report descriptor main item tags
 */

#define HID_MAIN_ITEM_TAG_INPUT			8
#define HID_MAIN_ITEM_TAG_OUTPUT		9
#define HID_MAIN_ITEM_TAG_FEATURE		11
#define HID_MAIN_ITEM_TAG_BEGIN_COLLECTION	10
#define HID_MAIN_ITEM_TAG_END_COLLECTION	12

/*
 * HID report descriptor main item contents
 */

#define HID_MAIN_ITEM_CONSTANT		0x001
#define HID_MAIN_ITEM_VARIABLE		0x002
#define HID_MAIN_ITEM_RELATIVE		0x004
#define HID_MAIN_ITEM_WRAP		0x008
#define HID_MAIN_ITEM_NONLINEAR		0x010
#define HID_MAIN_ITEM_NO_PREFERRED	0x020
#define HID_MAIN_ITEM_NULL_STATE	0x040
#define HID_MAIN_ITEM_VOLATILE		0x080
#define HID_MAIN_ITEM_BUFFERED_BYTE	0x100

/*
 * HID report descriptor collection item types
 */

#define HID_COLLECTION_PHYSICAL		0
#define HID_COLLECTION_APPLICATION	1
#define HID_COLLECTION_LOGICAL		2

/*
 * HID report descriptor global item tags
 */

#define HID_GLOBAL_ITEM_TAG_USAGE_PAGE		0
#define HID_GLOBAL_ITEM_TAG_LOGICAL_MINIMUM	1
#define HID_GLOBAL_ITEM_TAG_LOGICAL_MAXIMUM	2
#define HID_GLOBAL_ITEM_TAG_PHYSICAL_MINIMUM	3
#define HID_GLOBAL_ITEM_TAG_PHYSICAL_MAXIMUM	4
#define HID_GLOBAL_ITEM_TAG_UNIT_EXPONENT	5
#define HID_GLOBAL_ITEM_TAG_UNIT		6
#define HID_GLOBAL_ITEM_TAG_REPORT_SIZE		7
#define HID_GLOBAL_ITEM_TAG_REPORT_ID		8
#define HID_GLOBAL_ITEM_TAG_REPORT_COUNT	9
#define HID_GLOBAL_ITEM_TAG_PUSH		10
#define HID_GLOBAL_ITEM_TAG_POP			11

/*
 * HID report descriptor local item tags
 */

#define HID_LOCAL_ITEM_TAG_USAGE		0
#define HID_LOCAL_ITEM_TAG_USAGE_MINIMUM	1
#define HID_LOCAL_ITEM_TAG_USAGE_MAXIMUM	2
#define HID_LOCAL_ITEM_TAG_DESIGNATOR_INDEX	3
#define HID_LOCAL_ITEM_TAG_DESIGNATOR_MINIMUM	4
#define HID_LOCAL_ITEM_TAG_DESIGNATOR_MAXIMUM	5
#define HID_LOCAL_ITEM_TAG_STRING_INDEX		7
#define HID_LOCAL_ITEM_TAG_STRING_MINIMUM	8
#define HID_LOCAL_ITEM_TAG_STRING_MAXIMUM	9
#define HID_LOCAL_ITEM_TAG_DELIMITER		10

/*
 * HID usage tables
 */

#define HID_USAGE_PAGE		0xffff0000

#define HID_UP_UNDEFINED	0x00000000
#define HID_UP_GENDESK		0x00010000
#define HID_UP_SIMULATION	0x00020000
#define HID_UP_GENDEVCTRLS	0x00060000
#define HID_UP_KEYBOARD		0x00070000
#define HID_UP_LED		0x00080000
#define HID_UP_BUTTON		0x00090000
#define HID_UP_ORDINAL		0x000a0000
#define HID_UP_TELEPHONY	0x000b0000
#define HID_UP_CONSUMER		0x000c0000
#define HID_UP_DIGITIZER	0x000d0000
#define HID_UP_PID		0x000f0000
#define HID_UP_HPVENDOR         0xff7f0000
#define HID_UP_HPVENDOR2        0xff010000
#define HID_UP_MSVENDOR		0xff000000
#define HID_UP_CUSTOM		0x00ff0000
#define HID_UP_LOGIVENDOR	0xffbc0000
#define HID_UP_LNVENDOR		0xffa00000
#define HID_UP_SENSOR		0x00200000

#define HID_USAGE		0x0000ffff

#define HID_GD_POINTER		0x00010001
#define HID_GD_MOUSE		0x00010002
#define HID_GD_JOYSTICK		0x00010004
#define HID_GD_GAMEPAD		0x00010005
#define HID_GD_KEYBOARD		0x00010006
#define HID_GD_KEYPAD		0x00010007
#define HID_GD_MULTIAXIS	0x00010008
#define HID_GD_X		0x00010030
#define HID_GD_Y		0x00010031
#define HID_GD_Z		0x00010032
#define HID_GD_RX		0x00010033
#define HID_GD_RY		0x00010034
#define HID_GD_RZ		0x00010035
#define HID_GD_SLIDER		0x00010036
#define HID_GD_DIAL		0x00010037
#define HID_GD_WHEEL		0x00010038
#define HID_GD_HATSWITCH	0x00010039
#define HID_GD_BUFFER		0x0001003a
#define HID_GD_BYTECOUNT	0x0001003b
#define HID_GD_MOTION		0x0001003c
#define HID_GD_START		0x0001003d
#define HID_GD_SELECT		0x0001003e
#define HID_GD_VX		0x00010040
#define HID_GD_VY		0x00010041
#define HID_GD_VZ		0x00010042
#define HID_GD_VBRX		0x00010043
#define HID_GD_VBRY		0x00010044
#define HID_GD_VBRZ		0x00010045
#define HID_GD_VNO		0x00010046
#define HID_GD_FEATURE		0x00010047
#define HID_GD_SYSTEM_CONTROL	0x00010080
#define HID_GD_UP		0x00010090
#define HID_GD_DOWN		0x00010091
#define HID_GD_RIGHT		0x00010092
#define HID_GD_LEFT		0x00010093

#define HID_DC_BATTERYSTRENGTH	0x00060020

#define HID_CP_CONSUMER_CONTROL	0x000c0001

#define HID_DG_DIGITIZER	0x000d0001
#define HID_DG_PEN		0x000d0002
#define HID_DG_LIGHTPEN		0x000d0003
#define HID_DG_TOUCHSCREEN	0x000d0004
#define HID_DG_TOUCHPAD		0x000d0005
#define HID_DG_STYLUS		0x000d0020
#define HID_DG_PUCK		0x000d0021
#define HID_DG_FINGER		0x000d0022
#define HID_DG_TIPPRESSURE	0x000d0030
#define HID_DG_BARRELPRESSURE	0x000d0031
#define HID_DG_INRANGE		0x000d0032
#define HID_DG_TOUCH		0x000d0033
#define HID_DG_UNTOUCH		0x000d0034
#define HID_DG_TAP		0x000d0035
#define HID_DG_TABLETFUNCTIONKEY	0x000d0039
#define HID_DG_PROGRAMCHANGEKEY	0x000d003a
#define HID_DG_INVERT		0x000d003c
#define HID_DG_TIPSWITCH	0x000d0042
#define HID_DG_TIPSWITCH2	0x000d0043
#define HID_DG_BARRELSWITCH	0x000d0044
#define HID_DG_ERASER		0x000d0045
#define HID_DG_TABLETPICK	0x000d0046

#define HID_CP_CONSUMERCONTROL	0x000c0001
#define HID_CP_NUMERICKEYPAD	0x000c0002
#define HID_CP_PROGRAMMABLEBUTTONS	0x000c0003
#define HID_CP_MICROPHONE	0x000c0004
#define HID_CP_HEADPHONE	0x000c0005
#define HID_CP_GRAPHICEQUALIZER	0x000c0006
#define HID_CP_FUNCTIONBUTTONS	0x000c0036
#define HID_CP_SELECTION	0x000c0080
#define HID_CP_MEDIASELECTION	0x000c0087
#define HID_CP_SELECTDISC	0x000c00ba
#define HID_CP_PLAYBACKSPEED	0x000c00f1
#define HID_CP_PROXIMITY	0x000c0109
#define HID_CP_SPEAKERSYSTEM	0x000c0160
#define HID_CP_CHANNELLEFT	0x000c0161
#define HID_CP_CHANNELRIGHT	0x000c0162
#define HID_CP_CHANNELCENTER	0x000c0163
#define HID_CP_CHANNELFRONT	0x000c0164
#define HID_CP_CHANNELCENTERFRONT	0x000c0165
#define HID_CP_CHANNELSIDE	0x000c0166
#define HID_CP_CHANNELSURROUND	0x000c0167
#define HID_CP_CHANNELLOWFREQUENCYENHANCEMENT	0x000c0168
#define HID_CP_CHANNELTOP	0x000c0169
#define HID_CP_CHANNELUNKNOWN	0x000c016a
#define HID_CP_APPLICATIONLAUNCHBUTTONS	0x000c0180
#define HID_CP_GENERICGUIAPPLICATIONCONTROLS	0x000c0200

#define HID_DG_CONFIDENCE	0x000d0047
#define HID_DG_WIDTH		0x000d0048
#define HID_DG_HEIGHT		0x000d0049
#define HID_DG_CONTACTID	0x000d0051
#define HID_DG_INPUTMODE	0x000d0052
#define HID_DG_DEVICEINDEX	0x000d0053
#define HID_DG_CONTACTCOUNT	0x000d0054
#define HID_DG_CONTACTMAX	0x000d0055
#define HID_DG_BUTTONTYPE	0x000d0059
#define HID_DG_BARRELSWITCH2	0x000d005a
#define HID_DG_TOOLSERIALNUMBER	0x000d005b

/*
 * HID report types --- Ouch! HID spec says 1 2 3!
 */

#define HID_INPUT_REPORT	0
#define HID_OUTPUT_REPORT	1
#define HID_FEATURE_REPORT	2

#define HID_REPORT_TYPES	3

/*
 * HID connect requests
 */

#define HID_CONNECT_HIDINPUT		0x01
#define HID_CONNECT_HIDINPUT_FORCE	0x02
#define HID_CONNECT_HIDRAW		0x04
#define HID_CONNECT_HIDDEV		0x08
#define HID_CONNECT_HIDDEV_FORCE	0x10
#define HID_CONNECT_FF			0x20
#define HID_CONNECT_DRIVER		0x40
#define HID_CONNECT_DEFAULT	(HID_CONNECT_HIDINPUT|HID_CONNECT_HIDRAW| \
		HID_CONNECT_HIDDEV|HID_CONNECT_FF)

/*
 * HID device quirks.
 */

/* 
 * Increase this if you need to configure more HID quirks at module load time
 */
#define MAX_USBHID_BOOT_QUIRKS 4

#define HID_QUIRK_INVERT			0x00000001
#define HID_QUIRK_NOTOUCH			0x00000002
#define HID_QUIRK_IGNORE			0x00000004
#define HID_QUIRK_NOGET				0x00000008
#define HID_QUIRK_HIDDEV_FORCE			0x00000010
#define HID_QUIRK_BADPAD			0x00000020
#define HID_QUIRK_MULTI_INPUT			0x00000040
#define HID_QUIRK_HIDINPUT_FORCE		0x00000080
#define HID_QUIRK_NO_EMPTY_INPUT		0x00000100
#define HID_QUIRK_NO_INIT_INPUT_REPORTS		0x00000200
#define HID_QUIRK_ALWAYS_POLL			0x00000400
#define HID_QUIRK_SKIP_OUTPUT_REPORTS		0x00010000
#define HID_QUIRK_SKIP_OUTPUT_REPORT_ID		0x00020000
#define HID_QUIRK_NO_OUTPUT_REPORTS_ON_INTR_EP	0x00040000
#define HID_QUIRK_FULLSPEED_INTERVAL		0x10000000
#define HID_QUIRK_NO_INIT_REPORTS		0x20000000
#define HID_QUIRK_NO_IGNORE			0x40000000
#define HID_QUIRK_NO_INPUT_SYNC			0x80000000

/*
 * HID device groups
 *
 * Note: HID_GROUP_ANY is declared in linux/mod_devicetable.h
 * and has a value of 0x0000
 */
#define HID_GROUP_GENERIC			0x0001
#define HID_GROUP_MULTITOUCH			0x0002
#define HID_GROUP_SENSOR_HUB			0x0003
#define HID_GROUP_MULTITOUCH_WIN_8		0x0004

/*
 * Vendor specific HID device groups
 */
#define HID_GROUP_RMI				0x0100
#define HID_GROUP_WACOM				0x0101
#define HID_GROUP_LOGITECH_DJ_DEVICE		0x0102
#define HID_GROUP_STEAM				0x0103
<<<<<<< HEAD

/*
 * HID protocol status
 */
#define HID_REPORT_PROTOCOL	1
#define HID_BOOT_PROTOCOL	0
=======
>>>>>>> 33ad9872

/*
 * This is the global environment of the parser. This information is
 * persistent for main-items. The global environment can be saved and
 * restored with PUSH/POP statements.
 */

struct hid_global {
	unsigned usage_page;
	__s32    logical_minimum;
	__s32    logical_maximum;
	__s32    physical_minimum;
	__s32    physical_maximum;
	__s32    unit_exponent;
	unsigned unit;
	unsigned report_id;
	unsigned report_size;
	unsigned report_count;
};

/*
 * This is the local environment. It is persistent up the next main-item.
 */

#define HID_MAX_USAGES			12288
#define HID_DEFAULT_NUM_COLLECTIONS	16

struct hid_local {
	unsigned usage[HID_MAX_USAGES]; /* usage array */
	u8 usage_size[HID_MAX_USAGES]; /* usage size array */
	unsigned collection_index[HID_MAX_USAGES]; /* collection index array */
	unsigned usage_index;
	unsigned usage_minimum;
	unsigned delimiter_depth;
	unsigned delimiter_branch;
	unsigned int usage_page_preceding;
};

/*
 * This is the collection stack. We climb up the stack to determine
 * application and function of each field.
 */

struct hid_collection {
	unsigned type;
	unsigned usage;
	unsigned level;
};

struct hid_usage {
	unsigned  hid;			/* hid usage code */
	unsigned  collection_index;	/* index into collection array */
	unsigned  usage_index;		/* index into usage array */
	/* hidinput data */
	__u16     code;			/* input driver code */
	__u8      type;			/* input driver type */
	__s8	  hat_min;		/* hat switch fun */
	__s8	  hat_max;		/* ditto */
	__s8	  hat_dir;		/* ditto */
};

struct hid_input;

struct hid_field {
	unsigned  physical;		/* physical usage for this field */
	unsigned  logical;		/* logical usage for this field */
	unsigned  application;		/* application usage for this field */
	struct hid_usage *usage;	/* usage table for this function */
	unsigned  maxusage;		/* maximum usage index */
	unsigned  flags;		/* main-item flags (i.e. volatile,array,constant) */
	unsigned  report_offset;	/* bit offset in the report */
	unsigned  report_size;		/* size of this field in the report */
	unsigned  report_count;		/* number of this field in the report */
	unsigned  report_type;		/* (input,output,feature) */
	__s32    *value;		/* last known value(s) */
	__s32     logical_minimum;
	__s32     logical_maximum;
	__s32     physical_minimum;
	__s32     physical_maximum;
	__s32     unit_exponent;
	unsigned  unit;
	struct hid_report *report;	/* associated report */
	unsigned index;			/* index into report->field[] */
	/* hidinput data */
	struct hid_input *hidinput;	/* associated input structure */
	__u16 dpad;			/* dpad input code */
};

#define HID_MAX_FIELDS 256

struct hid_report {
	struct list_head list;
	unsigned id;					/* id of this report */
	unsigned type;					/* report type */
	struct hid_field *field[HID_MAX_FIELDS];	/* fields of the report */
	unsigned maxfield;				/* maximum valid field index */
	unsigned size;					/* size of the report (bits) */
	struct hid_device *device;			/* associated device */
};

#define HID_MAX_IDS 256

struct hid_report_enum {
	unsigned numbered;
	struct list_head report_list;
	struct hid_report *report_id_hash[HID_MAX_IDS];
};

#define HID_MIN_BUFFER_SIZE	64		/* make sure there is at least a packet size of space */
#define HID_MAX_BUFFER_SIZE	8192		/* 8kb */
#define HID_CONTROL_FIFO_SIZE	256		/* to init devices with >100 reports */
#define HID_OUTPUT_FIFO_SIZE	64

struct hid_control_fifo {
	unsigned char dir;
	struct hid_report *report;
	char *raw_report;
};

struct hid_output_fifo {
	struct hid_report *report;
	char *raw_report;
};

#define HID_CLAIMED_INPUT	1
#define HID_CLAIMED_HIDDEV	2
#define HID_CLAIMED_HIDRAW	4
#define HID_CLAIMED_DRIVER	8

#define HID_STAT_ADDED		1
#define HID_STAT_PARSED		2

struct hid_input {
	struct list_head list;
	struct hid_report *report;
	struct input_dev *input;
};

enum hid_type {
	HID_TYPE_OTHER = 0,
	HID_TYPE_USBMOUSE,
	HID_TYPE_USBNONE
};

struct hid_driver;
struct hid_ll_driver;

struct hid_device {							/* device report descriptor */
	__u8 *dev_rdesc;
	unsigned dev_rsize;
	__u8 *rdesc;
	unsigned rsize;
	struct hid_collection *collection;				/* List of HID collections */
	unsigned collection_size;					/* Number of allocated hid_collections */
	unsigned maxcollection;						/* Number of parsed collections */
	unsigned maxapplication;					/* Number of applications */
	__u16 bus;							/* BUS ID */
	__u16 group;							/* Report group */
	__u32 vendor;							/* Vendor ID */
	__u32 product;							/* Product ID */
	__u32 version;							/* HID version */
	enum hid_type type;						/* device type (mouse, kbd, ...) */
	unsigned country;						/* HID country */
	struct hid_report_enum report_enum[HID_REPORT_TYPES];
	struct work_struct led_work;					/* delayed LED worker */

	struct semaphore driver_lock;					/* protects the current driver, except during input */
	struct semaphore driver_input_lock;				/* protects the current driver */
	struct device dev;						/* device */
	struct hid_driver *driver;
	struct hid_ll_driver *ll_driver;

#ifdef CONFIG_HID_BATTERY_STRENGTH
	/*
	 * Power supply information for HID devices which report
	 * battery strength. power_supply was successfully registered if
	 * battery is non-NULL.
	 */
	struct power_supply *battery;
	__s32 battery_capacity;
	__s32 battery_min;
	__s32 battery_max;
	__s32 battery_report_type;
	__s32 battery_report_id;
	bool battery_reported;
#endif

	unsigned int status;						/* see STAT flags above */
	unsigned claimed;						/* Claimed by hidinput, hiddev? */
	unsigned quirks;						/* Various quirks the device can pull on us */
	bool io_started;						/* Protected by driver_lock. If IO has started */

	struct list_head inputs;					/* The list of inputs */
	void *hiddev;							/* The hiddev structure */
	void *hidraw;
	int minor;							/* Hiddev minor number */

	int open;							/* is the device open by anyone? */
	char name[128];							/* Device name */
	char phys[64];							/* Device physical location */
	char uniq[64];							/* Device unique identifier (serial #) */

	void *driver_data;

	/* temporary hid_ff handling (until moved to the drivers) */
	int (*ff_init)(struct hid_device *);

	/* hiddev event handler */
	int (*hiddev_connect)(struct hid_device *, unsigned int);
	void (*hiddev_disconnect)(struct hid_device *);
	void (*hiddev_hid_event) (struct hid_device *, struct hid_field *field,
				  struct hid_usage *, __s32);
	void (*hiddev_report_event) (struct hid_device *, struct hid_report *);

	/* debugging support via debugfs */
	unsigned short debug;
	struct dentry *debug_dir;
	struct dentry *debug_rdesc;
	struct dentry *debug_events;
	struct list_head debug_list;
	spinlock_t  debug_list_lock;
	wait_queue_head_t debug_wait;
};

static inline void *hid_get_drvdata(struct hid_device *hdev)
{
	return dev_get_drvdata(&hdev->dev);
}

static inline void hid_set_drvdata(struct hid_device *hdev, void *data)
{
	dev_set_drvdata(&hdev->dev, data);
}

#define HID_GLOBAL_STACK_SIZE 4
#define HID_COLLECTION_STACK_SIZE 4

#define HID_SCAN_FLAG_MT_WIN_8			BIT(0)
#define HID_SCAN_FLAG_VENDOR_SPECIFIC		BIT(1)
#define HID_SCAN_FLAG_GD_POINTER		BIT(2)

struct hid_parser {
	struct hid_global     global;
	struct hid_global     global_stack[HID_GLOBAL_STACK_SIZE];
	unsigned              global_stack_ptr;
	struct hid_local      local;
	unsigned              collection_stack[HID_COLLECTION_STACK_SIZE];
	unsigned              collection_stack_ptr;
	struct hid_device    *device;
	unsigned              scan_flags;
};

struct hid_class_descriptor {
	__u8  bDescriptorType;
	__le16 wDescriptorLength;
} __attribute__ ((packed));

struct hid_descriptor {
	__u8  bLength;
	__u8  bDescriptorType;
	__le16 bcdHID;
	__u8  bCountryCode;
	__u8  bNumDescriptors;

	struct hid_class_descriptor desc[1];
} __attribute__ ((packed));

#define HID_DEVICE(b, g, ven, prod)					\
	.bus = (b), .group = (g), .vendor = (ven), .product = (prod)
#define HID_USB_DEVICE(ven, prod)				\
	.bus = BUS_USB, .vendor = (ven), .product = (prod)
#define HID_BLUETOOTH_DEVICE(ven, prod)					\
	.bus = BUS_BLUETOOTH, .vendor = (ven), .product = (prod)
#define HID_I2C_DEVICE(ven, prod)				\
	.bus = BUS_I2C, .vendor = (ven), .product = (prod)

#define HID_REPORT_ID(rep) \
	.report_type = (rep)
#define HID_USAGE_ID(uhid, utype, ucode) \
	.usage_hid = (uhid), .usage_type = (utype), .usage_code = (ucode)
/* we don't want to catch types and codes equal to 0 */
#define HID_TERMINATOR		(HID_ANY_ID - 1)

struct hid_report_id {
	__u32 report_type;
};
struct hid_usage_id {
	__u32 usage_hid;
	__u32 usage_type;
	__u32 usage_code;
};

/**
 * struct hid_driver
 * @name: driver name (e.g. "Footech_bar-wheel")
 * @id_table: which devices is this driver for (must be non-NULL for probe
 * 	      to be called)
 * @dyn_list: list of dynamically added device ids
 * @dyn_lock: lock protecting @dyn_list
 * @probe: new device inserted
 * @remove: device removed (NULL if not a hot-plug capable driver)
 * @report_table: on which reports to call raw_event (NULL means all)
 * @raw_event: if report in report_table, this hook is called (NULL means nop)
 * @usage_table: on which events to call event (NULL means all)
 * @event: if usage in usage_table, this hook is called (NULL means nop)
 * @report: this hook is called after parsing a report (NULL means nop)
 * @report_fixup: called before report descriptor parsing (NULL means nop)
 * @input_mapping: invoked on input registering before mapping an usage
 * @input_mapped: invoked on input registering after mapping an usage
 * @input_configured: invoked just before the device is registered
 * @feature_mapping: invoked on feature registering
 * @suspend: invoked on suspend (NULL means nop)
 * @resume: invoked on resume if device was not reset (NULL means nop)
 * @reset_resume: invoked on resume if device was reset (NULL means nop)
 *
 * probe should return -errno on error, or 0 on success. During probe,
 * input will not be passed to raw_event unless hid_device_io_start is
 * called.
 *
 * raw_event and event should return 0 on no action performed, 1 when no
 * further processing should be done and negative on error
 *
 * input_mapping shall return a negative value to completely ignore this usage
 * (e.g. doubled or invalid usage), zero to continue with parsing of this
 * usage by generic code (no special handling needed) or positive to skip
 * generic parsing (needed special handling which was done in the hook already)
 * input_mapped shall return negative to inform the layer that this usage
 * should not be considered for further processing or zero to notify that
 * no processing was performed and should be done in a generic manner
 * Both these functions may be NULL which means the same behavior as returning
 * zero from them.
 */
struct hid_driver {
	char *name;
	const struct hid_device_id *id_table;

	struct list_head dyn_list;
	spinlock_t dyn_lock;

	int (*probe)(struct hid_device *dev, const struct hid_device_id *id);
	void (*remove)(struct hid_device *dev);

	const struct hid_report_id *report_table;
	int (*raw_event)(struct hid_device *hdev, struct hid_report *report,
			u8 *data, int size);
	const struct hid_usage_id *usage_table;
	int (*event)(struct hid_device *hdev, struct hid_field *field,
			struct hid_usage *usage, __s32 value);
	void (*report)(struct hid_device *hdev, struct hid_report *report);

	__u8 *(*report_fixup)(struct hid_device *hdev, __u8 *buf,
			unsigned int *size);

	int (*input_mapping)(struct hid_device *hdev,
			struct hid_input *hidinput, struct hid_field *field,
			struct hid_usage *usage, unsigned long **bit, int *max);
	int (*input_mapped)(struct hid_device *hdev,
			struct hid_input *hidinput, struct hid_field *field,
			struct hid_usage *usage, unsigned long **bit, int *max);
	int (*input_configured)(struct hid_device *hdev,
				struct hid_input *hidinput);
	void (*feature_mapping)(struct hid_device *hdev,
			struct hid_field *field,
			struct hid_usage *usage);
#ifdef CONFIG_PM
	int (*suspend)(struct hid_device *hdev, pm_message_t message);
	int (*resume)(struct hid_device *hdev);
	int (*reset_resume)(struct hid_device *hdev);
#endif
/* private: */
	struct device_driver driver;
};

/**
 * hid_ll_driver - low level driver callbacks
 * @start: called on probe to start the device
 * @stop: called on remove
 * @open: called by input layer on open
 * @close: called by input layer on close
 * @parse: this method is called only once to parse the device data,
 *	   shouldn't allocate anything to not leak memory
 * @request: send report request to device (e.g. feature report)
 * @wait: wait for buffered io to complete (send/recv reports)
 * @raw_request: send raw report request to device (e.g. feature report)
 * @output_report: send output report to device
 * @idle: send idle request to device
 */
struct hid_ll_driver {
	int (*start)(struct hid_device *hdev);
	void (*stop)(struct hid_device *hdev);

	int (*open)(struct hid_device *hdev);
	void (*close)(struct hid_device *hdev);

	int (*power)(struct hid_device *hdev, int level);

	int (*parse)(struct hid_device *hdev);

	void (*request)(struct hid_device *hdev,
			struct hid_report *report, int reqtype);

	int (*wait)(struct hid_device *hdev);

	int (*raw_request) (struct hid_device *hdev, unsigned char reportnum,
			    __u8 *buf, size_t len, unsigned char rtype,
			    int reqtype);

	int (*output_report) (struct hid_device *hdev, __u8 *buf, size_t len);

	int (*idle)(struct hid_device *hdev, int report, int idle, int reqtype);
};

#define	PM_HINT_FULLON	1<<5
#define PM_HINT_NORMAL	1<<1

/* Applications from HID Usage Tables 4/8/99 Version 1.1 */
/* We ignore a few input applications that are not widely used */
#define IS_INPUT_APPLICATION(a) (((a >= 0x00010000) && (a <= 0x00010008)) || (a == 0x00010080) || (a == 0x000c0001) || ((a >= 0x000d0002) && (a <= 0x000d0006)))

/* HID core API */

extern int hid_debug;

extern bool hid_ignore(struct hid_device *);
extern int hid_add_device(struct hid_device *);
extern void hid_destroy_device(struct hid_device *);

extern int __must_check __hid_register_driver(struct hid_driver *,
		struct module *, const char *mod_name);

/* use a define to avoid include chaining to get THIS_MODULE & friends */
#define hid_register_driver(driver) \
	__hid_register_driver(driver, THIS_MODULE, KBUILD_MODNAME)

extern void hid_unregister_driver(struct hid_driver *);

/**
 * module_hid_driver() - Helper macro for registering a HID driver
 * @__hid_driver: hid_driver struct
 *
 * Helper macro for HID drivers which do not do anything special in module
 * init/exit. This eliminates a lot of boilerplate. Each module may only
 * use this macro once, and calling it replaces module_init() and module_exit()
 */
#define module_hid_driver(__hid_driver) \
	module_driver(__hid_driver, hid_register_driver, \
		      hid_unregister_driver)

extern void hidinput_hid_event(struct hid_device *, struct hid_field *, struct hid_usage *, __s32);
extern void hidinput_report_event(struct hid_device *hid, struct hid_report *report);
extern int hidinput_connect(struct hid_device *hid, unsigned int force);
extern void hidinput_disconnect(struct hid_device *);

int hid_set_field(struct hid_field *, unsigned, __s32);
int hid_input_report(struct hid_device *, int type, u8 *, u32, int);
int hidinput_find_field(struct hid_device *hid, unsigned int type, unsigned int code, struct hid_field **field);
struct hid_field *hidinput_get_led_field(struct hid_device *hid);
unsigned int hidinput_count_leds(struct hid_device *hid);
__s32 hidinput_calc_abs_res(const struct hid_field *field, __u16 code);
void hid_output_report(struct hid_report *report, __u8 *data);
void __hid_request(struct hid_device *hid, struct hid_report *rep, int reqtype);
u8 *hid_alloc_report_buf(struct hid_report *report, gfp_t flags);
struct hid_device *hid_allocate_device(void);
struct hid_report *hid_register_report(struct hid_device *device, unsigned type, unsigned id);
int hid_parse_report(struct hid_device *hid, __u8 *start, unsigned size);
struct hid_report *hid_validate_values(struct hid_device *hid,
				       unsigned int type, unsigned int id,
				       unsigned int field_index,
				       unsigned int report_counts);
int hid_open_report(struct hid_device *device);
int hid_check_keys_pressed(struct hid_device *hid);
int hid_connect(struct hid_device *hid, unsigned int connect_mask);
void hid_disconnect(struct hid_device *hid);
const struct hid_device_id *hid_match_id(struct hid_device *hdev,
					 const struct hid_device_id *id);
s32 hid_snto32(__u32 value, unsigned n);
__u32 hid_field_extract(const struct hid_device *hid, __u8 *report,
		     unsigned offset, unsigned n);

/**
 * hid_device_io_start - enable HID input during probe, remove
 *
 * @hid - the device
 *
 * This should only be called during probe or remove and only be
 * called by the thread calling probe or remove. It will allow
 * incoming packets to be delivered to the driver.
 */
static inline void hid_device_io_start(struct hid_device *hid) {
	if (hid->io_started) {
		dev_warn(&hid->dev, "io already started");
		return;
	}
	hid->io_started = true;
	up(&hid->driver_input_lock);
}

/**
 * hid_device_io_stop - disable HID input during probe, remove
 *
 * @hid - the device
 *
 * Should only be called after hid_device_io_start. It will prevent
 * incoming packets from going to the driver for the duration of
 * probe, remove. If called during probe, packets will still go to the
 * driver after probe is complete. This function should only be called
 * by the thread calling probe or remove.
 */
static inline void hid_device_io_stop(struct hid_device *hid) {
	if (!hid->io_started) {
		dev_warn(&hid->dev, "io already stopped");
		return;
	}
	hid->io_started = false;
	down(&hid->driver_input_lock);
}

/**
 * hid_map_usage - map usage input bits
 *
 * @hidinput: hidinput which we are interested in
 * @usage: usage to fill in
 * @bit: pointer to input->{}bit (out parameter)
 * @max: maximal valid usage->code to consider later (out parameter)
 * @type: input event type (EV_KEY, EV_REL, ...)
 * @c: code which corresponds to this usage and type
 */
static inline void hid_map_usage(struct hid_input *hidinput,
		struct hid_usage *usage, unsigned long **bit, int *max,
		__u8 type, __u16 c)
{
	struct input_dev *input = hidinput->input;

	usage->type = type;
	usage->code = c;

	switch (type) {
	case EV_ABS:
		*bit = input->absbit;
		*max = ABS_MAX;
		break;
	case EV_REL:
		*bit = input->relbit;
		*max = REL_MAX;
		break;
	case EV_KEY:
		*bit = input->keybit;
		*max = KEY_MAX;
		break;
	case EV_LED:
		*bit = input->ledbit;
		*max = LED_MAX;
		break;
	}
}

/**
 * hid_map_usage_clear - map usage input bits and clear the input bit
 *
 * The same as hid_map_usage, except the @c bit is also cleared in supported
 * bits (@bit).
 */
static inline void hid_map_usage_clear(struct hid_input *hidinput,
		struct hid_usage *usage, unsigned long **bit, int *max,
		__u8 type, __u16 c)
{
	hid_map_usage(hidinput, usage, bit, max, type, c);
	clear_bit(c, *bit);
}

/**
 * hid_parse - parse HW reports
 *
 * @hdev: hid device
 *
 * Call this from probe after you set up the device (if needed). Your
 * report_fixup will be called (if non-NULL) after reading raw report from
 * device before passing it to hid layer for real parsing.
 */
static inline int __must_check hid_parse(struct hid_device *hdev)
{
	return hid_open_report(hdev);
}

/**
 * hid_hw_start - start underlaying HW
 *
 * @hdev: hid device
 * @connect_mask: which outputs to connect, see HID_CONNECT_*
 *
 * Call this in probe function *after* hid_parse. This will setup HW buffers
 * and start the device (if not deffered to device open). hid_hw_stop must be
 * called if this was successful.
 */
static inline int __must_check hid_hw_start(struct hid_device *hdev,
		unsigned int connect_mask)
{
	int ret = hdev->ll_driver->start(hdev);
	if (ret || !connect_mask)
		return ret;
	ret = hid_connect(hdev, connect_mask);
	if (ret)
		hdev->ll_driver->stop(hdev);
	return ret;
}

/**
 * hid_hw_stop - stop underlaying HW
 *
 * @hdev: hid device
 *
 * This is usually called from remove function or from probe when something
 * failed and hid_hw_start was called already.
 */
static inline void hid_hw_stop(struct hid_device *hdev)
{
	hid_disconnect(hdev);
	hdev->ll_driver->stop(hdev);
}

/**
 * hid_hw_open - signal underlaying HW to start delivering events
 *
 * @hdev: hid device
 *
 * Tell underlying HW to start delivering events from the device.
 * This function should be called sometime after successful call
 * to hid_hiw_start().
 */
static inline int __must_check hid_hw_open(struct hid_device *hdev)
{
	return hdev->ll_driver->open(hdev);
}

/**
 * hid_hw_close - signal underlaying HW to stop delivering events
 *
 * @hdev: hid device
 *
 * This function indicates that we are not interested in the events
 * from this device anymore. Delivery of events may or may not stop,
 * depending on the number of users still outstanding.
 */
static inline void hid_hw_close(struct hid_device *hdev)
{
	hdev->ll_driver->close(hdev);
}

/**
 * hid_hw_power - requests underlying HW to go into given power mode
 *
 * @hdev: hid device
 * @level: requested power level (one of %PM_HINT_* defines)
 *
 * This function requests underlying hardware to enter requested power
 * mode.
 */

static inline int hid_hw_power(struct hid_device *hdev, int level)
{
	return hdev->ll_driver->power ? hdev->ll_driver->power(hdev, level) : 0;
}


/**
 * hid_hw_request - send report request to device
 *
 * @hdev: hid device
 * @report: report to send
 * @reqtype: hid request type
 */
static inline void hid_hw_request(struct hid_device *hdev,
				  struct hid_report *report, int reqtype)
{
	if (hdev->ll_driver->request)
		return hdev->ll_driver->request(hdev, report, reqtype);

	__hid_request(hdev, report, reqtype);
}

/**
 * hid_hw_raw_request - send report request to device
 *
 * @hdev: hid device
 * @reportnum: report ID
 * @buf: in/out data to transfer
 * @len: length of buf
 * @rtype: HID report type
 * @reqtype: HID_REQ_GET_REPORT or HID_REQ_SET_REPORT
 *
 * @return: count of data transfered, negative if error
 *
 * Same behavior as hid_hw_request, but with raw buffers instead.
 */
static inline int hid_hw_raw_request(struct hid_device *hdev,
				  unsigned char reportnum, __u8 *buf,
				  size_t len, unsigned char rtype, int reqtype)
{
	if (len < 1 || len > HID_MAX_BUFFER_SIZE || !buf)
		return -EINVAL;

	return hdev->ll_driver->raw_request(hdev, reportnum, buf, len,
						    rtype, reqtype);
}

/**
 * hid_hw_output_report - send output report to device
 *
 * @hdev: hid device
 * @buf: raw data to transfer
 * @len: length of buf
 *
 * @return: count of data transfered, negative if error
 */
static inline int hid_hw_output_report(struct hid_device *hdev, __u8 *buf,
					size_t len)
{
	if (len < 1 || len > HID_MAX_BUFFER_SIZE || !buf)
		return -EINVAL;

	if (hdev->ll_driver->output_report)
		return hdev->ll_driver->output_report(hdev, buf, len);

	return -ENOSYS;
}

/**
 * hid_hw_idle - send idle request to device
 *
 * @hdev: hid device
 * @report: report to control
 * @idle: idle state
 * @reqtype: hid request type
 */
static inline int hid_hw_idle(struct hid_device *hdev, int report, int idle,
		int reqtype)
{
	if (hdev->ll_driver->idle)
		return hdev->ll_driver->idle(hdev, report, idle, reqtype);

	return 0;
}

/**
 * hid_hw_wait - wait for buffered io to complete
 *
 * @hdev: hid device
 */
static inline void hid_hw_wait(struct hid_device *hdev)
{
	if (hdev->ll_driver->wait)
		hdev->ll_driver->wait(hdev);
}

/**
 * hid_report_len - calculate the report length
 *
 * @report: the report we want to know the length
 */
static inline u32 hid_report_len(struct hid_report *report)
{
	/* equivalent to DIV_ROUND_UP(report->size, 8) + !!(report->id > 0) */
	return ((report->size - 1) >> 3) + 1 + (report->id > 0);
}

int hid_report_raw_event(struct hid_device *hid, int type, u8 *data, u32 size,
		int interrupt);

/* HID quirks API */
u32 usbhid_lookup_quirk(const u16 idVendor, const u16 idProduct);
int usbhid_quirks_init(char **quirks_param);
void usbhid_quirks_exit(void);

#ifdef CONFIG_HID_PID
int hid_pidff_init(struct hid_device *hid);
#else
#define hid_pidff_init NULL
#endif

#define dbg_hid(format, arg...)						\
do {									\
	if (hid_debug)							\
		printk(KERN_DEBUG "%s: " format, __FILE__, ##arg);	\
} while (0)

#define hid_printk(level, hid, fmt, arg...)		\
	dev_printk(level, &(hid)->dev, fmt, ##arg)
#define hid_emerg(hid, fmt, arg...)			\
	dev_emerg(&(hid)->dev, fmt, ##arg)
#define hid_crit(hid, fmt, arg...)			\
	dev_crit(&(hid)->dev, fmt, ##arg)
#define hid_alert(hid, fmt, arg...)			\
	dev_alert(&(hid)->dev, fmt, ##arg)
#define hid_err(hid, fmt, arg...)			\
	dev_err(&(hid)->dev, fmt, ##arg)
#define hid_notice(hid, fmt, arg...)			\
	dev_notice(&(hid)->dev, fmt, ##arg)
#define hid_warn(hid, fmt, arg...)			\
	dev_warn(&(hid)->dev, fmt, ##arg)
#define hid_info(hid, fmt, arg...)			\
	dev_info(&(hid)->dev, fmt, ##arg)
#define hid_dbg(hid, fmt, arg...)			\
	dev_dbg(&(hid)->dev, fmt, ##arg)

#endif<|MERGE_RESOLUTION|>--- conflicted
+++ resolved
@@ -344,15 +344,12 @@
 #define HID_GROUP_WACOM				0x0101
 #define HID_GROUP_LOGITECH_DJ_DEVICE		0x0102
 #define HID_GROUP_STEAM				0x0103
-<<<<<<< HEAD
 
 /*
  * HID protocol status
  */
 #define HID_REPORT_PROTOCOL	1
 #define HID_BOOT_PROTOCOL	0
-=======
->>>>>>> 33ad9872
 
 /*
  * This is the global environment of the parser. This information is
