/*
 * Copyright (c) 2015, Linaro Limited
 *
 * This software is licensed under the terms of the GNU General Public
 * License version 2, as published by the Free Software Foundation, and
 * may be copied, distributed, and modified under those terms.
 *
 * This program is distributed in the hope that it will be useful,
 * but WITHOUT ANY WARRANTY; without even the implied warranty of
 * MERCHANTABILITY or FITNESS FOR A PARTICULAR PURPOSE.  See the
 * GNU General Public License for more details.
 *
 */
#ifndef __LINUX_ARM_SMCCC_H
#define __LINUX_ARM_SMCCC_H

#include <linux/linkage.h>
#include <linux/types.h>
#include <uapi/linux/const.h>

/*
 * This file provides common defines for ARM SMC Calling Convention as
 * specified in
 * http://infocenter.arm.com/help/topic/com.arm.doc.den0028a/index.html
 */

#define ARM_SMCCC_STD_CALL	        _AC(0,U)
#define ARM_SMCCC_FAST_CALL	        _AC(1,U)
#define ARM_SMCCC_TYPE_SHIFT		31

#define ARM_SMCCC_SMC_32		0
#define ARM_SMCCC_SMC_64		1
#define ARM_SMCCC_CALL_CONV_SHIFT	30

#define ARM_SMCCC_OWNER_MASK		0x3F
#define ARM_SMCCC_OWNER_SHIFT		24

#define ARM_SMCCC_FUNC_MASK		0xFFFF

#define ARM_SMCCC_IS_FAST_CALL(smc_val)	\
	((smc_val) & (ARM_SMCCC_FAST_CALL << ARM_SMCCC_TYPE_SHIFT))
#define ARM_SMCCC_IS_64(smc_val) \
	((smc_val) & (ARM_SMCCC_SMC_64 << ARM_SMCCC_CALL_CONV_SHIFT))
#define ARM_SMCCC_FUNC_NUM(smc_val)	((smc_val) & ARM_SMCCC_FUNC_MASK)
#define ARM_SMCCC_OWNER_NUM(smc_val) \
	(((smc_val) >> ARM_SMCCC_OWNER_SHIFT) & ARM_SMCCC_OWNER_MASK)

#define ARM_SMCCC_CALL_VAL(type, calling_convention, owner, func_num) \
	(((type) << ARM_SMCCC_TYPE_SHIFT) | \
	((calling_convention) << ARM_SMCCC_CALL_CONV_SHIFT) | \
	(((owner) & ARM_SMCCC_OWNER_MASK) << ARM_SMCCC_OWNER_SHIFT) | \
	((func_num) & ARM_SMCCC_FUNC_MASK))

#define ARM_SMCCC_OWNER_ARCH		0
#define ARM_SMCCC_OWNER_CPU		1
#define ARM_SMCCC_OWNER_SIP		2
#define ARM_SMCCC_OWNER_OEM		3
#define ARM_SMCCC_OWNER_STANDARD	4
#define ARM_SMCCC_OWNER_TRUSTED_APP	48
#define ARM_SMCCC_OWNER_TRUSTED_APP_END	49
#define ARM_SMCCC_OWNER_TRUSTED_OS	50
#define ARM_SMCCC_OWNER_TRUSTED_OS_END	63

#define ARM_SMCCC_VERSION_1_0		0x10000
#define ARM_SMCCC_VERSION_1_1		0x10001

#define ARM_SMCCC_VERSION_FUNC_ID					\
	ARM_SMCCC_CALL_VAL(ARM_SMCCC_FAST_CALL,				\
			   ARM_SMCCC_SMC_32,				\
			   0, 0)

#define ARM_SMCCC_ARCH_FEATURES_FUNC_ID					\
	ARM_SMCCC_CALL_VAL(ARM_SMCCC_FAST_CALL,				\
			   ARM_SMCCC_SMC_32,				\
			   0, 1)

#define ARM_SMCCC_ARCH_WORKAROUND_1					\
	ARM_SMCCC_CALL_VAL(ARM_SMCCC_FAST_CALL,				\
			   ARM_SMCCC_SMC_32,				\
			   0, 0x8000)

#ifndef __ASSEMBLY__

#include <linux/linkage.h>
#include <linux/types.h>

/**
 * struct arm_smccc_res - Result from SMC/HVC call
 * @a0-a3 result values from registers 0 to 3
 */
struct arm_smccc_res {
	unsigned long a0;
	unsigned long a1;
	unsigned long a2;
	unsigned long a3;
};

/**
 * arm_smccc_smc() - make SMC calls
 * @a0-a7: arguments passed in registers 0 to 7
 * @res: result values from registers 0 to 3
 *
 * This function is used to make SMC calls following SMC Calling Convention.
 * The content of the supplied param are copied to registers 0 to 7 prior
 * to the SMC instruction. The return values are updated with the content
 * from register 0 to 3 on return from the SMC instruction.
 */
asmlinkage void arm_smccc_smc(unsigned long a0, unsigned long a1,
			unsigned long a2, unsigned long a3, unsigned long a4,
			unsigned long a5, unsigned long a6, unsigned long a7,
			struct arm_smccc_res *res);

/**
 * arm_smccc_hvc() - make HVC calls
 * @a0-a7: arguments passed in registers 0 to 7
 * @res: result values from registers 0 to 3
 *
 * This function is used to make HVC calls following SMC Calling
 * Convention.  The content of the supplied param are copied to registers 0
 * to 7 prior to the HVC instruction. The return values are updated with
 * the content from register 0 to 3 on return from the HVC instruction.
 */
asmlinkage void arm_smccc_hvc(unsigned long a0, unsigned long a1,
			unsigned long a2, unsigned long a3, unsigned long a4,
			unsigned long a5, unsigned long a6, unsigned long a7,
			struct arm_smccc_res *res);

<<<<<<< HEAD

static inline unsigned long __invoke_psci_fn_hvc(unsigned long function_id,
			unsigned long arg0, unsigned long arg1,
			unsigned long arg2)
{
	struct arm_smccc_res res;

	arm_smccc_hvc(function_id, arg0, arg1, arg2, 0, 0, 0, 0, &res);
	return res.a0;
}

static inline unsigned long __invoke_psci_fn_smc(unsigned long function_id,
			unsigned long arg0, unsigned long arg1,
			unsigned long arg2)
{
	struct arm_smccc_res res;

	arm_smccc_smc(function_id, arg0, arg1, arg2, 0, 0, 0, 0, &res);
	return res.a0;
}

=======
/* SMCCC v1.1 implementation madness follows */
#ifdef CONFIG_ARM64

#define SMCCC_SMC_INST	"smc	#0"
#define SMCCC_HVC_INST	"hvc	#0"

#elif defined(CONFIG_ARM)
#include <asm/opcodes-sec.h>
#include <asm/opcodes-virt.h>

#define SMCCC_SMC_INST	__SMC(0)
#define SMCCC_HVC_INST	__HVC(0)

#endif

#define ___count_args(_0, _1, _2, _3, _4, _5, _6, _7, _8, x, ...) x

#define __count_args(...)						\
	___count_args(__VA_ARGS__, 7, 6, 5, 4, 3, 2, 1, 0)

#define __constraint_write_0						\
	"+r" (r0), "=&r" (r1), "=&r" (r2), "=&r" (r3)
#define __constraint_write_1						\
	"+r" (r0), "+r" (r1), "=&r" (r2), "=&r" (r3)
#define __constraint_write_2						\
	"+r" (r0), "+r" (r1), "+r" (r2), "=&r" (r3)
#define __constraint_write_3						\
	"+r" (r0), "+r" (r1), "+r" (r2), "+r" (r3)
#define __constraint_write_4	__constraint_write_3
#define __constraint_write_5	__constraint_write_4
#define __constraint_write_6	__constraint_write_5
#define __constraint_write_7	__constraint_write_6

#define __constraint_read_0
#define __constraint_read_1
#define __constraint_read_2
#define __constraint_read_3
#define __constraint_read_4	"r" (r4)
#define __constraint_read_5	__constraint_read_4, "r" (r5)
#define __constraint_read_6	__constraint_read_5, "r" (r6)
#define __constraint_read_7	__constraint_read_6, "r" (r7)

#define __declare_arg_0(a0, res)					\
	struct arm_smccc_res   *___res = res;				\
	register unsigned long r0 asm("r0") = (u32)a0;			\
	register unsigned long r1 asm("r1");				\
	register unsigned long r2 asm("r2");				\
	register unsigned long r3 asm("r3")

#define __declare_arg_1(a0, a1, res)					\
	typeof(a1) __a1 = a1;						\
	struct arm_smccc_res   *___res = res;				\
	register unsigned long r0 asm("r0") = (u32)a0;			\
	register unsigned long r1 asm("r1") = __a1;			\
	register unsigned long r2 asm("r2");				\
	register unsigned long r3 asm("r3")

#define __declare_arg_2(a0, a1, a2, res)				\
	typeof(a1) __a1 = a1;						\
	typeof(a2) __a2 = a2;						\
	struct arm_smccc_res   *___res = res;				\
	register unsigned long r0 asm("r0") = (u32)a0;			\
	register unsigned long r1 asm("r1") = __a1;			\
	register unsigned long r2 asm("r2") = __a2;			\
	register unsigned long r3 asm("r3")

#define __declare_arg_3(a0, a1, a2, a3, res)				\
	typeof(a1) __a1 = a1;						\
	typeof(a2) __a2 = a2;						\
	typeof(a3) __a3 = a3;						\
	struct arm_smccc_res   *___res = res;				\
	register unsigned long r0 asm("r0") = (u32)a0;			\
	register unsigned long r1 asm("r1") = __a1;			\
	register unsigned long r2 asm("r2") = __a2;			\
	register unsigned long r3 asm("r3") = __a3

#define __declare_arg_4(a0, a1, a2, a3, a4, res)			\
	typeof(a4) __a4 = a4;						\
	__declare_arg_3(a0, a1, a2, a3, res);				\
	register unsigned long r4 asm("r4") = __a4

#define __declare_arg_5(a0, a1, a2, a3, a4, a5, res)			\
	typeof(a5) __a5 = a5;						\
	__declare_arg_4(a0, a1, a2, a3, a4, res);			\
	register unsigned long r5 asm("r5") = __a5

#define __declare_arg_6(a0, a1, a2, a3, a4, a5, a6, res)		\
	typeof(a6) __a6 = a6;						\
	__declare_arg_5(a0, a1, a2, a3, a4, a5, res);			\
	register unsigned long r6 asm("r6") = __a6

#define __declare_arg_7(a0, a1, a2, a3, a4, a5, a6, a7, res)		\
	typeof(a7) __a7 = a7;						\
	__declare_arg_6(a0, a1, a2, a3, a4, a5, a6, res);		\
	register unsigned long r7 asm("r7") = __a7

#define ___declare_args(count, ...) __declare_arg_ ## count(__VA_ARGS__)
#define __declare_args(count, ...)  ___declare_args(count, __VA_ARGS__)

#define ___constraints(count)						\
	: __constraint_write_ ## count					\
	: __constraint_read_ ## count					\
	: "memory"
#define __constraints(count)	___constraints(count)

/*
 * We have an output list that is not necessarily used, and GCC feels
 * entitled to optimise the whole sequence away. "volatile" is what
 * makes it stick.
 */
#define __arm_smccc_1_1(inst, ...)					\
	do {								\
		__declare_args(__count_args(__VA_ARGS__), __VA_ARGS__);	\
		asm volatile(inst "\n"					\
			     __constraints(__count_args(__VA_ARGS__)));	\
		if (___res)						\
			*___res = (typeof(*___res)){r0, r1, r2, r3};	\
	} while (0)

/*
 * arm_smccc_1_1_smc() - make an SMCCC v1.1 compliant SMC call
 *
 * This is a variadic macro taking one to eight source arguments, and
 * an optional return structure.
 *
 * @a0-a7: arguments passed in registers 0 to 7
 * @res: result values from registers 0 to 3
 *
 * This macro is used to make SMC calls following SMC Calling Convention v1.1.
 * The content of the supplied param are copied to registers 0 to 7 prior
 * to the SMC instruction. The return values are updated with the content
 * from register 0 to 3 on return from the SMC instruction if not NULL.
 */
#define arm_smccc_1_1_smc(...)	__arm_smccc_1_1(SMCCC_SMC_INST, __VA_ARGS__)

/*
 * arm_smccc_1_1_hvc() - make an SMCCC v1.1 compliant HVC call
 *
 * This is a variadic macro taking one to eight source arguments, and
 * an optional return structure.
 *
 * @a0-a7: arguments passed in registers 0 to 7
 * @res: result values from registers 0 to 3
 *
 * This macro is used to make HVC calls following SMC Calling Convention v1.1.
 * The content of the supplied param are copied to registers 0 to 7 prior
 * to the HVC instruction. The return values are updated with the content
 * from register 0 to 3 on return from the HVC instruction if not NULL.
 */
#define arm_smccc_1_1_hvc(...)	__arm_smccc_1_1(SMCCC_HVC_INST, __VA_ARGS__)

/* Return codes defined in ARM DEN 0070A */
#define SMCCC_RET_SUCCESS			0
#define SMCCC_RET_NOT_SUPPORTED			-1
#define SMCCC_RET_NOT_REQUIRED			-2

#endif /*__ASSEMBLY__*/
>>>>>>> 903fbe76
#endif /*__LINUX_ARM_SMCCC_H*/<|MERGE_RESOLUTION|>--- conflicted
+++ resolved
@@ -125,7 +125,6 @@
 			unsigned long a5, unsigned long a6, unsigned long a7,
 			struct arm_smccc_res *res);
 
-<<<<<<< HEAD
 
 static inline unsigned long __invoke_psci_fn_hvc(unsigned long function_id,
 			unsigned long arg0, unsigned long arg1,
@@ -147,7 +146,6 @@
 	return res.a0;
 }
 
-=======
 /* SMCCC v1.1 implementation madness follows */
 #ifdef CONFIG_ARM64
 
@@ -305,5 +303,4 @@
 #define SMCCC_RET_NOT_REQUIRED			-2
 
 #endif /*__ASSEMBLY__*/
->>>>>>> 903fbe76
 #endif /*__LINUX_ARM_SMCCC_H*/