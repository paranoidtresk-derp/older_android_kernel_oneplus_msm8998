--- conflicted
+++ resolved
@@ -10,14 +10,11 @@
 #include <linux/types.h>
 #include <linux/bug.h>
 #include <linux/restart_block.h>
-<<<<<<< HEAD
-=======
 
+
+#ifdef CONFIG_THREAD_INFO_IN_TASK
 struct timespec;
 struct compat_timespec;
->>>>>>> 33ad9872
-
-#ifdef CONFIG_THREAD_INFO_IN_TASK
 /*
  * For CONFIG_THREAD_INFO_IN_TASK kernels we need <asm/current.h> for the
  * definition of current, but for !CONFIG_THREAD_INFO_IN_TASK kernels,
