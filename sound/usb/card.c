/*
 *   (Tentative) USB Audio Driver for ALSA
 *
 *   Copyright (c) 2002 by Takashi Iwai <tiwai@suse.de>
 *
 *   Many codes borrowed from audio.c by
 *	    Alan Cox (alan@lxorguk.ukuu.org.uk)
 *	    Thomas Sailer (sailer@ife.ee.ethz.ch)
 *
 *
 *   This program is free software; you can redistribute it and/or modify
 *   it under the terms of the GNU General Public License as published by
 *   the Free Software Foundation; either version 2 of the License, or
 *   (at your option) any later version.
 *
 *   This program is distributed in the hope that it will be useful,
 *   but WITHOUT ANY WARRANTY; without even the implied warranty of
 *   MERCHANTABILITY or FITNESS FOR A PARTICULAR PURPOSE.  See the
 *   GNU General Public License for more details.
 *
 *   You should have received a copy of the GNU General Public License
 *   along with this program; if not, write to the Free Software
 *   Foundation, Inc., 59 Temple Place, Suite 330, Boston, MA  02111-1307 USA
 *
 *
 *  NOTES:
 *
 *   - the linked URBs would be preferred but not used so far because of
 *     the instability of unlinking.
 *   - type II is not supported properly.  there is no device which supports
 *     this type *correctly*.  SB extigy looks as if it supports, but it's
 *     indeed an AC3 stream packed in SPDIF frames (i.e. no real AC3 stream).
 */


#include <linux/bitops.h>
#include <linux/init.h>
#include <linux/list.h>
#include <linux/slab.h>
#include <linux/string.h>
#include <linux/ctype.h>
#include <linux/usb.h>
#include <linux/moduleparam.h>
#include <linux/mutex.h>
#include <linux/usb/audio.h>
#include <linux/usb/audio-v2.h>
#include <linux/module.h>
#include <linux/usb/audio-v3.h>

#include <sound/control.h>
#include <sound/core.h>
#include <sound/info.h>
#include <sound/pcm.h>
#include <sound/pcm_params.h>
#include <sound/initval.h>

#include "usbaudio.h"
#include "card.h"
#include "midi.h"
#include "mixer.h"
#include "proc.h"
#include "quirks.h"
#include "endpoint.h"
#include "helper.h"
#include "debug.h"
#include "pcm.h"
#include "format.h"
#include "power.h"
#include "stream.h"

MODULE_AUTHOR("Takashi Iwai <tiwai@suse.de>");
MODULE_DESCRIPTION("USB Audio");
MODULE_LICENSE("GPL");
MODULE_SUPPORTED_DEVICE("{{Generic,USB Audio}}");


static int index[SNDRV_CARDS] = SNDRV_DEFAULT_IDX;	/* Index 0-MAX */
static char *id[SNDRV_CARDS] = SNDRV_DEFAULT_STR;	/* ID for this card */
static bool enable[SNDRV_CARDS] = SNDRV_DEFAULT_ENABLE_PNP;/* Enable this card */
/* Vendor/product IDs for this card */
static int vid[SNDRV_CARDS] = { [0 ... (SNDRV_CARDS-1)] = -1 };
static int pid[SNDRV_CARDS] = { [0 ... (SNDRV_CARDS-1)] = -1 };
static int device_setup[SNDRV_CARDS]; /* device parameter for this card */
static bool ignore_ctl_error;
static bool autoclock = true;

module_param_array(index, int, NULL, 0444);
MODULE_PARM_DESC(index, "Index value for the USB audio adapter.");
module_param_array(id, charp, NULL, 0444);
MODULE_PARM_DESC(id, "ID string for the USB audio adapter.");
module_param_array(enable, bool, NULL, 0444);
MODULE_PARM_DESC(enable, "Enable USB audio adapter.");
module_param_array(vid, int, NULL, 0444);
MODULE_PARM_DESC(vid, "Vendor ID for the USB audio device.");
module_param_array(pid, int, NULL, 0444);
MODULE_PARM_DESC(pid, "Product ID for the USB audio device.");
module_param_array(device_setup, int, NULL, 0444);
MODULE_PARM_DESC(device_setup, "Specific device setup (if needed).");
module_param(ignore_ctl_error, bool, 0444);
MODULE_PARM_DESC(ignore_ctl_error,
		 "Ignore errors from USB controller for mixer interfaces.");
module_param(autoclock, bool, 0444);
MODULE_PARM_DESC(autoclock, "Enable auto-clock selection for UAC2 devices (default: yes).");

/*
 * we keep the snd_usb_audio_t instances by ourselves for merging
 * the all interfaces on the same card as one sound device.
 */

static DEFINE_MUTEX(register_mutex);
static struct snd_usb_audio *usb_chip[SNDRV_CARDS];
static struct usb_driver usb_audio_driver;

struct snd_usb_substream *find_snd_usb_substream(unsigned int card_num,
	unsigned int pcm_idx, unsigned int direction, struct snd_usb_audio
	**uchip, void (*disconnect_cb)(struct snd_usb_audio *chip))
{
	int idx;
	struct snd_usb_stream *as;
	struct snd_usb_substream *subs = NULL;
	struct snd_usb_audio *chip = NULL;

	mutex_lock(&register_mutex);
	/*
	 * legacy audio snd card number assignment is dynamic. Hence
	 * search using chip->card->number
	 */
	for (idx = 0; idx < SNDRV_CARDS; idx++) {
		if (!usb_chip[idx])
			continue;
		if (usb_chip[idx]->card->number == card_num) {
			chip = usb_chip[idx];
			break;
		}
	}

	if (!chip || atomic_read(&chip->shutdown)) {
		pr_debug("%s: instance of usb crad # %d does not exist\n",
			__func__, card_num);
		goto err;
	}

	if (pcm_idx >= chip->pcm_devs) {
		pr_err("%s: invalid pcm dev number %u > %d\n", __func__,
			pcm_idx, chip->pcm_devs);
		goto err;
	}

	if (direction > SNDRV_PCM_STREAM_CAPTURE) {
		pr_err("%s: invalid direction %u\n", __func__, direction);
		goto err;
	}

	list_for_each_entry(as, &chip->pcm_list, list) {
		if (as->pcm_index == pcm_idx) {
			subs = &as->substream[direction];
			if (subs->interface < 0 && !subs->data_endpoint &&
				!subs->sync_endpoint) {
				pr_debug("%s: stream disconnected, bail out\n",
					__func__);
				subs = NULL;
				goto err;
			}
			goto done;
		}
	}

done:
	chip->card_num = card_num;
	chip->disconnect_cb = disconnect_cb;
err:
	*uchip = chip;
	if (!subs)
		pr_debug("%s: substream instance not found\n", __func__);
	mutex_unlock(&register_mutex);
	return subs;
}

/*
 * disconnect streams
 * called from usb_audio_disconnect()
 */
static void snd_usb_stream_disconnect(struct snd_usb_stream *as)
{
	int idx;
	struct snd_usb_substream *subs;

	for (idx = 0; idx < 2; idx++) {
		subs = &as->substream[idx];
		if (!subs->num_formats)
			continue;
		subs->interface = -1;
		subs->data_endpoint = NULL;
		subs->sync_endpoint = NULL;
	}
}

static int snd_usb_create_stream(struct snd_usb_audio *chip, int ctrlif, int interface)
{
	struct usb_device *dev = chip->dev;
	struct usb_host_interface *alts;
	struct usb_interface_descriptor *altsd;
	struct usb_interface *iface = usb_ifnum_to_if(dev, interface);

	if (!iface) {
		dev_err(&dev->dev, "%u:%d : does not exist\n",
			ctrlif, interface);
		return -EINVAL;
	}

	alts = &iface->altsetting[0];
	altsd = get_iface_desc(alts);

	/*
	 * Android with both accessory and audio interfaces enabled gets the
	 * interface numbers wrong.
	 */
	if ((chip->usb_id == USB_ID(0x18d1, 0x2d04) ||
	     chip->usb_id == USB_ID(0x18d1, 0x2d05)) &&
	    interface == 0 &&
	    altsd->bInterfaceClass == USB_CLASS_VENDOR_SPEC &&
	    altsd->bInterfaceSubClass == USB_SUBCLASS_VENDOR_SPEC) {
		interface = 2;
		iface = usb_ifnum_to_if(dev, interface);
		if (!iface)
			return -EINVAL;
		alts = &iface->altsetting[0];
		altsd = get_iface_desc(alts);
	}

	if (usb_interface_claimed(iface)) {
		dev_dbg(&dev->dev, "%d:%d: skipping, already claimed\n",
			ctrlif, interface);
		return -EINVAL;
	}

	if ((altsd->bInterfaceClass == USB_CLASS_AUDIO ||
	     altsd->bInterfaceClass == USB_CLASS_VENDOR_SPEC) &&
	    altsd->bInterfaceSubClass == USB_SUBCLASS_MIDISTREAMING) {
		int err = snd_usbmidi_create(chip->card, iface,
					     &chip->midi_list, NULL);
		if (err < 0) {
			dev_err(&dev->dev,
				"%u:%d: cannot create sequencer device\n",
				ctrlif, interface);
			return -EINVAL;
		}
		usb_driver_claim_interface(&usb_audio_driver, iface, (void *)-1L);

		return 0;
	}

	if ((altsd->bInterfaceClass != USB_CLASS_AUDIO &&
	     altsd->bInterfaceClass != USB_CLASS_VENDOR_SPEC) ||
	    altsd->bInterfaceSubClass != USB_SUBCLASS_AUDIOSTREAMING) {
		dev_dbg(&dev->dev,
			"%u:%d: skipping non-supported interface %d\n",
			ctrlif, interface, altsd->bInterfaceClass);
		/* skip non-supported classes */
		return -EINVAL;
	}

	if (snd_usb_get_speed(dev) == USB_SPEED_LOW) {
		dev_err(&dev->dev, "low speed audio streaming not supported\n");
		return -EINVAL;
	}

	if (! snd_usb_parse_audio_interface(chip, interface)) {
		usb_set_interface(dev, interface, 0); /* reset the current interface */
		usb_driver_claim_interface(&usb_audio_driver, iface, (void *)-1L);
	}

	return 0;
}

/*
 * parse audio control descriptor and create pcm/midi streams
 */
static int snd_usb_create_streams(struct snd_usb_audio *chip, int ctrlif)
{
	struct usb_device *dev = chip->dev;
	struct usb_host_interface *host_iface;
	struct usb_interface_descriptor *altsd;
	struct usb_interface *usb_iface;
	int i, protocol;

	usb_iface = usb_ifnum_to_if(dev, ctrlif);
	if (!usb_iface) {
		snd_printk(KERN_ERR "%d:%u : does not exist\n",
					dev->devnum, ctrlif);
		return -EINVAL;
	}

	/* find audiocontrol interface */
	host_iface = &usb_iface->altsetting[0];
	if (!host_iface) {
		snd_printk(KERN_ERR "Audio Control interface is not available.");
		return -EINVAL;
	}

	altsd = get_iface_desc(host_iface);
	protocol = altsd->bInterfaceProtocol;

	/*
	 * UAC 1.0 devices use AC HEADER Desc for linking AS interfaces;
	 * UAC 2.0 and 3.0 devices use IAD for linking AS interfaces
	 */

	switch (protocol) {
	default:
		dev_warn(&dev->dev,
			 "unknown interface protocol %#02x, assuming v1\n",
			 protocol);
		/* fall through */

	case UAC_VERSION_1: {
		void *control_header;
		struct uac1_ac_header_descriptor *h1;
		int rest_bytes;

		control_header = snd_usb_find_csint_desc(host_iface->extra,
					host_iface->extralen, NULL, UAC_HEADER);
		if (!control_header) {
			dev_err(&dev->dev, "cannot find UAC_HEADER\n");
			return -EINVAL;
		}

		rest_bytes = (void *)(host_iface->extra + host_iface->extralen) -
			control_header;

		/* just to be sure -- this shouldn't hit at all */
		if (rest_bytes <= 0) {
			dev_err(&dev->dev, "invalid control header\n");
			return -EINVAL;
		}

		h1 = control_header;
<<<<<<< HEAD
=======
		rest_bytes = (void *)(host_iface->extra +
				host_iface->extralen) - control_header;

		/* just to be sure -- this shouldn't hit at all */
		if (rest_bytes <= 0) {
			dev_err(&dev->dev, "invalid control header\n");
			return -EINVAL;
		}
>>>>>>> 18b35a54

		if (rest_bytes < sizeof(*h1)) {
			dev_err(&dev->dev, "too short v1 buffer descriptor\n");
			return -EINVAL;
		}

		if (!h1->bInCollection) {
			dev_info(&dev->dev, "skipping empty audio interface (v1)\n");
			return -EINVAL;
		}

		if (rest_bytes < h1->bLength) {
			dev_err(&dev->dev, "invalid buffer length (v1)\n");
			return -EINVAL;
		}

		if (h1->bLength < sizeof(*h1) + h1->bInCollection) {
			dev_err(&dev->dev, "invalid UAC_HEADER (v1)\n");
			return -EINVAL;
		}

		for (i = 0; i < h1->bInCollection; i++)
			snd_usb_create_stream(chip, ctrlif, h1->baInterfaceNr[i]);

		break;
	}

	case UAC_VERSION_2:
	case UAC_VERSION_3: {
		struct usb_interface_assoc_descriptor *assoc =
						usb_iface->intf_assoc;
		if (!assoc) {
			/*
			 * Firmware writers cannot count to three.  So to find
			 * the IAD on the NuForce UDH-100, also check the next
			 * interface.
			 */
			struct usb_interface *iface =
				usb_ifnum_to_if(dev, ctrlif + 1);
			if (iface &&
			    iface->intf_assoc &&
			    iface->intf_assoc->bFunctionClass == USB_CLASS_AUDIO &&
			    iface->intf_assoc->bFunctionProtocol == UAC_VERSION_2)
				assoc = iface->intf_assoc;
		}

		if (!assoc) {
			dev_err(&dev->dev, "Audio class V%d interfaces need an interface association\n",
					protocol);
			return -EINVAL;
		}

		for (i = 0; i < assoc->bInterfaceCount; i++) {
			int intf = assoc->bFirstInterface + i;

			if (intf != ctrlif)
				snd_usb_create_stream(chip, ctrlif, intf);
		}

		break;
	}
	}

	return 0;
}

/*
 * free the chip instance
 *
 * here we have to do not much, since pcm and controls are already freed
 *
 */

static int snd_usb_audio_free(struct snd_usb_audio *chip)
{
	struct snd_usb_endpoint *ep, *n;

	list_for_each_entry_safe(ep, n, &chip->ep_list, list)
		snd_usb_endpoint_free(ep);

	mutex_destroy(&chip->dev_lock);
	mutex_destroy(&chip->mutex);
	kfree(chip);
	return 0;
}

static int snd_usb_audio_dev_free(struct snd_device *device)
{
	struct snd_usb_audio *chip = device->device_data;
	return snd_usb_audio_free(chip);
}

/*
 * create a chip instance and set its names.
 */
static int snd_usb_audio_create(struct usb_interface *intf,
				struct usb_device *dev, int idx,
				const struct snd_usb_audio_quirk *quirk,
				struct snd_usb_audio **rchip)
{
	struct snd_card *card;
	struct snd_usb_audio *chip;
	int err, len;
	char component[14];
	static struct snd_device_ops ops = {
		.dev_free =	snd_usb_audio_dev_free,
	};

	*rchip = NULL;

	switch (snd_usb_get_speed(dev)) {
	case USB_SPEED_LOW:
	case USB_SPEED_FULL:
	case USB_SPEED_HIGH:
	case USB_SPEED_WIRELESS:
	case USB_SPEED_SUPER:
		break;
	default:
		dev_err(&dev->dev, "unknown device speed %d\n", snd_usb_get_speed(dev));
		return -ENXIO;
	}

	err = snd_card_new(&intf->dev, index[idx], id[idx], THIS_MODULE,
			   0, &card);
	if (err < 0) {
		dev_err(&dev->dev, "cannot create card instance %d\n", idx);
		return err;
	}

	chip = kzalloc(sizeof(*chip), GFP_KERNEL);
	if (! chip) {
		snd_card_free(card);
		return -ENOMEM;
	}

	mutex_init(&chip->mutex);
	mutex_init(&chip->dev_lock);
	init_waitqueue_head(&chip->shutdown_wait);
	chip->index = idx;
	chip->dev = dev;
	chip->card = card;
	chip->setup = device_setup[idx];
	chip->autoclock = autoclock;
	atomic_set(&chip->active, 1); /* avoid autopm during probing */
	atomic_set(&chip->usage_count, 0);
	atomic_set(&chip->shutdown, 0);

	chip->usb_id = USB_ID(le16_to_cpu(dev->descriptor.idVendor),
			      le16_to_cpu(dev->descriptor.idProduct));
	INIT_LIST_HEAD(&chip->pcm_list);
	INIT_LIST_HEAD(&chip->ep_list);
	INIT_LIST_HEAD(&chip->midi_list);
	INIT_LIST_HEAD(&chip->mixer_list);

	if ((err = snd_device_new(card, SNDRV_DEV_LOWLEVEL, chip, &ops)) < 0) {
		snd_usb_audio_free(chip);
		snd_card_free(card);
		return err;
	}

	strcpy(card->driver, "USB-Audio");
	sprintf(component, "USB%04x:%04x",
		USB_ID_VENDOR(chip->usb_id), USB_ID_PRODUCT(chip->usb_id));
	snd_component_add(card, component);

	/* retrieve the device string as shortname */
	if (quirk && quirk->product_name && *quirk->product_name) {
		strlcpy(card->shortname, quirk->product_name, sizeof(card->shortname));
	} else {
		if (!dev->descriptor.iProduct ||
		    usb_string(dev, dev->descriptor.iProduct,
		    card->shortname, sizeof(card->shortname)) <= 0) {
			/* no name available from anywhere, so use ID */
			sprintf(card->shortname, "USB Device %#04x:%#04x",
				USB_ID_VENDOR(chip->usb_id),
				USB_ID_PRODUCT(chip->usb_id));
		}
	}
	strim(card->shortname);

	/* retrieve the vendor and device strings as longname */
	if (quirk && quirk->vendor_name && *quirk->vendor_name) {
		len = strlcpy(card->longname, quirk->vendor_name, sizeof(card->longname));
	} else {
		if (dev->descriptor.iManufacturer)
			len = usb_string(dev, dev->descriptor.iManufacturer,
					 card->longname, sizeof(card->longname));
		else
			len = 0;
		/* we don't really care if there isn't any vendor string */
	}
	if (len > 0) {
		strim(card->longname);
		if (*card->longname)
			strlcat(card->longname, " ", sizeof(card->longname));
	}

	strlcat(card->longname, card->shortname, sizeof(card->longname));

	len = strlcat(card->longname, " at ", sizeof(card->longname));

	if (len < sizeof(card->longname))
		usb_make_path(dev, card->longname + len, sizeof(card->longname) - len);

	switch (snd_usb_get_speed(dev)) {
	case USB_SPEED_LOW:
		strlcat(card->longname, ", low speed", sizeof(card->longname));
		break;
	case USB_SPEED_FULL:
		strlcat(card->longname, ", full speed", sizeof(card->longname));
		break;
	case USB_SPEED_HIGH:
		strlcat(card->longname, ", high speed", sizeof(card->longname));
		break;
	case USB_SPEED_SUPER:
		strlcat(card->longname, ", super speed", sizeof(card->longname));
		break;
	default:
		break;
	}

	snd_usb_audio_create_proc(chip);

	*rchip = chip;
	return 0;
}

/*
 * probe the active usb device
 *
 * note that this can be called multiple times per a device, when it
 * includes multiple audio control interfaces.
 *
 * thus we check the usb device pointer and creates the card instance
 * only at the first time.  the successive calls of this function will
 * append the pcm interface to the corresponding card.
 */
static int usb_audio_probe(struct usb_interface *intf,
			   const struct usb_device_id *usb_id)
{
	struct usb_device *dev = interface_to_usbdev(intf);
	const struct snd_usb_audio_quirk *quirk =
		(const struct snd_usb_audio_quirk *)usb_id->driver_info;
	struct snd_usb_audio *chip;
	int i, err;
	struct usb_host_interface *alts;
	int ifnum;
	u32 id;
	struct usb_interface_assoc_descriptor *assoc;

	assoc = intf->intf_assoc;
	if (assoc && assoc->bFunctionClass == USB_CLASS_AUDIO &&
	    assoc->bFunctionProtocol == UAC_VERSION_3 &&
	    assoc->bFunctionSubClass == FULL_ADC_PROFILE) {
		dev_info(&dev->dev, "No support for full-fledged ADC 3.0 yet!!\n");
		return -EINVAL;
	}

	alts = &intf->altsetting[0];
	ifnum = get_iface_desc(alts)->bInterfaceNumber;
	id = USB_ID(le16_to_cpu(dev->descriptor.idVendor),
		    le16_to_cpu(dev->descriptor.idProduct));
	if (quirk && quirk->ifnum >= 0 && ifnum != quirk->ifnum)
		return -ENXIO;

	err = snd_usb_apply_boot_quirk(dev, intf, quirk);
	if (err < 0)
		return err;

	/*
	 * found a config.  now register to ALSA
	 */

	/* check whether it's already registered */
	chip = NULL;
	mutex_lock(&register_mutex);
	for (i = 0; i < SNDRV_CARDS; i++) {
		if (usb_chip[i] && usb_chip[i]->dev == dev) {
			if (atomic_read(&usb_chip[i]->shutdown)) {
				dev_err(&dev->dev, "USB device is in the shutdown state, cannot create a card instance\n");
				err = -EIO;
				goto __error;
			}
			chip = usb_chip[i];
			atomic_inc(&chip->active); /* avoid autopm */
			break;
		}
	}
	if (! chip) {
		/* it's a fresh one.
		 * now look for an empty slot and create a new card instance
		 */
		for (i = 0; i < SNDRV_CARDS; i++)
			if (enable[i] && ! usb_chip[i] &&
			    (vid[i] == -1 || vid[i] == USB_ID_VENDOR(id)) &&
			    (pid[i] == -1 || pid[i] == USB_ID_PRODUCT(id))) {
				err = snd_usb_audio_create(intf, dev, i, quirk,
							   &chip);
				if (err < 0)
					goto __error;
				chip->pm_intf = intf;
				break;
			}
		if (!chip) {
			dev_err(&dev->dev, "no available usb audio device\n");
			err = -ENODEV;
			goto __error;
		}
	}

	/*
	 * For devices with more than one control interface, we assume the
	 * first contains the audio controls. We might need a more specific
	 * check here in the future.
	 */
	if (!chip->ctrl_intf)
		chip->ctrl_intf = alts;

	chip->txfr_quirk = 0;
	err = 1; /* continue */
	if (quirk && quirk->ifnum != QUIRK_NO_INTERFACE) {
		/* need some special handlings */
		err = snd_usb_create_quirk(chip, intf, &usb_audio_driver, quirk);
		if (err < 0)
			goto __error;
	}

	if (err > 0) {
		/* create normal USB audio interfaces */
		err = snd_usb_create_streams(chip, ifnum);
		if (err < 0)
			goto __error;
		err = snd_usb_create_mixer(chip, ifnum, ignore_ctl_error);
		if (err < 0)
			goto __error;
	}

	/* we are allowed to call snd_card_register() many times */
	err = snd_card_register(chip->card);
	if (err < 0)
		goto __error;

	usb_chip[chip->index] = chip;
	chip->num_interfaces++;
	usb_set_intfdata(intf, chip);
	intf->needs_remote_wakeup = 1;
	usb_enable_autosuspend(chip->dev);
	atomic_dec(&chip->active);
	mutex_unlock(&register_mutex);
	return 0;

 __error:
	if (chip) {
		if (!chip->num_interfaces)
			snd_card_free(chip->card);
		atomic_dec(&chip->active);
	}
	mutex_unlock(&register_mutex);
	return err;
}

/*
 * we need to take care of counter, since disconnection can be called also
 * many times as well as usb_audio_probe().
 */
static void usb_audio_disconnect(struct usb_interface *intf)
{
	struct snd_usb_audio *chip = usb_get_intfdata(intf);
	struct snd_card *card;
	struct list_head *p;

	if (chip == (void *)-1L)
		return;

	card = chip->card;

	if (chip->disconnect_cb)
		chip->disconnect_cb(chip);

	mutex_lock(&register_mutex);
	if (atomic_inc_return(&chip->shutdown) == 1) {
		struct snd_usb_stream *as;
		struct snd_usb_endpoint *ep;
		struct usb_mixer_interface *mixer;

		/* wait until all pending tasks done;
		 * they are protected by snd_usb_lock_shutdown()
		 */
		wait_event(chip->shutdown_wait,
			   !atomic_read(&chip->usage_count));
		snd_card_disconnect(card);
		/* release the pcm resources */
		list_for_each_entry(as, &chip->pcm_list, list) {
			snd_usb_stream_disconnect(as);
		}
		/* release the endpoint resources */
		list_for_each_entry(ep, &chip->ep_list, list) {
			snd_usb_endpoint_release(ep);
		}
		/* release the midi resources */
		list_for_each(p, &chip->midi_list) {
			snd_usbmidi_disconnect(p);
		}
		/* release mixer resources */
		list_for_each_entry(mixer, &chip->mixer_list, list) {
			snd_usb_mixer_disconnect(mixer);
		}
	}

	chip->num_interfaces--;
	if (chip->num_interfaces <= 0) {
		usb_chip[chip->index] = NULL;
		mutex_unlock(&register_mutex);
		snd_card_free_when_closed(card);
	} else {
		mutex_unlock(&register_mutex);
	}
}

/* lock the shutdown (disconnect) task and autoresume */
int snd_usb_lock_shutdown(struct snd_usb_audio *chip)
{
	int err;

	atomic_inc(&chip->usage_count);
	if (atomic_read(&chip->shutdown)) {
		err = -EIO;
		goto error;
	}
	err = snd_usb_autoresume(chip);
	if (err < 0)
		goto error;
	return 0;

 error:
	if (atomic_dec_and_test(&chip->usage_count))
		wake_up(&chip->shutdown_wait);
	return err;
}

/* autosuspend and unlock the shutdown */
void snd_usb_unlock_shutdown(struct snd_usb_audio *chip)
{
	snd_usb_autosuspend(chip);
	if (atomic_dec_and_test(&chip->usage_count))
		wake_up(&chip->shutdown_wait);
}

#ifdef CONFIG_PM

int snd_usb_autoresume(struct snd_usb_audio *chip)
{
	if (atomic_read(&chip->shutdown))
		return -EIO;
	if (atomic_inc_return(&chip->active) == 1)
		return usb_autopm_get_interface(chip->pm_intf);
	return 0;
}

void snd_usb_autosuspend(struct snd_usb_audio *chip)
{
	if (atomic_read(&chip->shutdown))
		return;
	if (atomic_dec_and_test(&chip->active))
		usb_autopm_put_interface(chip->pm_intf);
}

static int usb_audio_suspend(struct usb_interface *intf, pm_message_t message)
{
	struct snd_usb_audio *chip = usb_get_intfdata(intf);
	struct snd_usb_stream *as;
	struct usb_mixer_interface *mixer;
	struct list_head *p;

	if (chip == (void *)-1L)
		return 0;

	chip->autosuspended = !!PMSG_IS_AUTO(message);
	if (!chip->autosuspended)
		snd_power_change_state(chip->card, SNDRV_CTL_POWER_D3hot);
	if (!chip->num_suspended_intf++) {
		list_for_each_entry(as, &chip->pcm_list, list) {
			snd_pcm_suspend_all(as->pcm);
			as->substream[0].need_setup_ep =
				as->substream[1].need_setup_ep = true;
		}
		list_for_each(p, &chip->midi_list)
			snd_usbmidi_suspend(p);
		list_for_each_entry(mixer, &chip->mixer_list, list)
			snd_usb_mixer_suspend(mixer);
	}

	return 0;
}

static int __usb_audio_resume(struct usb_interface *intf, bool reset_resume)
{
	struct snd_usb_audio *chip = usb_get_intfdata(intf);
	struct usb_mixer_interface *mixer;
	struct list_head *p;
	int err = 0;

	if (chip == (void *)-1L)
		return 0;
	if (--chip->num_suspended_intf)
		return 0;

	atomic_inc(&chip->active); /* avoid autopm */
	/*
	 * ALSA leaves material resumption to user space
	 * we just notify and restart the mixers
	 */
	list_for_each_entry(mixer, &chip->mixer_list, list) {
		err = snd_usb_mixer_resume(mixer, reset_resume);
		if (err < 0)
			goto err_out;
	}

	list_for_each(p, &chip->midi_list) {
		snd_usbmidi_resume(p);
	}

	if (!chip->autosuspended)
		snd_power_change_state(chip->card, SNDRV_CTL_POWER_D0);
	chip->autosuspended = 0;

err_out:
	atomic_dec(&chip->active); /* allow autopm after this point */
	return err;
}

static int usb_audio_resume(struct usb_interface *intf)
{
	return __usb_audio_resume(intf, false);
}

static int usb_audio_reset_resume(struct usb_interface *intf)
{
	return __usb_audio_resume(intf, true);
}
#else
#define usb_audio_suspend	NULL
#define usb_audio_resume	NULL
#define usb_audio_reset_resume	NULL
#endif		/* CONFIG_PM */

static struct usb_device_id usb_audio_ids [] = {
#include "quirks-table.h"
    { .match_flags = (USB_DEVICE_ID_MATCH_INT_CLASS | USB_DEVICE_ID_MATCH_INT_SUBCLASS),
      .bInterfaceClass = USB_CLASS_AUDIO,
      .bInterfaceSubClass = USB_SUBCLASS_AUDIOCONTROL },
    { }						/* Terminating entry */
};
MODULE_DEVICE_TABLE(usb, usb_audio_ids);

/*
 * entry point for linux usb interface
 */

static struct usb_driver usb_audio_driver = {
	.name =		"snd-usb-audio",
	.probe =	usb_audio_probe,
	.disconnect =	usb_audio_disconnect,
	.suspend =	usb_audio_suspend,
	.resume =	usb_audio_resume,
	.reset_resume =	usb_audio_reset_resume,
	.id_table =	usb_audio_ids,
	.supports_autosuspend = 1,
};

module_usb_driver(usb_audio_driver);<|MERGE_RESOLUTION|>--- conflicted
+++ resolved
@@ -325,27 +325,15 @@
 			return -EINVAL;
 		}
 
-		rest_bytes = (void *)(host_iface->extra + host_iface->extralen) -
-			control_header;
+		h1 = control_header;
+		rest_bytes = (void *)(host_iface->extra +
+				host_iface->extralen) - control_header;
 
 		/* just to be sure -- this shouldn't hit at all */
 		if (rest_bytes <= 0) {
 			dev_err(&dev->dev, "invalid control header\n");
 			return -EINVAL;
 		}
-
-		h1 = control_header;
-<<<<<<< HEAD
-=======
-		rest_bytes = (void *)(host_iface->extra +
-				host_iface->extralen) - control_header;
-
-		/* just to be sure -- this shouldn't hit at all */
-		if (rest_bytes <= 0) {
-			dev_err(&dev->dev, "invalid control header\n");
-			return -EINVAL;
-		}
->>>>>>> 18b35a54
 
 		if (rest_bytes < sizeof(*h1)) {
 			dev_err(&dev->dev, "too short v1 buffer descriptor\n");
