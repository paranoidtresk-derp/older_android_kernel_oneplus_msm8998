#ifndef _ARCH_POWERPC_UACCESS_H
#define _ARCH_POWERPC_UACCESS_H

#ifdef __KERNEL__
#ifndef __ASSEMBLY__

#include <linux/sched.h>
#include <linux/errno.h>
#include <asm/asm-compat.h>
#include <asm/processor.h>
#include <asm/page.h>

#define VERIFY_READ	0
#define VERIFY_WRITE	1

/*
 * The fs value determines whether argument validity checking should be
 * performed or not.  If get_fs() == USER_DS, checking is performed, with
 * get_fs() == KERNEL_DS, checking is bypassed.
 *
 * For historical reasons, these macros are grossly misnamed.
 *
 * The fs/ds values are now the highest legal address in the "segment".
 * This simplifies the checking in the routines below.
 */

#define MAKE_MM_SEG(s)  ((mm_segment_t) { (s) })

#define KERNEL_DS	MAKE_MM_SEG(~0UL)
#ifdef __powerpc64__
/* We use TASK_SIZE_USER64 as TASK_SIZE is not constant */
#define USER_DS		MAKE_MM_SEG(TASK_SIZE_USER64 - 1)
#else
#define USER_DS		MAKE_MM_SEG(TASK_SIZE - 1)
#endif

#define get_ds()	(KERNEL_DS)
#define get_fs()	(current->thread.fs)
#define set_fs(val)	(current->thread.fs = (val))

#define segment_eq(a, b)	((a).seg == (b).seg)

#define user_addr_max()	(get_fs().seg)

#ifdef __powerpc64__
/*
 * This check is sufficient because there is a large enough
 * gap between user addresses and the kernel addresses
 */
#define __access_ok(addr, size, segment)	\
	(((addr) <= (segment).seg) && ((size) <= (segment).seg))

#else

#define __access_ok(addr, size, segment)	\
	(((addr) <= (segment).seg) &&		\
	 (((size) == 0) || (((size) - 1) <= ((segment).seg - (addr)))))

#endif

#define access_ok(type, addr, size)		\
	(__chk_user_ptr(addr), (void)(type),		\
	 __access_ok((__force unsigned long)(addr), (size), get_fs()))

/*
 * The exception table consists of pairs of addresses: the first is the
 * address of an instruction that is allowed to fault, and the second is
 * the address at which the program should continue.  No registers are
 * modified, so it is entirely up to the continuation code to figure out
 * what to do.
 *
 * All the routines below use bits of fixup code that are out of line
 * with the main instruction path.  This means when everything is well,
 * we don't even have to jump over them.  Further, they do not intrude
 * on our cache or tlb entries.
 */

struct exception_table_entry {
	unsigned long insn;
	unsigned long fixup;
};

/*
 * These are the main single-value transfer routines.  They automatically
 * use the right size if we just have the right pointer type.
 *
 * This gets kind of ugly. We want to return _two_ values in "get_user()"
 * and yet we don't want to do any pointers, because that is too much
 * of a performance impact. Thus we have a few rather ugly macros here,
 * and hide all the ugliness from the user.
 *
 * The "__xxx" versions of the user access functions are versions that
 * do not verify the address space, that must have been done previously
 * with a separate "access_ok()" call (this is used when we do multiple
 * accesses to the same area of user memory).
 *
 * As we use the same address space for kernel and user data on the
 * PowerPC, we can just do these as direct assignments.  (Of course, the
 * exception handling means that it's no longer "just"...)
 *
 */
#define get_user(x, ptr) \
	__get_user_check((x), (ptr), sizeof(*(ptr)))
#define put_user(x, ptr) \
	__put_user_check((__typeof__(*(ptr)))(x), (ptr), sizeof(*(ptr)))

#define __get_user(x, ptr) \
	__get_user_nocheck((x), (ptr), sizeof(*(ptr)))
#define __put_user(x, ptr) \
	__put_user_nocheck((__typeof__(*(ptr)))(x), (ptr), sizeof(*(ptr)))

#define __get_user_inatomic(x, ptr) \
	__get_user_nosleep((x), (ptr), sizeof(*(ptr)))
#define __put_user_inatomic(x, ptr) \
	__put_user_nosleep((__typeof__(*(ptr)))(x), (ptr), sizeof(*(ptr)))

#define __get_user_unaligned __get_user
#define __put_user_unaligned __put_user

extern long __put_user_bad(void);

/*
 * We don't tell gcc that we are accessing memory, but this is OK
 * because we do not write to any memory gcc knows about, so there
 * are no aliasing issues.
 */
#define __put_user_asm(x, addr, err, op)			\
	__asm__ __volatile__(					\
		"1:	" op " %1,0(%2)	# put_user\n"		\
		"2:\n"						\
		".section .fixup,\"ax\"\n"			\
		"3:	li %0,%3\n"				\
		"	b 2b\n"					\
		".previous\n"					\
		".section __ex_table,\"a\"\n"			\
			PPC_LONG_ALIGN "\n"			\
			PPC_LONG "1b,3b\n"			\
		".previous"					\
		: "=r" (err)					\
		: "r" (x), "b" (addr), "i" (-EFAULT), "0" (err))

#ifdef __powerpc64__
#define __put_user_asm2(x, ptr, retval)				\
	  __put_user_asm(x, ptr, retval, "std")
#else /* __powerpc64__ */
#define __put_user_asm2(x, addr, err)				\
	__asm__ __volatile__(					\
		"1:	stw %1,0(%2)\n"				\
		"2:	stw %1+1,4(%2)\n"			\
		"3:\n"						\
		".section .fixup,\"ax\"\n"			\
		"4:	li %0,%3\n"				\
		"	b 3b\n"					\
		".previous\n"					\
		".section __ex_table,\"a\"\n"			\
			PPC_LONG_ALIGN "\n"			\
			PPC_LONG "1b,4b\n"			\
			PPC_LONG "2b,4b\n"			\
		".previous"					\
		: "=r" (err)					\
		: "r" (x), "b" (addr), "i" (-EFAULT), "0" (err))
#endif /* __powerpc64__ */

#define __put_user_size(x, ptr, size, retval)			\
do {								\
	retval = 0;						\
	switch (size) {						\
	  case 1: __put_user_asm(x, ptr, retval, "stb"); break;	\
	  case 2: __put_user_asm(x, ptr, retval, "sth"); break;	\
	  case 4: __put_user_asm(x, ptr, retval, "stw"); break;	\
	  case 8: __put_user_asm2(x, ptr, retval); break;	\
	  default: __put_user_bad();				\
	}							\
} while (0)

#define __put_user_nocheck(x, ptr, size)			\
({								\
	long __pu_err;						\
	__typeof__(*(ptr)) __user *__pu_addr = (ptr);		\
	if (!is_kernel_addr((unsigned long)__pu_addr))		\
		might_fault();					\
	__chk_user_ptr(ptr);					\
	__put_user_size((x), __pu_addr, (size), __pu_err);	\
	__pu_err;						\
})

#define __put_user_check(x, ptr, size)					\
({									\
	long __pu_err = -EFAULT;					\
	__typeof__(*(ptr)) __user *__pu_addr = (ptr);			\
	might_fault();							\
	if (access_ok(VERIFY_WRITE, __pu_addr, size))			\
		__put_user_size((x), __pu_addr, (size), __pu_err);	\
	__pu_err;							\
})

#define __put_user_nosleep(x, ptr, size)			\
({								\
	long __pu_err;						\
	__typeof__(*(ptr)) __user *__pu_addr = (ptr);		\
	__chk_user_ptr(ptr);					\
	__put_user_size((x), __pu_addr, (size), __pu_err);	\
	__pu_err;						\
})


extern long __get_user_bad(void);

#define __get_user_asm(x, addr, err, op)		\
	__asm__ __volatile__(				\
		"1:	"op" %1,0(%2)	# get_user\n"	\
		"2:\n"					\
		".section .fixup,\"ax\"\n"		\
		"3:	li %0,%3\n"			\
		"	li %1,0\n"			\
		"	b 2b\n"				\
		".previous\n"				\
		".section __ex_table,\"a\"\n"		\
			PPC_LONG_ALIGN "\n"		\
			PPC_LONG "1b,3b\n"		\
		".previous"				\
		: "=r" (err), "=r" (x)			\
		: "b" (addr), "i" (-EFAULT), "0" (err))

#ifdef __powerpc64__
#define __get_user_asm2(x, addr, err)			\
	__get_user_asm(x, addr, err, "ld")
#else /* __powerpc64__ */
#define __get_user_asm2(x, addr, err)			\
	__asm__ __volatile__(				\
		"1:	lwz %1,0(%2)\n"			\
		"2:	lwz %1+1,4(%2)\n"		\
		"3:\n"					\
		".section .fixup,\"ax\"\n"		\
		"4:	li %0,%3\n"			\
		"	li %1,0\n"			\
		"	li %1+1,0\n"			\
		"	b 3b\n"				\
		".previous\n"				\
		".section __ex_table,\"a\"\n"		\
			PPC_LONG_ALIGN "\n"		\
			PPC_LONG "1b,4b\n"		\
			PPC_LONG "2b,4b\n"		\
		".previous"				\
		: "=r" (err), "=&r" (x)			\
		: "b" (addr), "i" (-EFAULT), "0" (err))
#endif /* __powerpc64__ */

#define __get_user_size(x, ptr, size, retval)			\
do {								\
	retval = 0;						\
	__chk_user_ptr(ptr);					\
	if (size > sizeof(x))					\
		(x) = __get_user_bad();				\
	switch (size) {						\
	case 1: __get_user_asm(x, ptr, retval, "lbz"); break;	\
	case 2: __get_user_asm(x, ptr, retval, "lhz"); break;	\
	case 4: __get_user_asm(x, ptr, retval, "lwz"); break;	\
	case 8: __get_user_asm2(x, ptr, retval);  break;	\
	default: (x) = __get_user_bad();			\
	}							\
} while (0)

#define __get_user_nocheck(x, ptr, size)			\
({								\
	long __gu_err;						\
	unsigned long __gu_val;					\
	__typeof__(*(ptr)) __user *__gu_addr = (ptr);	\
	__chk_user_ptr(ptr);					\
	if (!is_kernel_addr((unsigned long)__gu_addr))		\
		might_fault();					\
	barrier_nospec();					\
	__get_user_size(__gu_val, __gu_addr, (size), __gu_err);	\
	(x) = (__typeof__(*(ptr)))__gu_val;			\
	__gu_err;						\
})

#ifndef __powerpc64__
#define __get_user64_nocheck(x, ptr, size)			\
({								\
	long __gu_err;						\
	long long __gu_val;					\
	__typeof__(*(ptr)) __user *__gu_addr = (ptr);	\
	__chk_user_ptr(ptr);					\
	if (!is_kernel_addr((unsigned long)__gu_addr))		\
		might_fault();					\
	barrier_nospec();					\
	__get_user_size(__gu_val, __gu_addr, (size), __gu_err);	\
	(x) = (__force __typeof__(*(ptr)))__gu_val;			\
	__gu_err;						\
})
#endif /* __powerpc64__ */

#define __get_user_check(x, ptr, size)					\
({									\
	long __gu_err = -EFAULT;					\
	unsigned long  __gu_val = 0;					\
	__typeof__(*(ptr)) __user *__gu_addr = (ptr);		\
	might_fault();							\
	if (access_ok(VERIFY_READ, __gu_addr, (size))) {		\
		barrier_nospec();					\
		__get_user_size(__gu_val, __gu_addr, (size), __gu_err);	\
	}								\
	(x) = (__force __typeof__(*(ptr)))__gu_val;				\
	__gu_err;							\
})

#define __get_user_nosleep(x, ptr, size)			\
({								\
	long __gu_err;						\
	unsigned long __gu_val;					\
	__typeof__(*(ptr)) __user *__gu_addr = (ptr);	\
	__chk_user_ptr(ptr);					\
	barrier_nospec();					\
	__get_user_size(__gu_val, __gu_addr, (size), __gu_err);	\
	(x) = (__force __typeof__(*(ptr)))__gu_val;			\
	__gu_err;						\
})


/* more complex routines */

extern unsigned long __copy_tofrom_user(void __user *to,
		const void __user *from, unsigned long size);

#ifndef __powerpc64__

static inline unsigned long copy_from_user(void *to,
		const void __user *from, unsigned long n)
{
	if (likely(access_ok(VERIFY_READ, from, n))) {
<<<<<<< HEAD
		check_object_size(to, n, false);
=======
		barrier_nospec();
>>>>>>> 71cb827c
		return __copy_tofrom_user((__force void __user *)to, from, n);
	}
	memset(to, 0, n);
	return n;
}

static inline unsigned long copy_to_user(void __user *to,
		const void *from, unsigned long n)
{
	if (access_ok(VERIFY_WRITE, to, n)) {
		check_object_size(from, n, true);
		return __copy_tofrom_user(to, (__force void __user *)from, n);
	}
	return n;
}

#else /* __powerpc64__ */

#define __copy_in_user(to, from, size) \
	__copy_tofrom_user((to), (from), (size))

extern unsigned long copy_from_user(void *to, const void __user *from,
				    unsigned long n);
extern unsigned long copy_to_user(void __user *to, const void *from,
				  unsigned long n);
extern unsigned long copy_in_user(void __user *to, const void __user *from,
				  unsigned long n);

#endif /* __powerpc64__ */

static inline unsigned long __copy_from_user_inatomic(void *to,
		const void __user *from, unsigned long n)
{
	if (__builtin_constant_p(n) && (n <= 8)) {
		unsigned long ret = 1;

		switch (n) {
		case 1:
			barrier_nospec();
			__get_user_size(*(u8 *)to, from, 1, ret);
			break;
		case 2:
			barrier_nospec();
			__get_user_size(*(u16 *)to, from, 2, ret);
			break;
		case 4:
			barrier_nospec();
			__get_user_size(*(u32 *)to, from, 4, ret);
			break;
		case 8:
			barrier_nospec();
			__get_user_size(*(u64 *)to, from, 8, ret);
			break;
		}
		if (ret == 0)
			return 0;
	}

<<<<<<< HEAD
	check_object_size(to, n, false);

=======
	barrier_nospec();
>>>>>>> 71cb827c
	return __copy_tofrom_user((__force void __user *)to, from, n);
}

static inline unsigned long __copy_to_user_inatomic(void __user *to,
		const void *from, unsigned long n)
{
	if (__builtin_constant_p(n) && (n <= 8)) {
		unsigned long ret = 1;

		switch (n) {
		case 1:
			__put_user_size(*(u8 *)from, (u8 __user *)to, 1, ret);
			break;
		case 2:
			__put_user_size(*(u16 *)from, (u16 __user *)to, 2, ret);
			break;
		case 4:
			__put_user_size(*(u32 *)from, (u32 __user *)to, 4, ret);
			break;
		case 8:
			__put_user_size(*(u64 *)from, (u64 __user *)to, 8, ret);
			break;
		}
		if (ret == 0)
			return 0;
	}

<<<<<<< HEAD
	check_object_size(from, n, true);

=======
>>>>>>> 71cb827c
	return __copy_tofrom_user(to, (__force const void __user *)from, n);
}

static inline unsigned long __copy_from_user(void *to,
		const void __user *from, unsigned long size)
{
	might_fault();
	return __copy_from_user_inatomic(to, from, size);
}

static inline unsigned long __copy_to_user(void __user *to,
		const void *from, unsigned long size)
{
	might_fault();
	return __copy_to_user_inatomic(to, from, size);
}

extern unsigned long __clear_user(void __user *addr, unsigned long size);

static inline unsigned long clear_user(void __user *addr, unsigned long size)
{
	might_fault();
	if (likely(access_ok(VERIFY_WRITE, addr, size)))
		return __clear_user(addr, size);
	return size;
}

extern long strncpy_from_user(char *dst, const char __user *src, long count);
extern __must_check long strlen_user(const char __user *str);
extern __must_check long strnlen_user(const char __user *str, long n);

#endif  /* __ASSEMBLY__ */
#endif /* __KERNEL__ */

#endif	/* _ARCH_POWERPC_UACCESS_H */<|MERGE_RESOLUTION|>--- conflicted
+++ resolved
@@ -329,11 +329,8 @@
 		const void __user *from, unsigned long n)
 {
 	if (likely(access_ok(VERIFY_READ, from, n))) {
-<<<<<<< HEAD
 		check_object_size(to, n, false);
-=======
 		barrier_nospec();
->>>>>>> 71cb827c
 		return __copy_tofrom_user((__force void __user *)to, from, n);
 	}
 	memset(to, 0, n);
@@ -392,12 +389,9 @@
 			return 0;
 	}
 
-<<<<<<< HEAD
 	check_object_size(to, n, false);
 
-=======
 	barrier_nospec();
->>>>>>> 71cb827c
 	return __copy_tofrom_user((__force void __user *)to, from, n);
 }
 
@@ -425,11 +419,8 @@
 			return 0;
 	}
 
-<<<<<<< HEAD
 	check_object_size(from, n, true);
 
-=======
->>>>>>> 71cb827c
 	return __copy_tofrom_user(to, (__force const void __user *)from, n);
 }
 
