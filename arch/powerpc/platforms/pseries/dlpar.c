/*
 * Support for dynamic reconfiguration for PCI, Memory, and CPU
 * Hotplug and Dynamic Logical Partitioning on RPA platforms.
 *
 * Copyright (C) 2009 Nathan Fontenot
 * Copyright (C) 2009 IBM Corporation
 *
 * This program is free software; you can redistribute it and/or
 * modify it under the terms of the GNU General Public License version
 * 2 as published by the Free Software Foundation.
 */

#include <linux/kernel.h>
#include <linux/kref.h>
#include <linux/notifier.h>
#include <linux/spinlock.h>
#include <linux/cpu.h>
#include <linux/slab.h>
#include <linux/of.h>
#include "offline_states.h"

#include <asm/prom.h>
#include <asm/machdep.h>
#include <asm/uaccess.h>
#include <asm/rtas.h>

struct cc_workarea {
	u32	drc_index;
	u32	zero;
	u32	name_offset;
	u32	prop_length;
	u32	prop_offset;
};

void dlpar_free_cc_property(struct property *prop)
{
	kfree(prop->name);
	kfree(prop->value);
	kfree(prop);
}

static struct property *dlpar_parse_cc_property(struct cc_workarea *ccwa)
{
	struct property *prop;
	char *name;
	char *value;

	prop = kzalloc(sizeof(*prop), GFP_KERNEL);
	if (!prop)
		return NULL;

	name = (char *)ccwa + ccwa->name_offset;
	prop->name = kstrdup(name, GFP_KERNEL);

	prop->length = ccwa->prop_length;
	value = (char *)ccwa + ccwa->prop_offset;
	prop->value = kmemdup(value, prop->length, GFP_KERNEL);
	if (!prop->value) {
		dlpar_free_cc_property(prop);
		return NULL;
	}

	return prop;
}

static struct device_node *dlpar_parse_cc_node(struct cc_workarea *ccwa,
					       const char *path)
{
	struct device_node *dn;
	char *name;

	/* If parent node path is "/" advance path to NULL terminator to
	 * prevent double leading slashs in full_name.
	 */
	if (!path[1])
		path++;

	dn = kzalloc(sizeof(*dn), GFP_KERNEL);
	if (!dn)
		return NULL;

	name = (char *)ccwa + ccwa->name_offset;
	dn->full_name = kasprintf(GFP_KERNEL, "%s/%s", path, name);
	if (!dn->full_name) {
		kfree(dn);
		return NULL;
	}

	of_node_set_flag(dn, OF_DYNAMIC);
	kref_init(&dn->kref);

	return dn;
}

static void dlpar_free_one_cc_node(struct device_node *dn)
{
	struct property *prop;

	while (dn->properties) {
		prop = dn->properties;
		dn->properties = prop->next;
		dlpar_free_cc_property(prop);
	}

	kfree(dn->full_name);
	kfree(dn);
}

void dlpar_free_cc_nodes(struct device_node *dn)
{
	if (dn->child)
		dlpar_free_cc_nodes(dn->child);

	if (dn->sibling)
		dlpar_free_cc_nodes(dn->sibling);

	dlpar_free_one_cc_node(dn);
}

#define COMPLETE	0
#define NEXT_SIBLING    1
#define NEXT_CHILD      2
#define NEXT_PROPERTY   3
#define PREV_PARENT     4
#define MORE_MEMORY     5
#define CALL_AGAIN	-2
#define ERR_CFG_USE     -9003

struct device_node *dlpar_configure_connector(u32 drc_index,
					      struct device_node *parent)
{
	struct device_node *dn;
	struct device_node *first_dn = NULL;
	struct device_node *last_dn = NULL;
	struct property *property;
	struct property *last_property = NULL;
	struct cc_workarea *ccwa;
	char *data_buf;
	const char *parent_path = parent->full_name;
	int cc_token;
	int rc = -1;

	cc_token = rtas_token("ibm,configure-connector");
	if (cc_token == RTAS_UNKNOWN_SERVICE)
		return NULL;

	data_buf = kzalloc(RTAS_DATA_BUF_SIZE, GFP_KERNEL);
	if (!data_buf)
		return NULL;

	ccwa = (struct cc_workarea *)&data_buf[0];
	ccwa->drc_index = drc_index;
	ccwa->zero = 0;

	do {
		/* Since we release the rtas_data_buf lock between configure
		 * connector calls we want to re-populate the rtas_data_buffer
		 * with the contents of the previous call.
		 */
		spin_lock(&rtas_data_buf_lock);

		memcpy(rtas_data_buf, data_buf, RTAS_DATA_BUF_SIZE);
		rc = rtas_call(cc_token, 2, 1, NULL, rtas_data_buf, NULL);
		memcpy(data_buf, rtas_data_buf, RTAS_DATA_BUF_SIZE);

		spin_unlock(&rtas_data_buf_lock);

		switch (rc) {
		case COMPLETE:
			break;

		case NEXT_SIBLING:
			dn = dlpar_parse_cc_node(ccwa, parent_path);
			if (!dn)
				goto cc_error;

			dn->parent = last_dn->parent;
			last_dn->sibling = dn;
			last_dn = dn;
			break;

		case NEXT_CHILD:
			if (first_dn)
				parent_path = last_dn->full_name;

			dn = dlpar_parse_cc_node(ccwa, parent_path);
			if (!dn)
				goto cc_error;

			if (!first_dn) {
				dn->parent = parent;
				first_dn = dn;
			} else {
				dn->parent = last_dn;
				if (last_dn)
					last_dn->child = dn;
			}

			last_dn = dn;
			break;

		case NEXT_PROPERTY:
			property = dlpar_parse_cc_property(ccwa);
			if (!property)
				goto cc_error;

			if (!last_dn->properties)
				last_dn->properties = property;
			else
				last_property->next = property;

			last_property = property;
			break;

		case PREV_PARENT:
			last_dn = last_dn->parent;
			parent_path = last_dn->parent->full_name;
			break;

		case CALL_AGAIN:
			break;

		case MORE_MEMORY:
		case ERR_CFG_USE:
		default:
			printk(KERN_ERR "Unexpected Error (%d) "
			       "returned from configure-connector\n", rc);
			goto cc_error;
		}
	} while (rc);

cc_error:
	kfree(data_buf);

	if (rc) {
		if (first_dn)
			dlpar_free_cc_nodes(first_dn);

		return NULL;
	}

	return first_dn;
}

static struct device_node *derive_parent(const char *path)
{
	struct device_node *parent;
	char *last_slash;

	last_slash = strrchr(path, '/');
	if (last_slash == path) {
		parent = of_find_node_by_path("/");
	} else {
		char *parent_path;
		int parent_path_len = last_slash - path + 1;
		parent_path = kmalloc(parent_path_len, GFP_KERNEL);
		if (!parent_path)
			return NULL;

		strlcpy(parent_path, path, parent_path_len);
		parent = of_find_node_by_path(parent_path);
		kfree(parent_path);
	}

	return parent;
}

int dlpar_attach_node(struct device_node *dn)
{
	int rc;

	dn->parent = derive_parent(dn->full_name);
	if (!dn->parent)
		return -ENOMEM;

	rc = of_attach_node(dn);
	if (rc) {
		printk(KERN_ERR "Failed to add device node %s\n",
		       dn->full_name);
		return rc;
	}

	of_node_put(dn->parent);
	return 0;
}

int dlpar_detach_node(struct device_node *dn)
{
	struct device_node *child;
	int rc;

	child = of_get_next_child(dn, NULL);
	while (child) {
		dlpar_detach_node(child);
		child = of_get_next_child(dn, child);
	}

	rc = of_detach_node(dn);
	if (rc)
		return rc;

	of_node_put(dn); /* Must decrement the refcount */
	return 0;
}

#define DR_ENTITY_SENSE		9003
#define DR_ENTITY_PRESENT	1
#define DR_ENTITY_UNUSABLE	2
#define ALLOCATION_STATE	9003
#define ALLOC_UNUSABLE		0
#define ALLOC_USABLE		1
#define ISOLATION_STATE		9001
#define ISOLATE			0
#define UNISOLATE		1

int dlpar_acquire_drc(u32 drc_index)
{
	int dr_status, rc;

	rc = rtas_call(rtas_token("get-sensor-state"), 2, 2, &dr_status,
		       DR_ENTITY_SENSE, drc_index);
	if (rc || dr_status != DR_ENTITY_UNUSABLE)
		return -1;

	rc = rtas_set_indicator(ALLOCATION_STATE, drc_index, ALLOC_USABLE);
	if (rc)
		return rc;

	rc = rtas_set_indicator(ISOLATION_STATE, drc_index, UNISOLATE);
	if (rc) {
		rtas_set_indicator(ALLOCATION_STATE, drc_index, ALLOC_UNUSABLE);
		return rc;
	}

	return 0;
}

int dlpar_release_drc(u32 drc_index)
{
	int dr_status, rc;

	rc = rtas_call(rtas_token("get-sensor-state"), 2, 2, &dr_status,
		       DR_ENTITY_SENSE, drc_index);
	if (rc || dr_status != DR_ENTITY_PRESENT)
		return -1;

	rc = rtas_set_indicator(ISOLATION_STATE, drc_index, ISOLATE);
	if (rc)
		return rc;

	rc = rtas_set_indicator(ALLOCATION_STATE, drc_index, ALLOC_UNUSABLE);
	if (rc) {
		rtas_set_indicator(ISOLATION_STATE, drc_index, UNISOLATE);
		return rc;
	}

	return 0;
}

#ifdef CONFIG_ARCH_CPU_PROBE_RELEASE

static int dlpar_online_cpu(struct device_node *dn)
{
	int rc = 0;
	unsigned int cpu;
	int len, nthreads, i;
	const u32 *intserv;

	intserv = of_get_property(dn, "ibm,ppc-interrupt-server#s", &len);
	if (!intserv)
		return -EINVAL;

	nthreads = len / sizeof(u32);

	cpu_maps_update_begin();
	for (i = 0; i < nthreads; i++) {
		for_each_present_cpu(cpu) {
			if (get_hard_smp_processor_id(cpu) != intserv[i])
				continue;
			BUG_ON(get_cpu_current_state(cpu)
					!= CPU_STATE_OFFLINE);
			cpu_maps_update_done();
			rc = cpu_up(cpu);
			if (rc)
				goto out;
			cpu_maps_update_begin();

			break;
		}
		if (cpu == num_possible_cpus())
			printk(KERN_WARNING "Could not find cpu to online "
			       "with physical id 0x%x\n", intserv[i]);
	}
	cpu_maps_update_done();

out:
	return rc;

}

static ssize_t dlpar_cpu_probe(const char *buf, size_t count)
{
	struct device_node *dn, *parent;
	unsigned long drc_index;
	int rc;

	rc = strict_strtoul(buf, 0, &drc_index);
	if (rc)
		return -EINVAL;

	parent = of_find_node_by_path("/cpus");
<<<<<<< HEAD
	if (!parent) {
		rc = -ENODEV;
		goto out;
	}

	dn = dlpar_configure_connector(drc_index, parent);
	if (!dn) {
		rc = -EINVAL;
		goto out;
	}
=======
	if (!parent)
		return -ENODEV;

	dn = dlpar_configure_connector(drc_index, parent);
	if (!dn)
		return -EINVAL;
>>>>>>> d8ec26d7

	of_node_put(parent);

	rc = dlpar_acquire_drc(drc_index);
	if (rc) {
		dlpar_free_cc_nodes(dn);
		return -EINVAL;
	}

	rc = dlpar_attach_node(dn);
	if (rc) {
		dlpar_release_drc(drc_index);
		dlpar_free_cc_nodes(dn);
		return rc;
	}

	rc = dlpar_online_cpu(dn);
	if (rc)
		return rc;

	return count;
}

static int dlpar_offline_cpu(struct device_node *dn)
{
	int rc = 0;
	unsigned int cpu;
	int len, nthreads, i;
	const u32 *intserv;

	intserv = of_get_property(dn, "ibm,ppc-interrupt-server#s", &len);
	if (!intserv)
		return -EINVAL;

	nthreads = len / sizeof(u32);

	cpu_maps_update_begin();
	for (i = 0; i < nthreads; i++) {
		for_each_present_cpu(cpu) {
			if (get_hard_smp_processor_id(cpu) != intserv[i])
				continue;

			if (get_cpu_current_state(cpu) == CPU_STATE_OFFLINE)
				break;

			if (get_cpu_current_state(cpu) == CPU_STATE_ONLINE) {
				set_preferred_offline_state(cpu, CPU_STATE_OFFLINE);
				cpu_maps_update_done();
				rc = cpu_down(cpu);
				if (rc)
					goto out;
				cpu_maps_update_begin();
				break;

			}

			/*
			 * The cpu is in CPU_STATE_INACTIVE.
			 * Upgrade it's state to CPU_STATE_OFFLINE.
			 */
			set_preferred_offline_state(cpu, CPU_STATE_OFFLINE);
			BUG_ON(plpar_hcall_norets(H_PROD, intserv[i])
								!= H_SUCCESS);
			__cpu_die(cpu);
			break;
		}
		if (cpu == num_possible_cpus())
			printk(KERN_WARNING "Could not find cpu to offline "
			       "with physical id 0x%x\n", intserv[i]);
	}
	cpu_maps_update_done();

out:
	return rc;

}

static ssize_t dlpar_cpu_release(const char *buf, size_t count)
{
	struct device_node *dn;
	const u32 *drc_index;
	int rc;

	dn = of_find_node_by_path(buf);
	if (!dn)
		return -EINVAL;

	drc_index = of_get_property(dn, "ibm,my-drc-index", NULL);
	if (!drc_index) {
		of_node_put(dn);
		return -EINVAL;
	}

	rc = dlpar_offline_cpu(dn);
	if (rc) {
		of_node_put(dn);
		return -EINVAL;
	}

	rc = dlpar_release_drc(*drc_index);
	if (rc) {
		of_node_put(dn);
		return rc;
	}

	rc = dlpar_detach_node(dn);
	if (rc) {
		dlpar_acquire_drc(*drc_index);
		return rc;
	}

	of_node_put(dn);

	return count;
}

static int __init pseries_dlpar_init(void)
{
	ppc_md.cpu_probe = dlpar_cpu_probe;
	ppc_md.cpu_release = dlpar_cpu_release;

	return 0;
}
machine_device_initcall(pseries, pseries_dlpar_init);

#endif /* CONFIG_ARCH_CPU_PROBE_RELEASE */<|MERGE_RESOLUTION|>--- conflicted
+++ resolved
@@ -409,25 +409,12 @@
 		return -EINVAL;
 
 	parent = of_find_node_by_path("/cpus");
-<<<<<<< HEAD
-	if (!parent) {
-		rc = -ENODEV;
-		goto out;
-	}
-
-	dn = dlpar_configure_connector(drc_index, parent);
-	if (!dn) {
-		rc = -EINVAL;
-		goto out;
-	}
-=======
 	if (!parent)
 		return -ENODEV;
 
 	dn = dlpar_configure_connector(drc_index, parent);
 	if (!dn)
 		return -EINVAL;
->>>>>>> d8ec26d7
 
 	of_node_put(parent);
 
