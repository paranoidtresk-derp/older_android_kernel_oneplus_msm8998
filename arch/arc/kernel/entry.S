/*
 * Low Level Interrupts/Traps/Exceptions(non-TLB) Handling for ARC
 *
 * Copyright (C) 2004, 2007-2010, 2011-2012 Synopsys, Inc. (www.synopsys.com)
 *
 * This program is free software; you can redistribute it and/or modify
 * it under the terms of the GNU General Public License version 2 as
 * published by the Free Software Foundation.
 *
 * vineetg: May 2011
 *  -Userspace unaligned access emulation
 *
 * vineetg: Feb 2011 (ptrace low level code fixes)
 *  -traced syscall return code (r0) was not saved into pt_regs for restoring
 *   into user reg-file when traded task rets to user space.
 *  -syscalls needing arch-wrappers (mainly for passing sp as pt_regs)
 *   were not invoking post-syscall trace hook (jumping directly into
 *   ret_from_system_call)
 *
 * vineetg: Nov 2010:
 *  -Vector table jumps (@8 bytes) converted into branches (@4 bytes)
 *  -To maintain the slot size of 8 bytes/vector, added nop, which is
 *   not executed at runtime.
 *
 * vineetg: Nov 2009 (Everything needed for TIF_RESTORE_SIGMASK)
 *  -do_signal()invoked upon TIF_RESTORE_SIGMASK as well
 *  -Wrappers for sys_{,rt_}sigsuspend() nolonger needed as they don't
 *   need ptregs anymore
 *
 * Vineetg: Oct 2009
 *  -In a rare scenario, Process gets a Priv-V exception and gets scheduled
 *   out. Since we don't do FAKE RTIE for Priv-V, CPU excpetion state remains
 *   active (AE bit enabled).  This causes a double fault for a subseq valid
 *   exception. Thus FAKE RTIE needed in low level Priv-Violation handler.
 *   Instr Error could also cause similar scenario, so same there as well.
 *
 * Vineetg: March 2009 (Supporting 2 levels of Interrupts)
 *
 * Vineetg: Aug 28th 2008: Bug #94984
 *  -Zero Overhead Loop Context shd be cleared when entering IRQ/EXcp/Trap
 *   Normally CPU does this automatically, however when doing FAKE rtie,
 *   we need to explicitly do this. The problem in macros
 *   FAKE_RET_FROM_EXCPN and FAKE_RET_FROM_EXCPN_LOCK_IRQ was that this bit
 *   was being "CLEARED" rather then "SET". Since it is Loop INHIBIT Bit,
 *   setting it and not clearing it clears ZOL context
 *
 * Vineetg: May 16th, 2008
 *  - r25 now contains the Current Task when in kernel
 *
 * Vineetg: Dec 22, 2007
 *    Minor Surgery of Low Level ISR to make it SMP safe
 *    - MMU_SCRATCH0 Reg used for freeing up r9 in Level 1 ISR
 *    - _current_task is made an array of NR_CPUS
 *    - Access of _current_task wrapped inside a macro so that if hardware
 *       team agrees for a dedicated reg, no other code is touched
 *
 * Amit Bhor, Rahul Trivedi, Kanika Nema, Sameer Dhavale : Codito Tech 2004
 */

/*------------------------------------------------------------------
 *    Function                            ABI
 *------------------------------------------------------------------
 *
 *  Arguments                           r0 - r7
 *  Caller Saved Registers              r0 - r12
 *  Callee Saved Registers              r13- r25
 *  Global Pointer (gp)                 r26
 *  Frame Pointer (fp)                  r27
 *  Stack Pointer (sp)                  r28
 *  Interrupt link register (ilink1)    r29
 *  Interrupt link register (ilink2)    r30
 *  Branch link register (blink)        r31
 *------------------------------------------------------------------
 */

	.cpu A7

;############################ Vector Table #################################

.macro VECTOR  lbl
#if 1   /* Just in case, build breaks */
	j   \lbl
#else
	b   \lbl
	nop
#endif
.endm

	.section .vector, "ax",@progbits
	.align 4

/* Each entry in the vector table must occupy 2 words. Since it is a jump
 * across sections (.vector to .text) we are gauranteed that 'j somewhere'
 * will use the 'j limm' form of the intrsuction as long as somewhere is in
 * a section other than .vector.
 */

; ********* Critical System Events **********************
VECTOR   res_service             ; 0x0, Restart Vector  (0x0)
VECTOR   mem_service             ; 0x8, Mem exception   (0x1)
VECTOR   instr_service           ; 0x10, Instrn Error   (0x2)

; ******************** Device ISRs **********************
#ifdef CONFIG_ARC_IRQ3_LV2
VECTOR   handle_interrupt_level2
#else
VECTOR   handle_interrupt_level1
#endif

VECTOR   handle_interrupt_level1

#ifdef CONFIG_ARC_IRQ5_LV2
VECTOR   handle_interrupt_level2
#else
VECTOR   handle_interrupt_level1
#endif

#ifdef CONFIG_ARC_IRQ6_LV2
VECTOR   handle_interrupt_level2
#else
VECTOR   handle_interrupt_level1
#endif

.rept   25
VECTOR   handle_interrupt_level1 ; Other devices
.endr

/* FOR ARC600: timer = 0x3, uart = 0x8, emac = 0x10 */

; ******************** Exceptions **********************
VECTOR   EV_MachineCheck         ; 0x100, Fatal Machine check   (0x20)
VECTOR   EV_TLBMissI             ; 0x108, Intruction TLB miss   (0x21)
VECTOR   EV_TLBMissD             ; 0x110, Data TLB miss         (0x22)
VECTOR   EV_TLBProtV             ; 0x118, Protection Violation  (0x23)
				 ;         or Misaligned Access
VECTOR   EV_PrivilegeV           ; 0x120, Privilege Violation   (0x24)
VECTOR   EV_Trap                 ; 0x128, Trap exception        (0x25)
VECTOR   EV_Extension            ; 0x130, Extn Intruction Excp  (0x26)

.rept   24
VECTOR   reserved                ; Reserved Exceptions
.endr

#include <linux/linkage.h>   /* ARC_{EXTRY,EXIT} */
#include <asm/entry.h>       /* SAVE_ALL_{INT1,INT2,SYS...} */
#include <asm/errno.h>
#include <asm/arcregs.h>
#include <asm/irqflags.h>

;##################### Scratch Mem for IRQ stack switching #############

ARCFP_DATA int1_saved_reg
	.align 32
	.type   int1_saved_reg, @object
	.size   int1_saved_reg, 4
int1_saved_reg:
	.zero 4

/* Each Interrupt level needs it's own scratch */
#ifdef CONFIG_ARC_COMPACT_IRQ_LEVELS

ARCFP_DATA int2_saved_reg
	.type   int2_saved_reg, @object
	.size   int2_saved_reg, 4
int2_saved_reg:
	.zero 4

#endif

; ---------------------------------------------
	.section .text, "ax",@progbits

res_service:		; processor restart
	flag    0x1     ; not implemented
	nop
	nop

reserved:		; processor restart
	rtie            ; jump to processor initializations

;##################### Interrupt Handling ##############################

#ifdef CONFIG_ARC_COMPACT_IRQ_LEVELS
; ---------------------------------------------
;  Level 2 ISR: Can interrupt a Level 1 ISR
; ---------------------------------------------
ARC_ENTRY handle_interrupt_level2

	; TODO-vineetg for SMP this wont work
	; free up r9 as scratchpad
	st  r9, [@int2_saved_reg]

	;Which mode (user/kernel) was the system in when intr occured
	lr  r9, [status32_l2]

	SWITCH_TO_KERNEL_STK
	SAVE_ALL_INT2

	;------------------------------------------------------
	; if L2 IRQ interrupted a L1 ISR, disable preemption
	;------------------------------------------------------

	ld r9, [sp, PT_status32]        ; get statu32_l2 (saved in pt_regs)
	bbit0 r9, STATUS_A1_BIT, 1f     ; L1 not active when L2 IRQ, so normal

	; A1 is set in status32_l2
	; bump thread_info->preempt_count (Disable preemption)
	GET_CURR_THR_INFO_FROM_SP   r10
	ld      r9, [r10, THREAD_INFO_PREEMPT_COUNT]
	add     r9, r9, 1
	st      r9, [r10, THREAD_INFO_PREEMPT_COUNT]

1:
	;------------------------------------------------------
	; setup params for Linux common ISR and invoke it
	;------------------------------------------------------
	lr  r0, [icause2]
	and r0, r0, 0x1f

	bl.d  @arch_do_IRQ
	mov r1, sp

	mov r8,0x2
	sr r8, [AUX_IRQ_LV12]       ; clear bit in Sticky Status Reg

	b   ret_from_exception

ARC_EXIT handle_interrupt_level2

#endif

; ---------------------------------------------
;  Level 1 ISR
; ---------------------------------------------
ARC_ENTRY handle_interrupt_level1

	/* free up r9 as scratchpad */
#ifdef CONFIG_SMP
	sr  r9, [ARC_REG_SCRATCH_DATA0]
#else
	st   r9, [@int1_saved_reg]
#endif

	;Which mode (user/kernel) was the system in when intr occured
	lr  r9, [status32_l1]

	SWITCH_TO_KERNEL_STK
	SAVE_ALL_INT1

	lr  r0, [icause1]
	and r0, r0, 0x1f

#ifdef CONFIG_TRACE_IRQFLAGS
	; icause1 needs to be read early, before calling tracing, which
	; can clobber scratch regs, hence use of stack to stash it
	push r0
	TRACE_ASM_IRQ_DISABLE
	pop  r0
#endif

	bl.d  @arch_do_IRQ
	mov r1, sp

	mov r8,0x1
	sr r8, [AUX_IRQ_LV12]       ; clear bit in Sticky Status Reg

	b   ret_from_exception
ARC_EXIT handle_interrupt_level1

;################### Non TLB Exception Handling #############################

; ---------------------------------------------
; Instruction Error Exception Handler
; ---------------------------------------------

ARC_ENTRY instr_service

	EXCEPTION_PROLOGUE

	lr  r0, [efa]
	mov r1, sp

	FAKE_RET_FROM_EXCPN r9

	bl  do_insterror_or_kprobe
	b   ret_from_exception
ARC_EXIT instr_service

; ---------------------------------------------
; Memory Error Exception Handler
; ---------------------------------------------

ARC_ENTRY mem_service

	EXCEPTION_PROLOGUE

	lr  r0, [efa]
	mov r1, sp

	FAKE_RET_FROM_EXCPN r9

	bl  do_memory_error
	b   ret_from_exception
ARC_EXIT mem_service

; ---------------------------------------------
; Machine Check Exception Handler
; ---------------------------------------------

ARC_ENTRY EV_MachineCheck

	EXCEPTION_PROLOGUE

	lr  r2, [ecr]
	lr  r0, [efa]
	mov r1, sp

	lsr  	r3, r2, 8
	bmsk 	r3, r3, 7
	brne    r3, ECR_C_MCHK_DUP_TLB, 1f

	bl      do_tlb_overlap_fault
	b       ret_from_exception

1:
	; DEAD END: can't do much, display Regs and HALT
	SAVE_CALLEE_SAVED_USER

	GET_CURR_TASK_FIELD_PTR   TASK_THREAD, r10
	st  sp, [r10, THREAD_CALLEE_REG]

	j  do_machine_check_fault

ARC_EXIT EV_MachineCheck

; ---------------------------------------------
; Protection Violation Exception Handler
; ---------------------------------------------

ARC_ENTRY EV_TLBProtV

	EXCEPTION_PROLOGUE

	;---------(3) Save some more regs-----------------
	;  vineetg: Mar 6th: Random Seg Fault issue #1
	;  ecr and efa were not saved in case an Intr sneaks in
	;  after fake rtie

	lr  r2, [ecr]
	lr  r0, [efa]	; Faulting Data address

	; --------(4) Return from CPU Exception Mode ---------
	;  Fake a rtie, but rtie to next label
	;  That way, subsequently, do_page_fault ( ) executes in pure kernel
	;  mode with further Exceptions enabled

	FAKE_RET_FROM_EXCPN r9

	mov   r1, sp

	;------ (5) Type of Protection Violation? ----------
	;
	; ProtV Hardware Exception is triggered for Access Faults of 2 types
	;   -Access Violaton	: 00_23_(00|01|02|03)_00
	;			         x  r  w  r+w
	;   -Unaligned Access	: 00_23_04_00
	;
	bbit1 r2, ECR_C_BIT_PROTV_MISALIG_DATA, 4f

	;========= (6a) Access Violation Processing ========
	bl  do_page_fault
	b   ret_from_exception

	;========== (6b) Non aligned access ============
4:

	SAVE_CALLEE_SAVED_USER
	mov r2, sp              ; callee_regs

	bl  do_misaligned_access

	; TBD: optimize - do this only if a callee reg was involved
	; either a dst of emulated LD/ST or src with address-writeback
	RESTORE_CALLEE_SAVED_USER

	b   ret_from_exception

ARC_EXIT EV_TLBProtV

; ---------------------------------------------
; Privilege Violation Exception Handler
; ---------------------------------------------
ARC_ENTRY EV_PrivilegeV

	EXCEPTION_PROLOGUE

	lr  r0, [efa]
	mov r1, sp

	FAKE_RET_FROM_EXCPN r9

	bl  do_privilege_fault
	b   ret_from_exception
ARC_EXIT EV_PrivilegeV

; ---------------------------------------------
; Extension Instruction Exception Handler
; ---------------------------------------------
ARC_ENTRY EV_Extension

	EXCEPTION_PROLOGUE

	lr  r0, [efa]
	mov r1, sp

	FAKE_RET_FROM_EXCPN r9

	bl  do_extension_fault
	b   ret_from_exception
ARC_EXIT EV_Extension

;######################### System Call Tracing #########################

tracesys:
	; save EFA in case tracer wants the PC of traced task
	; using ERET won't work since next-PC has already committed
	lr  r12, [efa]
	GET_CURR_TASK_FIELD_PTR   TASK_THREAD, r11
	st  r12, [r11, THREAD_FAULT_ADDR]	; thread.fault_address

	; PRE Sys Call Ptrace hook
	mov r0, sp			; pt_regs needed
	bl  @syscall_trace_entry

	; Tracing code now returns the syscall num (orig or modif)
	mov r8, r0

	; Do the Sys Call as we normally would.
	; Validate the Sys Call number
	cmp     r8,  NR_syscalls
	mov.hi  r0, -ENOSYS
	bhi     tracesys_exit

	; Restore the sys-call args. Mere invocation of the hook abv could have
	; clobbered them (since they are in scratch regs). The tracer could also
	; have deliberately changed the syscall args: r0-r7
	ld  r0, [sp, PT_r0]
	ld  r1, [sp, PT_r1]
	ld  r2, [sp, PT_r2]
	ld  r3, [sp, PT_r3]
	ld  r4, [sp, PT_r4]
	ld  r5, [sp, PT_r5]
	ld  r6, [sp, PT_r6]
	ld  r7, [sp, PT_r7]
	ld.as   r9, [sys_call_table, r8]
	jl      [r9]        ; Entry into Sys Call Handler

tracesys_exit:
	st  r0, [sp, PT_r0]     ; sys call return value in pt_regs

	;POST Sys Call Ptrace Hook
	bl  @syscall_trace_exit
	b   ret_from_exception ; NOT ret_from_system_call at is saves r0 which
	; we'd done before calling post hook above

;################### Break Point TRAP ##########################

	; ======= (5b) Trap is due to Break-Point =========

trap_with_param:

	; stop_pc info by gdb needs this info
	lr  r0, [efa]
	mov r1, sp

	; Now that we have read EFA, its safe to do "fake" rtie
	;   and get out of CPU exception mode
	FAKE_RET_FROM_EXCPN r11

	; Save callee regs in case gdb wants to have a look
	; SP will grow up by size of CALLEE Reg-File
	; NOTE: clobbers r12
	SAVE_CALLEE_SAVED_USER

	; save location of saved Callee Regs @ thread_struct->pc
	GET_CURR_TASK_FIELD_PTR   TASK_THREAD, r10
	st  sp, [r10, THREAD_CALLEE_REG]

	; Call the trap handler
	bl  do_non_swi_trap

	; unwind stack to discard Callee saved Regs
	DISCARD_CALLEE_SAVED_USER

	b   ret_from_exception

;##################### Trap Handling ##############################
;
; EV_Trap caused by TRAP_S and TRAP0 instructions.
;------------------------------------------------------------------
;   (1) System Calls
;       :parameters in r0-r7.
;       :r8 has the system call number
;   (2) Break Points
;------------------------------------------------------------------

ARC_ENTRY EV_Trap

	EXCEPTION_PROLOGUE

	;------- (4) What caused the Trap --------------
	lr     r12, [ecr]
	bmsk.f 0, r12, 7
	bnz    trap_with_param

	; ======= (5a) Trap is due to System Call ========

	; Before doing anything, return from CPU Exception Mode
	FAKE_RET_FROM_EXCPN r11

	; If syscall tracing ongoing, invoke pre-pos-hooks
	GET_CURR_THR_INFO_FLAGS   r10
	btst r10, TIF_SYSCALL_TRACE
	bnz tracesys  ; this never comes back

	;============ This is normal System Call case ==========
	; Sys-call num shd not exceed the total system calls avail
	cmp     r8,  NR_syscalls
	mov.hi  r0, -ENOSYS
	bhi     ret_from_system_call

	; Offset into the syscall_table and call handler
	ld.as   r9,[sys_call_table, r8]
	jl      [r9]        ; Entry into Sys Call Handler

	; fall through to ret_from_system_call
ARC_EXIT EV_Trap

ARC_ENTRY ret_from_system_call

	st  r0, [sp, PT_r0]     ; sys call return value in pt_regs

	; fall through yet again to ret_from_exception

;############# Return from Intr/Excp/Trap (Linux Specifics) ##############
;
; If ret to user mode do we need to handle signals, schedule() et al.

ARC_ENTRY ret_from_exception

	; Pre-{IRQ,Trap,Exception} K/U mode from pt_regs->status32
	ld  r8, [sp, PT_status32]   ; returning to User/Kernel Mode

	bbit0  r8, STATUS_U_BIT, resume_kernel_mode

	; Before returning to User mode check-for-and-complete any pending work
	; such as rescheduling/signal-delivery etc.
resume_user_mode_begin:

	; Disable IRQs to ensures that chk for pending work itself is atomic
	; (and we don't end up missing a NEED_RESCHED/SIGPENDING due to an
	; interim IRQ).
	IRQ_DISABLE	r10

	; Fast Path return to user mode if no pending work
	GET_CURR_THR_INFO_FLAGS   r9
	and.f  0,  r9, _TIF_WORK_MASK
	bz     restore_regs

	; --- (Slow Path #1) task preemption ---
	bbit0  r9, TIF_NEED_RESCHED, .Lchk_pend_signals
	mov    blink, resume_user_mode_begin  ; tail-call to U mode ret chks
	b      @schedule 	; BTST+Bnz causes relo error in link

.Lchk_pend_signals:
	IRQ_ENABLE	r10

	; --- (Slow Path #2) pending signal  ---
	mov r0, sp	; pt_regs for arg to do_signal()/do_notify_resume()

	GET_CURR_THR_INFO_FLAGS   r9
	bbit0  r9, TIF_SIGPENDING, .Lchk_notify_resume

	; Normal Trap/IRQ entry only saves Scratch (caller-saved) regs
	; in pt_reg since the "C" ABI (kernel code) will automatically
	; save/restore callee-saved regs.
	;
	; However, here we need to explicitly save callee regs because
	; (i)  If this signal causes coredump - full regfile needed
	; (ii) If signal is SIGTRAP/SIGSTOP, task is being traced thus
	;      tracer might call PEEKUSR(CALLEE reg)
	;
	; NOTE: SP will grow up by size of CALLEE Reg-File
	SAVE_CALLEE_SAVED_USER		; clobbers r12

	; save location of saved Callee Regs @ thread_struct->callee
	GET_CURR_TASK_FIELD_PTR   TASK_THREAD, r10
	st  sp, [r10, THREAD_CALLEE_REG]

	bl  @do_signal

	; Ideally we want to discard the Callee reg above, however if this was
	; a tracing signal, tracer could have done a POKEUSR(CALLEE reg)
	RESTORE_CALLEE_SAVED_USER

	b      resume_user_mode_begin	; loop back to start of U mode ret

	; --- (Slow Path #3) notify_resume ---
.Lchk_notify_resume:
	btst   r9, TIF_NOTIFY_RESUME
	blnz   @do_notify_resume
	b      resume_user_mode_begin	; unconditionally back to U mode ret chks
					; for single exit point from this block

resume_kernel_mode:

#ifdef CONFIG_PREEMPT

	; This is a must for preempt_schedule_irq()
	IRQ_DISABLE	r9

	; Can't preempt if preemption disabled
	GET_CURR_THR_INFO_FROM_SP   r10
	ld  r8, [r10, THREAD_INFO_PREEMPT_COUNT]
	brne  r8, 0, restore_regs

	; check if this task's NEED_RESCHED flag set
	ld  r9, [r10, THREAD_INFO_FLAGS]
	bbit0  r9, TIF_NEED_RESCHED, restore_regs

	; Invoke PREEMPTION
	bl      preempt_schedule_irq

	; preempt_schedule_irq() always returns with IRQ disabled
#endif

	; fall through

;############# Return from Intr/Excp/Trap (ARC Specifics) ##############
;
; Restore the saved sys context (common exit-path for EXCPN/IRQ/Trap)
; IRQ shd definitely not happen between now and rtie
; All 2 entry points to here already disable interrupts

restore_regs :

<<<<<<< HEAD
=======
	TRACE_ASM_IRQ_ENABLE

>>>>>>> d8ec26d7
	lr	r10, [status32]

	; Restore REG File. In case multiple Events outstanding,
	; use the same priorty as rtie: EXCPN, L2 IRQ, L1 IRQ, None
	; Note that we use realtime STATUS32 (not pt_regs->status32) to
	; decide that.

	; if Returning from Exception
	bbit0  r10, STATUS_AE_BIT, not_exception
	RESTORE_ALL_SYS
	rtie

	; Not Exception so maybe Interrupts (Level 1 or 2)

not_exception:

#ifdef CONFIG_ARC_COMPACT_IRQ_LEVELS

	; Level 2 interrupt return Path - from hardware standpoint
	bbit0  r10, STATUS_A2_BIT, not_level2_interrupt

	;------------------------------------------------------------------
	; However the context returning might not have taken L2 intr itself
	; e.g. Task'A' user-code -> L2 intr -> schedule -> 'B' user-code ret
	; Special considerations needed for the context which took L2 intr

	ld   r9, [sp, PT_event]        ; Ensure this is L2 intr context
	brne r9, event_IRQ2, 149f

	;------------------------------------------------------------------
	; if L2 IRQ interrupted a L1 ISR,  we'd disbaled preemption earlier
	; so that sched doesnt move to new task, causing L1 to be delayed
	; undeterministically. Now that we've achieved that, lets reset
	; things to what they were, before returning from L2 context
	;----------------------------------------------------------------

	ld r9, [sp, PT_status32]       ; get statu32_l2 (saved in pt_regs)
	bbit0 r9, STATUS_A1_BIT, 149f  ; L1 not active when L2 IRQ, so normal

	; decrement thread_info->preempt_count (re-enable preemption)
	GET_CURR_THR_INFO_FROM_SP   r10
	ld      r9, [r10, THREAD_INFO_PREEMPT_COUNT]

	; paranoid check, given A1 was active when A2 happened, preempt count
	; must not be 0 because we would have incremented it.
	; If this does happen we simply HALT as it means a BUG !!!
	cmp     r9, 0
	bnz     2f
	flag 1

2:
	sub     r9, r9, 1
	st      r9, [r10, THREAD_INFO_PREEMPT_COUNT]

149:
	;return from level 2
	RESTORE_ALL_INT2
debug_marker_l2:
	rtie

not_level2_interrupt:

#endif

	bbit0  r10, STATUS_A1_BIT, not_level1_interrupt

	;return from level 1

	RESTORE_ALL_INT1
debug_marker_l1:
	rtie

not_level1_interrupt:

	;this case is for syscalls or Exceptions (with fake rtie)

	RESTORE_ALL_SYS
debug_marker_syscall:
	rtie

ARC_EXIT ret_from_exception

ARC_ENTRY ret_from_fork
	; when the forked child comes here from the __switch_to function
	; r0 has the last task pointer.
	; put last task in scheduler queue
	bl   @schedule_tail

	; If kernel thread, jump to it's entry-point
	ld   r9, [sp, PT_status32]
	brne r9, 0, 1f

	jl.d [r14]
	mov  r0, r13		; arg to payload

1:
	; special case of kernel_thread entry point returning back due to
	; kernel_execve() - pretend return from syscall to ret to userland
	b    ret_from_exception
ARC_EXIT ret_from_fork

;################### Special Sys Call Wrappers ##########################

ARC_ENTRY sys_clone_wrapper
	SAVE_CALLEE_SAVED_USER
	bl  @sys_clone
	DISCARD_CALLEE_SAVED_USER

	GET_CURR_THR_INFO_FLAGS   r10
	btst r10, TIF_SYSCALL_TRACE
	bnz  tracesys_exit

	b ret_from_system_call
ARC_EXIT sys_clone_wrapper

#ifdef CONFIG_ARC_DW2_UNWIND
; Workaround for bug 94179 (STAR ):
; Despite -fasynchronous-unwind-tables, linker is not making dwarf2 unwinder
; section (.debug_frame) as loadable. So we force it here.
; This also fixes STAR 9000487933 where the prev-workaround (objcopy --setflag)
; would not work after a clean build due to kernel build system dependencies.
.section .debug_frame, "wa",@progbits
#endif<|MERGE_RESOLUTION|>--- conflicted
+++ resolved
@@ -644,11 +644,8 @@
 
 restore_regs :
 
-<<<<<<< HEAD
-=======
 	TRACE_ASM_IRQ_ENABLE
 
->>>>>>> d8ec26d7
 	lr	r10, [status32]
 
 	; Restore REG File. In case multiple Events outstanding,
