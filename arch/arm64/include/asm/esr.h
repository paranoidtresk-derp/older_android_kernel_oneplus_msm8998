--- conflicted
+++ resolved
@@ -111,12 +111,7 @@
 
 /* ISS field definitions for System instruction traps */
 #define ESR_ELx_SYS64_ISS_RES0_SHIFT	22
-<<<<<<< HEAD
-#define ESR_ELx_SYS64_ISS_RES0_MASK	\
-				(UL(0x7) << ESR_ELx_SYS64_ISS_RES0_SHIFT)
-=======
 #define ESR_ELx_SYS64_ISS_RES0_MASK	(UL(0x7) << ESR_ELx_SYS64_ISS_RES0_SHIFT)
->>>>>>> e9adf0ce
 #define ESR_ELx_SYS64_ISS_DIR_MASK	0x1
 #define ESR_ELx_SYS64_ISS_DIR_READ	0x1
 #define ESR_ELx_SYS64_ISS_DIR_WRITE	0x0
@@ -139,24 +134,15 @@
 					 ESR_ELx_SYS64_ISS_CRN_MASK | \
 					 ESR_ELx_SYS64_ISS_CRM_MASK)
 #define ESR_ELx_SYS64_ISS_SYS_VAL(op0, op1, op2, crn, crm) \
-<<<<<<< HEAD
-				(((op0) << ESR_ELx_SYS64_ISS_OP0_SHIFT) | \
-				 ((op1) << ESR_ELx_SYS64_ISS_OP1_SHIFT) | \
-				 ((op2) << ESR_ELx_SYS64_ISS_OP2_SHIFT) | \
-				 ((crn) << ESR_ELx_SYS64_ISS_CRN_SHIFT) | \
-				 ((crm) << ESR_ELx_SYS64_ISS_CRM_SHIFT))
-=======
 					(((op0) << ESR_ELx_SYS64_ISS_OP0_SHIFT) | \
 					 ((op1) << ESR_ELx_SYS64_ISS_OP1_SHIFT) | \
 					 ((op2) << ESR_ELx_SYS64_ISS_OP2_SHIFT) | \
 					 ((crn) << ESR_ELx_SYS64_ISS_CRN_SHIFT) | \
 					 ((crm) << ESR_ELx_SYS64_ISS_CRM_SHIFT))
->>>>>>> e9adf0ce
 
 #define ESR_ELx_SYS64_ISS_SYS_OP_MASK	(ESR_ELx_SYS64_ISS_SYS_MASK | \
 					 ESR_ELx_SYS64_ISS_DIR_MASK)
 
-<<<<<<< HEAD
 #define ESR_ELx_SYS64_ISS_SYS_CNTVCT	\
 				(ESR_ELx_SYS64_ISS_SYS_VAL(3, 3, 2, 14, 0) | \
 				 ESR_ELx_SYS64_ISS_DIR_READ)
@@ -168,13 +154,6 @@
 #define ESR_ELx_SYS64_ISS_SYS_CNTPCT	\
 				(ESR_ELx_SYS64_ISS_SYS_VAL(3, 3, 1, 14, 0) | \
 				 ESR_ELx_SYS64_ISS_DIR_READ)
-=======
-#define ESR_ELx_SYS64_ISS_SYS_CNTVCT	(ESR_ELx_SYS64_ISS_SYS_VAL(3, 3, 2, 14, 0) | \
-					 ESR_ELx_SYS64_ISS_DIR_READ)
-
-#define ESR_ELx_SYS64_ISS_SYS_CNTFRQ	(ESR_ELx_SYS64_ISS_SYS_VAL(3, 3, 0, 14, 0) | \
-					 ESR_ELx_SYS64_ISS_DIR_READ)
->>>>>>> e9adf0ce
 
 #ifndef __ASSEMBLY__
 #include <asm/types.h>
