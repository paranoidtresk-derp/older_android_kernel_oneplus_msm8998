--- conflicted
+++ resolved
@@ -2241,11 +2241,7 @@
 	return scnprintf(buf, PAGE_SIZE, "0x%x\n",			\
 			 readl_relaxed(drvdata->base + offset));	\
 }									\
-<<<<<<< HEAD
-DEVICE_ATTR_RO(name)
-=======
 static DEVICE_ATTR_RO(name)
->>>>>>> 21038043
 
 coresight_cross_read(trcoslsr, TRCOSLSR);
 coresight_cross_read(trcpdcr, TRCPDCR);
