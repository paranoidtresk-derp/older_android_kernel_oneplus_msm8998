--- conflicted
+++ resolved
@@ -528,12 +528,8 @@
  * @requested_threads_started: number binder threads started
  *                        (protected by @inner_lock)
  * @tmp_ref:              temporary reference to indicate proc is in use
-<<<<<<< HEAD
- *                        (protected by @inner_lock)
-=======
  *                        (atomic since @proc->inner_lock cannot
  *                        always be acquired)
->>>>>>> 2b292118
  * @default_priority:     default scheduler priority
  *                        (invariant after initialized)
  * @debugfs_entry:        debugfs node
@@ -567,11 +563,7 @@
 	int max_threads;
 	int requested_threads;
 	int requested_threads_started;
-<<<<<<< HEAD
-	int tmp_ref;
-=======
 	atomic_t tmp_ref;
->>>>>>> 2b292118
 	struct binder_priority default_priority;
 	struct dentry *debugfs_entry;
 	struct binder_alloc alloc;
@@ -1387,7 +1379,6 @@
 
 static struct binder_node *binder_new_node(struct binder_proc *proc,
 					   struct flat_binder_object *fp)
-<<<<<<< HEAD
 {
 	struct binder_node *node;
 	struct binder_node *new_node = kzalloc(sizeof(*node), GFP_KERNEL);
@@ -1408,28 +1399,6 @@
 
 static void binder_free_node(struct binder_node *node)
 {
-=======
-{
-	struct binder_node *node;
-	struct binder_node *new_node = kzalloc(sizeof(*node), GFP_KERNEL);
-
-	if (!new_node)
-		return NULL;
-	binder_inner_proc_lock(proc);
-	node = binder_init_node_ilocked(proc, new_node, fp);
-	binder_inner_proc_unlock(proc);
-	if (node != new_node)
-		/*
-		 * The node was already added by another thread
-		 */
-		kfree(new_node);
-
-	return node;
-}
-
-static void binder_free_node(struct binder_node *node)
-{
->>>>>>> 2b292118
 	kfree(node);
 	binder_stats_deleted(BINDER_STAT_NODE);
 }
@@ -2085,74 +2054,6 @@
 static void binder_proc_dec_tmpref(struct binder_proc *proc)
 {
 	binder_inner_proc_lock(proc);
-<<<<<<< HEAD
-	proc->tmp_ref--;
-	if (proc->is_dead && RB_EMPTY_ROOT(&proc->threads) &&
-			!proc->tmp_ref) {
-		binder_inner_proc_unlock(proc);
-		binder_free_proc(proc);
-		return;
-	}
-	binder_inner_proc_unlock(proc);
-}
-
-/**
- * binder_get_txn_from() - safely extract the "from" thread in transaction
- * @t:	binder transaction for t->from
- *
- * Atomically return the "from" thread and increment the tmp_ref
- * count for the thread to ensure it stays alive until
- * binder_thread_dec_tmpref() is called.
- *
- * Return: the value of t->from
- */
-static struct binder_thread *binder_get_txn_from(
-		struct binder_transaction *t)
-{
-	struct binder_thread *from;
-
-	spin_lock(&t->lock);
-	from = t->from;
-	if (from)
-		atomic_inc(&from->tmp_ref);
-	spin_unlock(&t->lock);
-	return from;
-}
-
-/**
- * binder_get_txn_from_and_acq_inner() - get t->from and acquire inner lock
- * @t:	binder transaction for t->from
- *
- * Same as binder_get_txn_from() except it also acquires the proc->inner_lock
- * to guarantee that the thread cannot be released while operating on it.
- * The caller must call binder_inner_proc_unlock() to release the inner lock
- * as well as call binder_dec_thread_txn() to release the reference.
- *
- * Return: the value of t->from
- */
-static struct binder_thread *binder_get_txn_from_and_acq_inner(
-		struct binder_transaction *t)
-{
-	struct binder_thread *from;
-
-	from = binder_get_txn_from(t);
-	if (!from)
-		return NULL;
-	binder_inner_proc_lock(from->proc);
-	if (t->from) {
-		BUG_ON(from != t->from);
-		return from;
-	}
-	binder_inner_proc_unlock(from->proc);
-	binder_thread_dec_tmpref(from);
-	return NULL;
-}
-
-static void binder_free_transaction(struct binder_transaction *t)
-{
-	if (t->buffer)
-		t->buffer->transaction = NULL;
-=======
 	atomic_dec(&proc->tmp_ref);
 	if (proc->is_dead && RB_EMPTY_ROOT(&proc->threads) &&
 			!atomic_read(&proc->tmp_ref)) {
@@ -2237,7 +2138,6 @@
 		 */
 		spin_unlock(&t->lock);
 	}
->>>>>>> 2b292118
 	kfree(t);
 	binder_stats_deleted(BINDER_STAT_TRANSACTION);
 }
@@ -2853,18 +2753,6 @@
 	struct binder_proc *proc = thread->proc;
 	struct binder_proc *target_proc = t->to_proc;
 
-<<<<<<< HEAD
-		binder_free_transaction(t);
-		if (next == NULL) {
-			binder_debug(BINDER_DEBUG_DEAD_BINDER,
-				     "reply failed, no target thread at root\n");
-			return;
-		}
-		t = next;
-		binder_debug(BINDER_DEBUG_DEAD_BINDER,
-			     "reply failed, no target thread -- retry %d\n",
-			      t->debug_id);
-=======
 	if (!(bp->flags & BINDER_BUFFER_FLAG_HAS_PARENT))
 		return 0;
 
@@ -2890,7 +2778,6 @@
 		binder_user_error("%d:%d got transaction with invalid parent offset\n",
 				  proc->pid, thread->pid);
 		return -EINVAL;
->>>>>>> 2b292118
 	}
 	parent_buffer = (u8 *)((uintptr_t)parent->buffer -
 			binder_alloc_get_user_buffer_offset(
@@ -2901,597 +2788,6 @@
 }
 
 /**
-<<<<<<< HEAD
- * binder_cleanup_transaction() - cleans up undelivered transaction
- * @t:		transaction that needs to be cleaned up
- * @reason:	reason the transaction wasn't delivered
- * @error_code:	error to return to caller (if synchronous call)
- */
-static void binder_cleanup_transaction(struct binder_transaction *t,
-				       const char *reason,
-				       uint32_t error_code)
-{
-	if (t->buffer->target_node && !(t->flags & TF_ONE_WAY)) {
-		binder_send_failed_reply(t, error_code);
-	} else {
-		binder_debug(BINDER_DEBUG_DEAD_TRANSACTION,
-			"undelivered transaction %d, %s\n",
-			t->debug_id, reason);
-		binder_free_transaction(t);
-	}
-}
-
-/**
- * binder_validate_object() - checks for a valid metadata object in a buffer.
- * @buffer:	binder_buffer that we're parsing.
- * @offset:	offset in the buffer at which to validate an object.
- *
- * Return:	If there's a valid metadata object at @offset in @buffer, the
- *		size of that object. Otherwise, it returns zero.
- */
-static size_t binder_validate_object(struct binder_buffer *buffer, u64 offset)
-{
-	/* Check if we can read a header first */
-	struct binder_object_header *hdr;
-	size_t object_size = 0;
-
-	if (buffer->data_size < sizeof(*hdr) ||
-	    offset > buffer->data_size - sizeof(*hdr) ||
-	    !IS_ALIGNED(offset, sizeof(u32)))
-		return 0;
-
-	/* Ok, now see if we can read a complete object. */
-	hdr = (struct binder_object_header *)(buffer->data + offset);
-	switch (hdr->type) {
-	case BINDER_TYPE_BINDER:
-	case BINDER_TYPE_WEAK_BINDER:
-	case BINDER_TYPE_HANDLE:
-	case BINDER_TYPE_WEAK_HANDLE:
-		object_size = sizeof(struct flat_binder_object);
-		break;
-	case BINDER_TYPE_FD:
-		object_size = sizeof(struct binder_fd_object);
-		break;
-	case BINDER_TYPE_PTR:
-		object_size = sizeof(struct binder_buffer_object);
-		break;
-	case BINDER_TYPE_FDA:
-		object_size = sizeof(struct binder_fd_array_object);
-		break;
-	default:
-		return 0;
-	}
-	if (offset <= buffer->data_size - object_size &&
-	    buffer->data_size >= object_size)
-		return object_size;
-	else
-		return 0;
-}
-
-/**
- * binder_validate_ptr() - validates binder_buffer_object in a binder_buffer.
- * @b:		binder_buffer containing the object
- * @index:	index in offset array at which the binder_buffer_object is
- *		located
- * @start:	points to the start of the offset array
- * @num_valid:	the number of valid offsets in the offset array
- *
- * Return:	If @index is within the valid range of the offset array
- *		described by @start and @num_valid, and if there's a valid
- *		binder_buffer_object at the offset found in index @index
- *		of the offset array, that object is returned. Otherwise,
- *		%NULL is returned.
- *		Note that the offset found in index @index itself is not
- *		verified; this function assumes that @num_valid elements
- *		from @start were previously verified to have valid offsets.
- */
-static struct binder_buffer_object *binder_validate_ptr(struct binder_buffer *b,
-							binder_size_t index,
-							binder_size_t *start,
-							binder_size_t num_valid)
-{
-	struct binder_buffer_object *buffer_obj;
-	binder_size_t *offp;
-
-	if (index >= num_valid)
-		return NULL;
-
-	offp = start + index;
-	buffer_obj = (struct binder_buffer_object *)(b->data + *offp);
-	if (buffer_obj->hdr.type != BINDER_TYPE_PTR)
-		return NULL;
-
-	return buffer_obj;
-}
-
-/**
- * binder_validate_fixup() - validates pointer/fd fixups happen in order.
- * @b:			transaction buffer
- * @objects_start	start of objects buffer
- * @buffer:		binder_buffer_object in which to fix up
- * @offset:		start offset in @buffer to fix up
- * @last_obj:		last binder_buffer_object that we fixed up in
- * @last_min_offset:	minimum fixup offset in @last_obj
- *
- * Return:		%true if a fixup in buffer @buffer at offset @offset is
- *			allowed.
- *
- * For safety reasons, we only allow fixups inside a buffer to happen
- * at increasing offsets; additionally, we only allow fixup on the last
- * buffer object that was verified, or one of its parents.
- *
- * Example of what is allowed:
- *
- * A
- *   B (parent = A, offset = 0)
- *   C (parent = A, offset = 16)
- *     D (parent = C, offset = 0)
- *   E (parent = A, offset = 32) // min_offset is 16 (C.parent_offset)
- *
- * Examples of what is not allowed:
- *
- * Decreasing offsets within the same parent:
- * A
- *   C (parent = A, offset = 16)
- *   B (parent = A, offset = 0) // decreasing offset within A
- *
- * Referring to a parent that wasn't the last object or any of its parents:
- * A
- *   B (parent = A, offset = 0)
- *   C (parent = A, offset = 0)
- *   C (parent = A, offset = 16)
- *     D (parent = B, offset = 0) // B is not A or any of A's parents
- */
-static bool binder_validate_fixup(struct binder_buffer *b,
-				  binder_size_t *objects_start,
-				  struct binder_buffer_object *buffer,
-				  binder_size_t fixup_offset,
-				  struct binder_buffer_object *last_obj,
-				  binder_size_t last_min_offset)
-{
-	if (!last_obj) {
-		/* Nothing to fix up in */
-		return false;
-	}
-
-	while (last_obj != buffer) {
-		/*
-		 * Safe to retrieve the parent of last_obj, since it
-		 * was already previously verified by the driver.
-		 */
-		if ((last_obj->flags & BINDER_BUFFER_FLAG_HAS_PARENT) == 0)
-			return false;
-		last_min_offset = last_obj->parent_offset + sizeof(uintptr_t);
-		last_obj = (struct binder_buffer_object *)
-			(b->data + *(objects_start + last_obj->parent));
-	}
-	return (fixup_offset >= last_min_offset);
-}
-
-static void binder_transaction_buffer_release(struct binder_proc *proc,
-					      struct binder_buffer *buffer,
-					      binder_size_t *failed_at)
-{
-	binder_size_t *offp, *off_start, *off_end;
-	int debug_id = buffer->debug_id;
-
-	binder_debug(BINDER_DEBUG_TRANSACTION,
-		     "%d buffer release %d, size %zd-%zd, failed at %pK\n",
-		     proc->pid, buffer->debug_id,
-		     buffer->data_size, buffer->offsets_size, failed_at);
-
-	if (buffer->target_node)
-		binder_dec_node(buffer->target_node, 1, 0);
-
-	off_start = (binder_size_t *)(buffer->data +
-				      ALIGN(buffer->data_size, sizeof(void *)));
-	if (failed_at)
-		off_end = failed_at;
-	else
-		off_end = (void *)off_start + buffer->offsets_size;
-	for (offp = off_start; offp < off_end; offp++) {
-		struct binder_object_header *hdr;
-		size_t object_size = binder_validate_object(buffer, *offp);
-
-		if (object_size == 0) {
-			pr_err("transaction release %d bad object at offset %lld, size %zd\n",
-			       debug_id, (u64)*offp, buffer->data_size);
-			continue;
-		}
-		hdr = (struct binder_object_header *)(buffer->data + *offp);
-		switch (hdr->type) {
-		case BINDER_TYPE_BINDER:
-		case BINDER_TYPE_WEAK_BINDER: {
-			struct flat_binder_object *fp;
-			struct binder_node *node;
-
-			fp = to_flat_binder_object(hdr);
-			node = binder_get_node(proc, fp->binder);
-			if (node == NULL) {
-				pr_err("transaction release %d bad node %016llx\n",
-				       debug_id, (u64)fp->binder);
-				break;
-			}
-			binder_debug(BINDER_DEBUG_TRANSACTION,
-				     "        node %d u%016llx\n",
-				     node->debug_id, (u64)node->ptr);
-			binder_dec_node(node, hdr->type == BINDER_TYPE_BINDER,
-					0);
-			binder_put_node(node);
-		} break;
-		case BINDER_TYPE_HANDLE:
-		case BINDER_TYPE_WEAK_HANDLE: {
-			struct flat_binder_object *fp;
-			struct binder_ref_data rdata;
-			int ret;
-
-			fp = to_flat_binder_object(hdr);
-			ret = binder_dec_ref_for_handle(proc, fp->handle,
-				hdr->type == BINDER_TYPE_HANDLE, &rdata);
-
-			if (ret) {
-				pr_err("transaction release %d bad handle %d, ret = %d\n",
-				 debug_id, fp->handle, ret);
-				break;
-			}
-			binder_debug(BINDER_DEBUG_TRANSACTION,
-				     "        ref %d desc %d\n",
-				     rdata.debug_id, rdata.desc);
-		} break;
-
-		case BINDER_TYPE_FD: {
-			struct binder_fd_object *fp = to_binder_fd_object(hdr);
-
-			binder_debug(BINDER_DEBUG_TRANSACTION,
-				     "        fd %d\n", fp->fd);
-			if (failed_at)
-				task_close_fd(proc, fp->fd);
-		} break;
-		case BINDER_TYPE_PTR:
-			/*
-			 * Nothing to do here, this will get cleaned up when the
-			 * transaction buffer gets freed
-			 */
-			break;
-		case BINDER_TYPE_FDA: {
-			struct binder_fd_array_object *fda;
-			struct binder_buffer_object *parent;
-			uintptr_t parent_buffer;
-			u32 *fd_array;
-			size_t fd_index;
-			binder_size_t fd_buf_size;
-
-			fda = to_binder_fd_array_object(hdr);
-			parent = binder_validate_ptr(buffer, fda->parent,
-						     off_start,
-						     offp - off_start);
-			if (!parent) {
-				pr_err("transaction release %d bad parent offset",
-				       debug_id);
-				continue;
-			}
-			/*
-			 * Since the parent was already fixed up, convert it
-			 * back to kernel address space to access it
-			 */
-			parent_buffer = parent->buffer -
-				binder_alloc_get_user_buffer_offset(
-						&proc->alloc);
-
-			fd_buf_size = sizeof(u32) * fda->num_fds;
-			if (fda->num_fds >= SIZE_MAX / sizeof(u32)) {
-				pr_err("transaction release %d invalid number of fds (%lld)\n",
-				       debug_id, (u64)fda->num_fds);
-				continue;
-			}
-			if (fd_buf_size > parent->length ||
-			    fda->parent_offset > parent->length - fd_buf_size) {
-				/* No space for all file descriptors here. */
-				pr_err("transaction release %d not enough space for %lld fds in buffer\n",
-				       debug_id, (u64)fda->num_fds);
-				continue;
-			}
-			fd_array = (u32 *)(parent_buffer + (uintptr_t)fda->parent_offset);
-			for (fd_index = 0; fd_index < fda->num_fds; fd_index++)
-				task_close_fd(proc, fd_array[fd_index]);
-		} break;
-		default:
-			pr_err("transaction release %d bad object type %x\n",
-				debug_id, hdr->type);
-			break;
-		}
-	}
-}
-
-static int binder_translate_binder(struct flat_binder_object *fp,
-				   struct binder_transaction *t,
-				   struct binder_thread *thread)
-{
-	struct binder_node *node;
-	struct binder_proc *proc = thread->proc;
-	struct binder_proc *target_proc = t->to_proc;
-	struct binder_ref_data rdata;
-	int ret = 0;
-
-	node = binder_get_node(proc, fp->binder);
-	if (!node) {
-		node = binder_new_node(proc, fp);
-		if (!node)
-			return -ENOMEM;
-	}
-	if (fp->cookie != node->cookie) {
-		binder_user_error("%d:%d sending u%016llx node %d, cookie mismatch %016llx != %016llx\n",
-				  proc->pid, thread->pid, (u64)fp->binder,
-				  node->debug_id, (u64)fp->cookie,
-				  (u64)node->cookie);
-		ret = -EINVAL;
-		goto done;
-	}
-	if (security_binder_transfer_binder(proc->tsk, target_proc->tsk)) {
-		ret = -EPERM;
-		goto done;
-	}
-
-	ret = binder_inc_ref_for_node(target_proc, node,
-			fp->hdr.type == BINDER_TYPE_BINDER,
-			&thread->todo, &rdata);
-	if (ret)
-		goto done;
-
-	if (fp->hdr.type == BINDER_TYPE_BINDER)
-		fp->hdr.type = BINDER_TYPE_HANDLE;
-	else
-		fp->hdr.type = BINDER_TYPE_WEAK_HANDLE;
-	fp->binder = 0;
-	fp->handle = rdata.desc;
-	fp->cookie = 0;
-
-	trace_binder_transaction_node_to_ref(t, node, &rdata);
-	binder_debug(BINDER_DEBUG_TRANSACTION,
-		     "        node %d u%016llx -> ref %d desc %d\n",
-		     node->debug_id, (u64)node->ptr,
-		     rdata.debug_id, rdata.desc);
-done:
-	binder_put_node(node);
-	return ret;
-}
-
-static int binder_translate_handle(struct flat_binder_object *fp,
-				   struct binder_transaction *t,
-				   struct binder_thread *thread)
-{
-	struct binder_proc *proc = thread->proc;
-	struct binder_proc *target_proc = t->to_proc;
-	struct binder_node *node;
-	struct binder_ref_data src_rdata;
-	int ret = 0;
-
-	node = binder_get_node_from_ref(proc, fp->handle,
-			fp->hdr.type == BINDER_TYPE_HANDLE, &src_rdata);
-	if (!node) {
-		binder_user_error("%d:%d got transaction with invalid handle, %d\n",
-				  proc->pid, thread->pid, fp->handle);
-		return -EINVAL;
-	}
-	if (security_binder_transfer_binder(proc->tsk, target_proc->tsk)) {
-		ret = -EPERM;
-		goto done;
-	}
-
-	binder_node_lock(node);
-	if (node->proc == target_proc) {
-		if (fp->hdr.type == BINDER_TYPE_HANDLE)
-			fp->hdr.type = BINDER_TYPE_BINDER;
-		else
-			fp->hdr.type = BINDER_TYPE_WEAK_BINDER;
-		fp->binder = node->ptr;
-		fp->cookie = node->cookie;
-		if (node->proc)
-			binder_inner_proc_lock(node->proc);
-		binder_inc_node_nilocked(node,
-					 fp->hdr.type == BINDER_TYPE_BINDER,
-					 0, NULL);
-		if (node->proc)
-			binder_inner_proc_unlock(node->proc);
-		trace_binder_transaction_ref_to_node(t, node, &src_rdata);
-		binder_debug(BINDER_DEBUG_TRANSACTION,
-			     "        ref %d desc %d -> node %d u%016llx\n",
-			     src_rdata.debug_id, src_rdata.desc, node->debug_id,
-			     (u64)node->ptr);
-		binder_node_unlock(node);
-	} else {
-		struct binder_ref_data dest_rdata;
-
-		binder_node_unlock(node);
-		ret = binder_inc_ref_for_node(target_proc, node,
-				fp->hdr.type == BINDER_TYPE_HANDLE,
-				NULL, &dest_rdata);
-		if (ret)
-			goto done;
-
-		fp->binder = 0;
-		fp->handle = dest_rdata.desc;
-		fp->cookie = 0;
-		trace_binder_transaction_ref_to_ref(t, node, &src_rdata,
-						    &dest_rdata);
-		binder_debug(BINDER_DEBUG_TRANSACTION,
-			     "        ref %d desc %d -> ref %d desc %d (node %d)\n",
-			     src_rdata.debug_id, src_rdata.desc,
-			     dest_rdata.debug_id, dest_rdata.desc,
-			     node->debug_id);
-	}
-done:
-	binder_put_node(node);
-	return ret;
-}
-
-static int binder_translate_fd(int fd,
-			       struct binder_transaction *t,
-			       struct binder_thread *thread,
-			       struct binder_transaction *in_reply_to)
-{
-	struct binder_proc *proc = thread->proc;
-	struct binder_proc *target_proc = t->to_proc;
-	int target_fd;
-	struct file *file;
-	int ret;
-	bool target_allows_fd;
-
-	if (in_reply_to)
-		target_allows_fd = !!(in_reply_to->flags & TF_ACCEPT_FDS);
-	else
-		target_allows_fd = t->buffer->target_node->accept_fds;
-	if (!target_allows_fd) {
-		binder_user_error("%d:%d got %s with fd, %d, but target does not allow fds\n",
-				  proc->pid, thread->pid,
-				  in_reply_to ? "reply" : "transaction",
-				  fd);
-		ret = -EPERM;
-		goto err_fd_not_accepted;
-	}
-
-	file = fget(fd);
-	if (!file) {
-		binder_user_error("%d:%d got transaction with invalid fd, %d\n",
-				  proc->pid, thread->pid, fd);
-		ret = -EBADF;
-		goto err_fget;
-	}
-	ret = security_binder_transfer_file(proc->tsk, target_proc->tsk, file);
-	if (ret < 0) {
-		ret = -EPERM;
-		goto err_security;
-	}
-
-	target_fd = task_get_unused_fd_flags(target_proc, O_CLOEXEC);
-	if (target_fd < 0) {
-		ret = -ENOMEM;
-		goto err_get_unused_fd;
-	}
-	task_fd_install(target_proc, target_fd, file);
-	trace_binder_transaction_fd(t, fd, target_fd);
-	binder_debug(BINDER_DEBUG_TRANSACTION, "        fd %d -> %d\n",
-		     fd, target_fd);
-
-	return target_fd;
-
-err_get_unused_fd:
-err_security:
-	fput(file);
-err_fget:
-err_fd_not_accepted:
-	return ret;
-}
-
-static int binder_translate_fd_array(struct binder_fd_array_object *fda,
-				     struct binder_buffer_object *parent,
-				     struct binder_transaction *t,
-				     struct binder_thread *thread,
-				     struct binder_transaction *in_reply_to)
-{
-	binder_size_t fdi, fd_buf_size, num_installed_fds;
-	int target_fd;
-	uintptr_t parent_buffer;
-	u32 *fd_array;
-	struct binder_proc *proc = thread->proc;
-	struct binder_proc *target_proc = t->to_proc;
-
-	fd_buf_size = sizeof(u32) * fda->num_fds;
-	if (fda->num_fds >= SIZE_MAX / sizeof(u32)) {
-		binder_user_error("%d:%d got transaction with invalid number of fds (%lld)\n",
-				  proc->pid, thread->pid, (u64)fda->num_fds);
-		return -EINVAL;
-	}
-	if (fd_buf_size > parent->length ||
-	    fda->parent_offset > parent->length - fd_buf_size) {
-		/* No space for all file descriptors here. */
-		binder_user_error("%d:%d not enough space to store %lld fds in buffer\n",
-				  proc->pid, thread->pid, (u64)fda->num_fds);
-		return -EINVAL;
-	}
-	/*
-	 * Since the parent was already fixed up, convert it
-	 * back to the kernel address space to access it
-	 */
-	parent_buffer = parent->buffer -
-		binder_alloc_get_user_buffer_offset(&target_proc->alloc);
-	fd_array = (u32 *)(parent_buffer + (uintptr_t)fda->parent_offset);
-	if (!IS_ALIGNED((unsigned long)fd_array, sizeof(u32))) {
-		binder_user_error("%d:%d parent offset not aligned correctly.\n",
-				  proc->pid, thread->pid);
-		return -EINVAL;
-	}
-	for (fdi = 0; fdi < fda->num_fds; fdi++) {
-		target_fd = binder_translate_fd(fd_array[fdi], t, thread,
-						in_reply_to);
-		if (target_fd < 0)
-			goto err_translate_fd_failed;
-		fd_array[fdi] = target_fd;
-	}
-	return 0;
-
-err_translate_fd_failed:
-	/*
-	 * Failed to allocate fd or security error, free fds
-	 * installed so far.
-	 */
-	num_installed_fds = fdi;
-	for (fdi = 0; fdi < num_installed_fds; fdi++)
-		task_close_fd(target_proc, fd_array[fdi]);
-	return target_fd;
-}
-
-static int binder_fixup_parent(struct binder_transaction *t,
-			       struct binder_thread *thread,
-			       struct binder_buffer_object *bp,
-			       binder_size_t *off_start,
-			       binder_size_t num_valid,
-			       struct binder_buffer_object *last_fixup_obj,
-			       binder_size_t last_fixup_min_off)
-{
-	struct binder_buffer_object *parent;
-	u8 *parent_buffer;
-	struct binder_buffer *b = t->buffer;
-	struct binder_proc *proc = thread->proc;
-	struct binder_proc *target_proc = t->to_proc;
-
-	if (!(bp->flags & BINDER_BUFFER_FLAG_HAS_PARENT))
-		return 0;
-
-	parent = binder_validate_ptr(b, bp->parent, off_start, num_valid);
-	if (!parent) {
-		binder_user_error("%d:%d got transaction with invalid parent offset or type\n",
-				  proc->pid, thread->pid);
-		return -EINVAL;
-	}
-
-	if (!binder_validate_fixup(b, off_start,
-				   parent, bp->parent_offset,
-				   last_fixup_obj,
-				   last_fixup_min_off)) {
-		binder_user_error("%d:%d got transaction with out-of-order buffer fixup\n",
-				  proc->pid, thread->pid);
-		return -EINVAL;
-	}
-
-	if (parent->length < sizeof(binder_uintptr_t) ||
-	    bp->parent_offset > parent->length - sizeof(binder_uintptr_t)) {
-		/* No space for a pointer here! */
-		binder_user_error("%d:%d got transaction with invalid parent offset\n",
-				  proc->pid, thread->pid);
-		return -EINVAL;
-	}
-	parent_buffer = (u8 *)((uintptr_t)parent->buffer -
-			binder_alloc_get_user_buffer_offset(
-				&target_proc->alloc));
-	*(binder_uintptr_t *)(parent_buffer + bp->parent_offset) = bp->buffer;
-
-	return 0;
-}
-
-/**
-=======
->>>>>>> 2b292118
  * binder_proc_transaction() - sends a transaction to a process and wakes it up
  * @t:		transaction to send
  * @proc:	process to send the transaction to
@@ -3594,11 +2890,7 @@
 		target_node = node;
 		binder_inc_node_nilocked(node, 1, 0, NULL);
 		binder_inc_node_tmpref_ilocked(node);
-<<<<<<< HEAD
-		node->proc->tmp_ref++;
-=======
 		atomic_inc(&node->proc->tmp_ref);
->>>>>>> 2b292118
 		*procp = node->proc;
 	} else
 		*error = BR_DEAD_REPLY;
@@ -3694,11 +2986,7 @@
 			goto err_dead_binder;
 		}
 		target_proc = target_thread->proc;
-<<<<<<< HEAD
-		target_proc->tmp_ref++;
-=======
 		atomic_inc(&target_proc->tmp_ref);
->>>>>>> 2b292118
 		binder_inner_proc_unlock(target_thread->proc);
 	} else {
 		if (tr->target.handle) {
@@ -3943,7 +3231,6 @@
 		return_error = BR_FAILED_REPLY;
 		return_error_param = -EINVAL;
 		return_error_line = __LINE__;
-<<<<<<< HEAD
 		goto err_bad_offset;
 	}
 	if (!IS_ALIGNED(extra_buffers_size, sizeof(u64))) {
@@ -3955,19 +3242,6 @@
 		return_error_line = __LINE__;
 		goto err_bad_offset;
 	}
-=======
-		goto err_bad_offset;
-	}
-	if (!IS_ALIGNED(extra_buffers_size, sizeof(u64))) {
-		binder_user_error("%d:%d got transaction with unaligned buffers size, %lld\n",
-				  proc->pid, thread->pid,
-				  (u64)extra_buffers_size);
-		return_error = BR_FAILED_REPLY;
-		return_error_param = -EINVAL;
-		return_error_line = __LINE__;
-		goto err_bad_offset;
-	}
->>>>>>> 2b292118
 	off_end = (void *)off_start + tr->offsets_size;
 	sg_bufp = (u8 *)(PTR_ALIGN(off_end, sizeof(void *)));
 	sg_buf_end = sg_bufp + extra_buffers_size -
@@ -5312,11 +4586,7 @@
 	 * The corresponding dec is when we actually
 	 * free the thread in binder_free_thread()
 	 */
-<<<<<<< HEAD
-	proc->tmp_ref++;
-=======
 	atomic_inc(&proc->tmp_ref);
->>>>>>> 2b292118
 	/*
 	 * take a ref on this thread to ensure it
 	 * survives while we are releasing it
@@ -5526,7 +4796,6 @@
 	return ret;
 }
 
-<<<<<<< HEAD
 static int binder_ioctl_get_node_info_for_ref(struct binder_proc *proc,
 		struct binder_node_info_for_ref *info)
 {
@@ -5563,8 +4832,6 @@
 	return 0;
 }
 
-=======
->>>>>>> 2b292118
 static int binder_ioctl_get_node_debug_info(struct binder_proc *proc,
 				struct binder_node_debug_info *info) {
 	struct rb_node *n;
@@ -5670,7 +4937,6 @@
 		}
 		break;
 	}
-<<<<<<< HEAD
 	case BINDER_GET_NODE_INFO_FOR_REF: {
 		struct binder_node_info_for_ref info;
 
@@ -5690,8 +4956,6 @@
 
 		break;
 	}
-=======
->>>>>>> 2b292118
 	case BINDER_GET_NODE_DEBUG_INFO: {
 		struct binder_node_debug_info info;
 
@@ -5817,10 +5081,7 @@
 		return -ENOMEM;
 	spin_lock_init(&proc->inner_lock);
 	spin_lock_init(&proc->outer_lock);
-<<<<<<< HEAD
-=======
 	atomic_set(&proc->tmp_ref, 0);
->>>>>>> 2b292118
 	get_task_struct(current->group_leader);
 	proc->tsk = current->group_leader;
 	mutex_init(&proc->files_lock);
@@ -6000,11 +5261,7 @@
 	 * Make sure proc stays alive after we
 	 * remove all the threads
 	 */
-<<<<<<< HEAD
-	proc->tmp_ref++;
-=======
 	atomic_inc(&proc->tmp_ref);
->>>>>>> 2b292118
 
 	proc->is_dead = true;
 	threads = 0;
@@ -6307,12 +5564,9 @@
 	for (n = rb_first(&proc->nodes); n != NULL; n = rb_next(n)) {
 		struct binder_node *node = rb_entry(n, struct binder_node,
 						    rb_node);
-<<<<<<< HEAD
 		if (!print_all && !node->has_async_transaction)
 			continue;
 
-=======
->>>>>>> 2b292118
 		/*
 		 * take a temporary reference on the node so it
 		 * survives and isn't removed from the tree
