--- conflicted
+++ resolved
@@ -1662,7 +1662,6 @@
 {
 	struct qpnp_hap *hap = container_of(dev, struct qpnp_hap,
 					 timed_dev);
-<<<<<<< HEAD
 
 	mutex_lock(&hap->lock);
 
@@ -1687,60 +1686,6 @@
 		hap->enable_time = value;
 	}
 	queue_work(vibqueue, &hap->work);
-=======
-	bool state = !!time_ms;
-	ktime_t rem;
-	int rc;
-
-	if (time_ms < 0)
-		return;
-
-	mutex_lock(&hap->lock);
-
-	if (hap->state == state) {
-		if (state) {
-			rem = hrtimer_get_remaining(&hap->hap_timer);
-			if (time_ms > ktime_to_ms(rem)) {
-				time_ms = (time_ms > hap->timeout_ms ?
-						 hap->timeout_ms : time_ms);
-				hrtimer_cancel(&hap->hap_timer);
-				hap->play_time_ms = time_ms;
-				hrtimer_start(&hap->hap_timer,
-						ktime_set(time_ms / 1000,
-						(time_ms % 1000) * 1000000),
-						HRTIMER_MODE_REL);
-			}
-		}
-		mutex_unlock(&hap->lock);
-		return;
-	}
-
-	hap->state = state;
-	if (!hap->state) {
-		hrtimer_cancel(&hap->hap_timer);
-	} else {
-		if (time_ms < 10)
-			time_ms = 10;
-
-		if (hap->auto_mode) {
-			rc = qpnp_hap_auto_mode_config(hap, time_ms);
-			if (rc < 0) {
-				pr_err("Unable to do auto mode config\n");
-				mutex_unlock(&hap->lock);
-				return;
-			}
-		}
-
-		time_ms = (time_ms > hap->timeout_ms ?
-				 hap->timeout_ms : time_ms);
-		hap->play_time_ms = time_ms;
-		hrtimer_start(&hap->hap_timer,
-				ktime_set(time_ms / 1000,
-				(time_ms % 1000) * 1000000),
-				HRTIMER_MODE_REL);
-	}
-
->>>>>>> 80beb029
 	mutex_unlock(&hap->lock);
 }
 
