#
# QCOM Soc drivers
#
source "drivers/soc/qcom/hab/Kconfig"
config MSM_PASR
	bool "MSM DDR Partial Array Self-Refresh Driver"
	help
	  RPM controls DDR functionaliy. This driver
	  is an interface for linux memory hotplug to RPM
	  for start/stop self-refresh of hot added or removed
	  memory in DDR.

config MSM_INRUSH_CURRENT_MITIGATION
	bool "Inrush-current mitigation Driver"
	help
	  This driver helps in mitigating in-rush current on MSM
	  chipsets which has voltage droop issues due to sudden
	  huge load on a rail. This driver introduces an intermediate
	  load to mitigate the in-rush current.

config MSM_PFE_WA
	depends on HW_PERF_EVENTS
	bool "Enable a H/W PFE WA"
	help
	  Sometimes the PFTLB entries get stuck in the invalid state and new
	  prefetches get dropped. For a workaround, count L1 prefeches dropped
	  due to PFTLB miss and reset H/W PFE when a overflow happens.

	  If unsure, say N.

config QCOM_COMMON_LOG
	bool "QCOM Common Log Support"
	help
	  Use this to export symbols of some log address and variables
	  that need to parse crash dump files to a memory dump table. This
	  table can be used by post analysis tools to extract information
	  from memory when device crashes.

config MSM_SMEM
	depends on ARCH_QCOM
	depends on REMOTE_SPINLOCK_MSM
	bool "MSM Shared Memory (SMEM)"
	help
	  Support for the shared memory interface between the various
	  processors in the System on a Chip (SoC) which allows basic
	  inter-processor communication.

config QPNP_HAPTIC
	tristate "Haptic support for QPNP PMIC"
	depends on ARCH_QCOM
	help
	  This option enables device driver support for the haptic peripheral
	  found on Qualcomm Technologies, Inc. QPNP PMICs.  The haptic
	  peripheral is capable of driving both LRA and ERM vibrators.  This
	  module provides haptic feedback for user actions such as a long press
	  on the touch screen.  It uses the Android timed-output framework.

config QPNP_PBS
	tristate "PBS trigger support for QPNP PMIC"
	depends on SPMI
	help
	  This driver supports configuring software PBS trigger event through PBS
	  RAM on Qualcomm Technologies, Inc. QPNP PMICs. This module provides
	  the APIs to the client drivers that wants to send the PBS trigger
	  event to the PBS RAM.

config MSM_SMD
	depends on MSM_SMEM
	bool "MSM Shared Memory Driver (SMD)"
	help
	  Support for the shared memory interprocessor communication protocol
	  which provides virual point to point serial channels between processes
	  on the apps processor and processes on other processors in the SoC.
	  Also includes support for the Shared Memory State Machine (SMSM)
	  protocol which provides a mechanism to publish single bit state
	  information to one or more processors in the SoC.

config MSM_SMD_DEBUG
	depends on MSM_SMD
	bool "MSM SMD debug support"
	help
	  Support for debugging SMD and SMSM communication between apps and
	  other processors in the SoC. Debug support primarily consists of
	  logs consisting of information such as what interrupts were processed,
	  what channels caused interrupt activity, and when internal state
	  change events occur.

config MSM_GLINK
	bool "Generic Link (G-Link)"
	help
	  G-Link is a generic link transport that replaces SMD.  It is used
	  within a System-on-Chip (SoC) for communication between both internal
	  processors and external peripherals.  The actual physical transport
	  is handled by transport plug-ins that can be individually enabled and
	  configured separately.

config MSM_GLINK_LOOPBACK_SERVER
	bool "Generic Link (G-Link) Loopback Server"
	help
	  G-Link Loopback Server that enable loopback test framework to test
	  and validate the G-Link protocol stack. It support both local and
	  remote clients to configure the loopback server and echo back the
	  data received from the clients.

config MSM_GLINK_SMD_XPRT
	depends on MSM_SMD
	depends on MSM_GLINK
	bool "Generic Link (G-Link) SMD Transport"
	help
	  G-Link SMD Transport is a G-Link Transport plug-in.  It allows G-Link
	  communication to remote entities through a SMD physical transport
	  channel.  The remote side is assumed to be pure SMD.  The nature of
	  SMD limits this G-Link transport to only connecting with entities
	  internal to the System-on-Chip.

config MSM_GLINK_SMEM_NATIVE_XPRT
	depends on MSM_SMEM
	depends on MSM_GLINK
	bool "Generic Link (G-Link) SMEM Native Transport"
	help
	  G-Link SMEM Native Transport is a G-Link Transport plug-in.  It allows
	  G-Link communication to remote entities through a shared memory
	  physical transport.  The nature of shared memory limits this G-Link
	  transport to only connecting with entities internal to the
	  System-on-Chip.

config MSM_GLINK_SPI_XPRT
	depends on MSM_GLINK
	tristate "Generic Link (G-Link) SPI Transport"
	help
	  G-Link SPI Transport is a Transport plug-in developed over SPI
	  bus. This transport plug-in performs marshaling of G-Link
	  commands & data to the appropriate SPI bus wire format and
	  allows for G-Link communication with remote subsystems that are
	  external to the System-on-Chip.

config MSM_SPCOM
	depends on MSM_GLINK
	bool "Secure Processor Communication over GLINK"
	help
	  spcom driver allows loading Secure Processor Applications and
	  sending messages to Secure Processor Applications.
	  spcom provides interface to both user space app and kernel driver.
	  It is using glink as the transport layer, which provides multiple
	  logical channels over signle physical channel.
	  The physical layer is based on shared memory and interrupts.
	  spcom provides clients/server API, although currently only one client
	  or server is allowed per logical channel.

config MSM_SPSS_UTILS
	depends on MSM_PIL
	bool "Secure Processor Utilities"
	help
	  spss-utils driver selects Secure Processor firmware file name.
	  The firmware file name for test or production is selected based
	  on a test fuse.
	  Different file name is used for differnt SPSS HW versions,
	  because the SPSS firmware size is too small to support multiple
	  HW versions.

config MSM_SMEM_LOGGING
	depends on MSM_SMEM
	bool "MSM Shared Memory Logger"
	help
	  Enable the shared memory logging to log the events between
	  the various processors in the system. This option exposes
	  the shared memory logger at /dev/smem_log and a debugfs node
	  named smem_log.

config MSM_SMP2P
	bool "SMSM Point-to-Point (SMP2P)"
	depends on MSM_SMEM
	help
	  Provide point-to-point remote signaling support.
	  SMP2P enables transferring 32-bit values between
	  the local and a remote system using shared
	  memory and interrupts. A client can open multiple
	  32-bit values by specifying a unique string and
	  remote processor ID.

config MSM_SMP2P_TEST
	bool "SMSM Point-to-Point Test"
	depends on MSM_SMP2P
	help
	  Enables loopback and unit testing support for
	  SMP2P. Loopback support is used by other
	  processors to do unit testing. Unit tests
	  are used to verify the local and remote
	  implementations.

config MSM_QMI_INTERFACE
	depends on IPC_ROUTER
	depends on QMI_ENCDEC
	bool "MSM QMI Interface Library"
	help
	  Library to send and receive QMI messages over IPC Router.
	  This library provides interface functions to the kernel drivers
	  to perform QMI message marshaling and transport them over IPC
	  Router.

config MSM_L2_IA_DEBUG
       bool "Enable MSM L2 Indirect Access Debug"
       depends on DEBUG_FS
       default n
       help
         This option enables L2 indirect access debug
         capability. It exposes L2 indirect access
         debugfs interface to get/set data, address,
         and target cpus.

config MSM_RPM_SMD
	bool "RPM driver using SMD protocol"
	help
	  RPM is the dedicated hardware engine for managing shared SoC
	  resources. This config adds driver support for using SMD as a
	  transport layer communication with RPM hardware. It also selects
	  the MSM_MPM config that programs the MPM module to monitor interrupts
	  during sleep modes.

config QCOM_BUS_SCALING
	bool "Bus scaling driver"
	help
	  This option enables bus scaling on MSM devices.  Bus scaling
	  allows devices to request the clocks be set to rates sufficient
	  for the active devices needs without keeping the clocks at max
	  frequency when a slower speed is sufficient.

config QCOM_GSBI
        tristate "QCOM General Serial Bus Interface"
        depends on ARCH_QCOM
        select MFD_SYSCON
        help
          Say y here to enable GSBI support.  The GSBI provides control
          functions for connecting the underlying serial UART, SPI, and I2C
          devices to the output pins.

config QCOM_PM
	bool "Qualcomm Power Management"
	depends on ARCH_QCOM && !ARM64
	select QCOM_SCM
	help
	  QCOM Platform specific power driver to manage cores and L2 low power
	  modes. It interface with various system drivers to put the cores in
	  low power modes.

config QCOM_SMEM
	tristate "Qualcomm Shared Memory Manager (SMEM)"
	depends on ARCH_QCOM
	depends on HWSPINLOCK
	help
	  Say y here to enable support for the Qualcomm Shared Memory Manager.
	  The driver provides an interface to items in a heap shared among all
	  processors in a Qualcomm platform.

config MSM_SERVICE_LOCATOR
	bool "Service Locator"
	depends on MSM_QMI_INTERFACE
	help
	  The Service Locator provides a library to retrieve location
	  information given a service identifier. Location here translates
	  to what process domain exports the service, and which subsystem
	  that process domain will execute in.

config MSM_HVC
	bool "MSM Hypervisor Call Support"
	help
	  This enables the Hypervisor Call module. It provides apis to call
	  into the hypervisor thereby allowing access to services exposed by
	  the hypervisor. It is primarily intended to be used for Silicon
	  Partner/Manufacturer function identifier subrange but supports other
	  service call subranges as well.

config QCOM_DCC
	bool "QCOM Data Capture and Compare enigne support"
	help
	  This option enables driver for Data Capture and Compare engine. DCC
	  driver provides interface to configure DCC block and read back
	  captured data from DCC's internal SRAM.

config MSM_IPC_ROUTER_SMD_XPRT
	depends on MSM_SMD
	depends on IPC_ROUTER
	bool "MSM SMD XPRT Layer"
	help
	  SMD Transport Layer that enables IPC Router communication within
	  a System-on-Chip(SoC). When the SMD channels become available,
	  this layer registers a transport with IPC Router and enable
	  message exchange.

config MSM_SYSMON_GLINK_COMM
	bool "MSM System Monitor communication support using GLINK transport"
	depends on MSM_GLINK && MSM_SUBSYSTEM_RESTART
	help
	  This option adds support for MSM System Monitor APIs using the GLINK
	  transport layer. The APIs provided may be used for notifying
	  subsystems within the SoC about other subsystems' power-up/down
	  state-changes.

config MSM_IPC_ROUTER_HSIC_XPRT
	depends on USB_QCOM_IPC_BRIDGE
	depends on IPC_ROUTER
	bool "MSM HSIC XPRT Layer"
	help
	  HSIC Transport Layer that enables off-chip communication of
	  IPC Router. When the HSIC endpoint becomes available, this layer
	  registers the transport with IPC Router and enable message
	  exchange.

config MSM_IPC_ROUTER_MHI_XPRT
	depends on MSM_MHI
	depends on IPC_ROUTER
	bool "MSM MHI XPRT Layer"
	help
	  MHI Transport Layer that enables off-chip communication of
	  IPC Router. When the MHI endpoint becomes available, this layer
	  registers the transport with IPC Router and enable message
	  exchange.

config MSM_IPC_ROUTER_GLINK_XPRT
	depends on MSM_GLINK
	depends on IPC_ROUTER
	bool "MSM GLINK XPRT Layer"
	help
	  GLINK Transport Layer that enables IPC Router communication within
	  a System-on-Chip(SoC). When the GLINK channels become available,
	  this layer registers a transport with IPC Router and enable
	  message exchange.

config MSM_IPC_ROUTER_SDIO_XPRT
<<<<<<< HEAD
	depends on QCOM_SDIO_CLIENT
=======
	depends on QTI_SDIO_CLIENT
>>>>>>> feb565e6
	depends on IPC_ROUTER
	bool "MSM SDIO XPRT Layer"
	help
	  SDIO Transport Layer that enables off-chip communication of
	  IPC Router. When the SDIO endpoint becomes available, this layer
	  registers the transport with IPC Router and enable message
	  exchange.

config MSM_SYSTEM_HEALTH_MONITOR
	bool "System Health Monitor"
	depends on MSM_QMI_INTERFACE && MSM_SUBSYSTEM_RESTART
	help
	  System Health Monitor (SHM) passively monitors the health of the
	  peripherals connected to the application processor. Software
	  components in the application processor that experience
	  communication failure can request the SHM to perform a system-wide
	  health check. If any failures are detected during the health-check,
	  then a subsystem restart will be triggered for the failed subsystem.

config MSM_GLINK_PKT
	bool "Enable device interface for GLINK packet channels"
	depends on MSM_GLINK
	help
	  G-link packet driver provides the interface for the userspace
	  clients to communicate over G-Link via deivce nodes.
	  This enable the usersapce clients to read and write to
	  some glink packets channel.

config QCOM_SMD
	tristate "Qualcomm Shared Memory Driver (SMD)"
	depends on QCOM_SMEM
	help
	  Say y here to enable support for the Qualcomm Shared Memory Driver
	  providing communication channels to remote processors in Qualcomm
	  platforms.

config QCOM_SMD_RPM
	tristate "Qualcomm Resource Power Manager (RPM) over SMD"
	depends on QCOM_SMD && OF
	help
	  If you say yes to this option, support will be included for the
	  Resource Power Manager system found in the Qualcomm 8974 based
	  devices.

	  This is required to access many regulators, clocks and bus
	  frequencies controlled by the RPM on these devices.

	  Say M here if you want to include support for the Qualcomm RPM as a
	  module. This will build a module called "qcom-smd-rpm".

config MSM_SPM
	bool "Driver support for SPM and AVS wrapper hardware"
	help
	  Enables the support SAW and AVS wrapper hardware on MSMs SPM
	  hardware is used to manage the processor power during sleep. The
	  driver allows configuring SPM to allow different low power modes for
	  both core and L2.

config MSM_L2_SPM
	bool "SPM support for L2 cache"
	help
	  Enable SPM driver support for L2 cache. Some MSM chipsets allow
	  control of L2 cache low power mode with a Subsystem Power manager.
	  Enabling this driver allows configuring L2 SPM for low power modes
	  on supported chipsets

config QCOM_SCM
       bool "Secure Channel Manager (SCM) support"
       default n

config QCOM_SCM_QCPE
       bool "Para-Virtualized Secure Channel Manager (SCM) support over QCPE"
       default n

config QCOM_EARLY_DOMAIN
	bool "Support for handoff of early domain services running in bootloader"

menuconfig QCOM_SCM_XPU
	bool "Qualcomm XPU configuration driver"
	depends on QCOM_SCM

if QCOM_SCM_XPU

choice
	prompt "XPU Violation Behavior"
	default QCOM_XPU_ERR_FATAL

config QCOM_XPU_ERR_FATAL
	bool "Configure XPU violations as fatal errors"
	help
	 Select if XPU violations have to be configured as fatal errors.

config QCOM_XPU_ERR_NONFATAL
	bool "Configure XPU violations as non-fatal errors"
	help
	 Select if XPU violations have to be configured as non-fatal errors.

endchoice

endif

config QCOM_SCM_ERRATA
	depends on DEBUG_FS
	depends on QCOM_SCM
	bool "Support for enabling/disabling errata workarounds via debugfs"
	help
	  Exposes a debugfs interface intended for advanced system debugging
	  where it may be desirable to enable or disable certain hardware
	  errata workarounds at runtime.

	  If unsure, say N.

if ARCH_QCOM

config QCOM_WATCHDOG_V2
	bool "Qualcomm Watchdog Support"
	help
	  This enables the watchdog module. It causes kernel panic if the
	  watchdog times out. It allows for detection of cpu hangs and
	  deadlocks. It does not run during the bootup process, so it will
	  not catch any early lockups.

config QCOM_IRQ_HELPER
	bool "QCOM Irq Helper"
	help
	  This enables the irq helper module. It exposes two APIs
	  int irq_blacklist_on(void) and int irq_blacklist_off(void)
	  to other kernel module.
	  These two apis will be used to control the black list used
	  by the irq balancer.

config QCOM_MEMORY_DUMP
	bool "Qualcomm Memory Dump Support"
	help
	  This enables memory dump feature. It allows various client
	  subsystems to register respective dump regions. At the time
	  of deadlocks or cpu hangs these dump regions are captured to
	  give a snapshot of the system at the time of the crash.

config QCOM_MEMORY_DUMP_V2
	bool "QCOM Memory Dump V2 Support"
	help
	  This enables memory dump feature. It allows various client
	  subsystems to register respective dump regions. At the time
	  of deadlocks or cpu hangs these dump regions are captured to
	  give a snapshot of the system at the time of the crash.

config QCOM_MINIDUMP
	bool "QCOM Minidump Support"
	depends on MSM_SMEM && QCOM_DLOAD_MODE
	help
	  This enables minidump feature. It allows various clients to
	  register to dump their state at system bad state (panic/WDT,etc.,).
	  This uses SMEM to store all registered client information.
	  This will dump all registered entries, only when DLOAD mode is enabled.

config MINIDUMP_MAX_ENTRIES
	int "Minidump Maximum num of entries"
	default 200
	depends on QCOM_MINIDUMP
	help
	  This defines maximum number of entries to be allocated for application
	  subsytem in Minidump SMEM table.

config ICNSS
	tristate "Platform driver for Q6 integrated connectivity"
	select CNSS_UTILS
	---help---
	  This module adds support for Q6 integrated WLAN connectivity
	  subsystem. This module is responsible for communicating WLAN on/off
	  control messages to FW over QMI channel. It is also responsible for
	  handling WLAN PD restart notifications.

config ICNSS_DEBUG
	bool "ICNSS debug support"
	depends on ICNSS
	---help---
	  Say 'Y' here to enable ICNSS driver debug support. Debug support
	  primarily consists of logs consisting of information related to
	  hardware register access and enabling BUG_ON for certain cases to aid
	  the debugging.

config MSM_SECURE_BUFFER
	bool "Helper functions for securing buffers through TZ"
	help
	 Say 'Y' here for targets that need to call into TZ to secure
	 memory buffers. This ensures that only the correct clients can
	 use this memory and no unauthorized access is made to the
	 buffer

config MSM_TZ_SMMU
	bool "Helper functions for SMMU configuration through TZ"
	depends on ARCH_MSMTHULIUM
	help
	  Say 'Y' here for targets that need to call into TZ to configure
	  SMMUs for any reason (for example, for errata workarounds or
	  configuration of SMMU virtualization).

	  If unsure, say N.

config MSM_GLADIATOR_ERP
	tristate "GLADIATOR coherency interconnect error reporting driver"
	help
	  Support dumping debug information for the GLADIATOR
	  cache interconnect in the error interrupt handler.
	  Meant to be used for debug scenarios only.

	  If unsure, say N.

config MSM_GLADIATOR_ERP_V2
	tristate "GLADIATOR coherency interconnect error reporting driver v2"
	help
		Support dumping debug information for the GLADIATOR
		cache interconnect in the error interrupt handler.
		Meant to be used for debug scenarios only.

		If unsure, say N.

config PANIC_ON_GLADIATOR_ERROR_V2
	depends on MSM_GLADIATOR_ERP_V2
	bool "Panic on GLADIATOR error report v2"
	help
		Panic upon detection of an Gladiator coherency interconnect error
		in order to support dumping debug information.
		Meant to be used for debug scenarios only.

		If unsure, say N.

config MSM_GLADIATOR_ERROR_V2_MAIN_LOGGER_ONLY
	depends on MSM_GLADIATOR_ERP_V2
	bool "QCOM Gladiator error v2 main logger support only"
	help
	  Gladiator has two error loggers to report error captured.
	  By default, two error loggers will both be enabled.
	  This option enables only the main error logger.
	  If unsure, say no

config MSM_GLADIATOR_HANG_DETECT
	tristate "MSM Gladiator Hang Detection Support"
	help
	  This enables the gladiator hang detection module.
	  If the configured threshold is reached, it causes SoC reset on
	  gladiator hang detection and collects the context for the
	  gladiator hang.

config MSM_CORE_HANG_DETECT
	tristate "MSM Core Hang Detection Support"
	help
	  This enables the core hang detection module. It causes SoC
	  reset on core hang detection and collects the core context
	  for hang.

config MSM_RUN_QUEUE_STATS
	bool "Enable collection and exporting of MSM Run Queue stats to userspace"
	help
	 This option enables the driver to periodically collecting the statistics
	 of kernel run queue information and calculate the load of the system.
	 This information is exported to usespace via sysfs entries and userspace
	 algorithms uses info and decide when to turn on/off the cpu cores.

config MSM_JTAGV8
	bool "Debug and ETM trace support across power collapse for ARMv8"
	default y if CORESIGHT_SOURCE_ETM4X
	help
	  Enables support for debugging (specifically breakpoints) and ETM
	  processor tracing across power collapse both for JTag and OS hosted
	  software running on ARMv8 target. Enabling this will ensure debug
	  and ETM registers are saved and restored across power collapse.

	  If unsure, say 'N' here to avoid potential power, performance and
	  memory penalty.

config MSM_BOOT_STATS
	bool "Use MSM boot stats reporting"
	help
	 Use this to report msm boot stats such as bootloader throughput,
	 display init, total boot time.
	 This figures are reported in mpm sleep clock cycles and have a
	 resolution of 31 bits as 1 bit is used as an overflow check.

config MSM_BOOT_TIME_MARKER
	bool "Use MSM boot time marker reporting"
	depends on MSM_BOOT_STATS
	help
	 Use this to mark msm boot kpi for measurement.
	 An instrumentation for boot time measurement.
	 To create an entry, call "place_marker" function.
	 At userspace, write marker name to "/sys/kernel/debug/bootkpi/kpi_values"
	 If unsure, say N

config QCOM_CPUSS_DUMP
    bool "CPU Subsystem Dumping support"
    help
	  Add support to dump various hardware entities such as the instruction
	  and data tlb's as well as the unified tlb, which are a part of the
	  cpu subsystem to an allocated buffer. This allows for analysis of the
	  the entities if corruption is suspected.
	  If unsure, say N

config MSM_QDSP6_APRV2
        bool "Audio QDSP6 APRv2 support"
        depends on MSM_SMD
        help
          Enable APRv2 IPC protocol support between
          application processor and QDSP6. APR is
          used by audio driver to configure QDSP6's
          ASM, ADM and AFE.

config MSM_QDSP6_APRV2_VM
        bool "Audio QDSP6 APRv2 virtualization support"
        depends on MSM_HAB
        help
          Enable APRv2 IPC protocol support over
          HAB between application processor and
          QDSP6. APR is used by audio driver to
          configure QDSP6's ASM, ADM and AFE.

config MSM_QDSP6_APRV3
	bool "Audio QDSP6 APRv3 support"
	depends on MSM_SMD
	help
	  Enable APRv3 IPC protocol support between
	  application processor and QDSP6. APR is
	  used by audio driver to configure QDSP6v2's
	  ASM, ADM and AFE.

config MSM_QDSP6_APRV2_GLINK
	bool "Audio QDSP6 APRv2 over Glink support"
	depends on MSM_GLINK
	help
	  Enable APRv2 IPC protocol support over
	  Glink between application processor and
	  QDSP6. APR is used by audio driver to
	  configure QDSP6's ASM, ADM and AFE.

config MSM_QDSP6_APRV3_GLINK
	bool "Audio QDSP6 APRv3 over Glink support"
	depends on MSM_GLINK
	help
	  Enable APRv3 IPC protocol support over
	  Glink between application processor and
	  QDSP6. APR is used by audio driver to
	  configure QDSP6v2's ASM, ADM and AFE.

config MSM_QDSP6_SSR
	bool "Audio QDSP6 SSR support"
	depends on MSM_QDSP6_APRV2 || MSM_QDSP6_APRV3 || \
		MSM_QDSP6_APRV2_GLINK || MSM_QDSP6_APRV3_GLINK
	help
	  Enable Subsystem Restart. Reset audio
	  clients when the ADSP subsystem is
	  restarted. Subsystem Restart for audio
	  is only used for processes on the ADSP
	  and signals audio drivers through APR.


config MSM_QDSP6_PDR
	bool "Audio QDSP6 PDR support"
	depends on MSM_QDSP6_APRV2 || MSM_QDSP6_APRV3 || \
		MSM_QDSP6_APRV2_GLINK || MSM_QDSP6_APRV3_GLINK
	help
	  Enable Protection Domain Restart. Reset
          audio clients when a process on the ADSP
          is restarted. PDR for audio is only used
          for processes on the ADSP and signals
          audio drivers through APR.

config MSM_QDSP6_NOTIFIER
	bool "Audio QDSP6 PDR support"
	depends on MSM_QDSP6_SSR || MSM_QDSP6_PDR
	help
	  Enable notifier which decides whether
	  to use SSR or PDR and notifies all
	  audio clients of the event. Both SSR
	  and PDR are recovery methods when
	  there is a crash on ADSP. Audio drivers
	  are contacted by ADSP through APR.

config MSM_ADSP_LOADER
	tristate "ADSP loader support"
	select SND_SOC_MSM_APRV2_INTF
	depends on MSM_QDSP6_APRV2 || MSM_QDSP6_APRV3 || \
		MSM_QDSP6_APRV2_GLINK || MSM_QDSP6_APRV3_GLINK
	help
	  Enable ADSP image loader.
	  The ADSP loader brings ADSP out of reset
	  for the platforms that use APRv2.
	  Say M if you want to enable this module.

config MSM_CDSP_LOADER
	tristate "CDSP loader support"
	help
	  Enable CDSP image loader.
	  The CDSP loader brings CDSP out of reset
	  during boot.
	  Say M if you want to enable this module.

config MSM_LPASS_RESOURCE_MANAGER
	tristate "LPASS Resource Manager support"
	select SND_SOC_MSM_APRV2_INTF
	depends on MSM_QDSP6_APRV2 || MSM_QDSP6_APRV3 || \
		MSM_QDSP6_APRV2_GLINK || MSM_QDSP6_APRV3_GLINK
	help
	  Manages the allocation of LPASS resources. It also
	  can check LPAIF for Early Audio playback progress.
	  To check early audio playback, PCM registers are read.
	  If register is enabled, playback is on-going.
	  Say M if you want to enable this module.

config MSM_PERFORMANCE
	tristate "msm_performance driver to support perflock request"
	help
	  This driver is used to set minfreq/maxfreq for CPUs from userspace via
	  perflock. It also add CPU hotplug support to userspace. It ensures
	  that no more than a user specified number of CPUs stay online at any
	  given point in time. It also provides CPU/IO intensive workload
	  detection for userspace.

config MSM_PERFORMANCE_HOTPLUG_ON
	bool "Hotplug functionality through msm_performance turned on"
	depends on MSM_PERFORMANCE
	help
	 Setting this flag to true will enable the nodes needed for core-control
	 functionality of hot plugging cores through msm_performance if there is
	 no default core-control driver available.

endif # ARCH_QCOM

config MSM_SUBSYSTEM_RESTART
	bool "MSM Subsystem Restart"
	help
	  This option enables the MSM subsystem restart framework.

	  The MSM subsystem restart framework provides support to boot,
	  shutdown, and restart subsystems with a reference counted API.
	  It also notifies userspace of transitions between these states via
	  sysfs.

config MSM_SYSMON_COMM
	bool "MSM System Monitor communication support"
	depends on MSM_SMD && MSM_SUBSYSTEM_RESTART
	help
	  This option adds support for MSM System Monitor library, which
	  provides an API that may be used for notifying subsystems within
	  the SoC about other subsystems' power-up/down state-changes.

config MSM_PIL
	bool "Peripheral image loading"
	select FW_LOADER
	default n
	help
	  Some peripherals need to be loaded into memory before they can be
	  brought out of reset.

	  Say yes to support these devices.

config MSM_PIL_SSR_GENERIC
	tristate "MSM Subsystem Boot Support"
	depends on MSM_PIL && MSM_SUBSYSTEM_RESTART
	help
	  Support for booting and shutting down MSM Subsystem processors.
	  This driver also monitors the SMSM status bits and the watchdog
	  interrupt for the subsystem and restarts it on a watchdog bite
	  or a fatal error. Subsystems include LPASS, Venus, VPU, WCNSS and
	  BCSS.

config MSM_PIL_MSS_QDSP6V5
	tristate "MSS QDSP6v5 (Hexagon) Boot Support"
	depends on MSM_PIL && MSM_SUBSYSTEM_RESTART
	help
	  Support for booting and shutting down QDSP6v5 (Hexagon) processors
	  in modem subsystems. If you would like to make or receive phone
	  calls then say Y here.

	  If unsure, say N.

config TRACER_PKT
	bool "Tracer Packet"
	help
	  Tracer Packet helps in profiling the performance of inter-
	  processor communication protocols. The profiling information
	  can be logged into the tracer packet itself.

config QCOM_FORCE_WDOG_BITE_ON_PANIC
	bool "QCOM force watchdog bite"
	depends on QCOM_WATCHDOG_V2
	help
	  This forces a watchdog bite when the device restarts due to a
	  kernel panic. On certain MSM SoCs, this provides us
	  additional debugging information.

config MSM_MPM_OF
       bool "Modem Power Manager"
       depends on OF
       help
        MPM is a dedicated hardware resource responsible for entering and
        waking up from a system wide low power mode. The MPM driver tracks
        the wakeup interrupts and configures the MPM to monitor the wakeup
        interrupts when going to a system wide sleep mode. This config option
        enables the MPM driver that supports initialization from a device
        tree


config MSM_EVENT_TIMER
      bool "Event timer"
      help
        This option enables a modules that manages a list of event timers that
        need to be monitored by the PM. The enables the PM code to monitor
        events that require the core to be awake and ready to handle the
        event.

config MSM_AVTIMER
	tristate "Avtimer Driver"
	depends on MSM_QDSP6_APRV2 || MSM_QDSP6_APRV3 || MSM_QDSP6_APRV2_GLINK || \
		MSM_QDSP6_APRV2_VM
	help
		This driver gets the Q6 out of power collapsed state and
		exposes ioctl control to read avtimer tick.

config MSM_KERNEL_PROTECT
	bool "Protect kernel text by removing write permissions in stage-2"
        depends on !FUNCTION_TRACER
        help
          On hypervisor-enabled targets, this option will make a call into
          the hypervisor to request that the kernel text be remapped
          without write permissions.  This protects against malicious
          devices rewriting kernel code.

          Note that this will BREAK any runtime patching of the kernel text
          (i.e. anything that uses apply_alternatives,
          aarch64_insn_patch_text_nosync, etc. including the various CPU
          errata workarounds in arch/arm64/kernel/cpu_errata.c).

config MSM_KERNEL_PROTECT_TEST
	bool "Bootup test of kernel protection (INTENTIONAL CRASH)"
        depends on MSM_KERNEL_PROTECT
        help
          Attempts to write to the kernel text after making the kernel text
          read-only.  This test is FATAL whether it passes or fails!
          Success is signaled by a stage-2 fault.

config QCOM_REMOTEQDSS
	bool "Allow debug tools to enable events on other processors"
	depends on QCOM_SCM && DEBUG_FS
	help
	  Other onchip processors/execution environments may support debug
	  events. Provide a sysfs interface for debug tools to dynamically
	  enable/disable these events. Interface located in
	  /sys/class/remoteqdss.

config MSM_SERVICE_NOTIFIER
	bool "Service Notifier"
	depends on MSM_SERVICE_LOCATOR && MSM_SUBSYSTEM_RESTART
	help
	  The Service Notifier provides a library for a kernel client to
	  register for state change notifications regarding a remote service.
	  A remote service here refers to a process providing certain services
	  like audio, the identifier for which is provided by the service
	  locator.

config MSM_QBT1000
	bool "QBT1000 Ultrasonic Fingerprint Sensor"
	help
	  This driver provides services for configuring the fingerprint
	  sensor hardware and for communicating with the trusted app which
	  uses it. It enables clocks and provides commands for loading
	  trusted apps, unloading them and marshalling buffers to the
	  trusted fingerprint app.

config MSM_RPM_RBCPR_STATS_V2_LOG
	tristate "MSM Resource Power Manager RPBCPR Stat Driver"
	depends on DEBUG_FS
	help
	  This option enables v2 of the rpmrbcpr_stats driver which reads RPM
	  memory for statistics pertaining to RPM's RBCPR(Rapid Bridge Core
	  Power Reduction) driver. The drivers outputs the message via a
	  debugfs node.

config MSM_RPM_LOG
	tristate "MSM Resource Power Manager Log Driver"
	depends on DEBUG_FS
	depends on MSM_RPM_SMD
	default n
	help
	  This option enables a driver which can read from a circular buffer
	  of messages produced by the RPM. These messages provide diagnostic
	  information about RPM operation. The driver outputs the messages
	  via a debugfs node.

config MSM_RPM_STATS_LOG
	tristate "MSM Resource Power Manager Stat Driver"
	depends on DEBUG_FS
	depends on MSM_RPM_SMD
	default n
	help
	  This option enables a driver which reads RPM messages from a shared
	  memory location. These messages provide statistical information about
	  the low power modes that RPM enters. The drivers outputs the message
	  via a debugfs node.

config QSEE_IPC_IRQ_BRIDGE
	tristate "QSEE IPC Interrupt Bridge"
	help
	  This module enables bridging an Inter-Processor Communication(IPC)
	  interrupt from a remote subsystem directed towards Qualcomm
	  Technologies, Inc. Secure Execution Environment(QSEE).

config WCD_DSP_GLINK
	tristate "WCD DSP GLINK Driver"
	depends on MSM_GLINK
	default y if SND_SOC_WCD934X=y
	help
	   This option enables driver which provides communication interface
	   between MSM and WCD DSP over glink transport protocol. This driver
	   provides read and write interface via char device.

config QCOM_SMCINVOKE
	bool "Secure QSEE Support"
	help
	  Enable SMCInvoke driver which supports capability based secure
	  communication between QSEE and HLOS.

config QCOM_EARLY_RANDOM
	bool "Initialize random pool very early"
	help
	  The standard random pool may not initialize until late in the boot
	  process which means that any calls to get random numbers before then
	  may not be truly random. Select this option to make an early call
	  to get some random data to put in the pool. If unsure, say N.

config QCOM_CX_IPEAK
	bool "Common driver to handle Cx iPeak limitation"
	help
	  Cx ipeak HW module is used to limit the current drawn by various subsystem
	  blocks on Cx power rail. Each client needs to set their
	  bit in tcsr register if it is going to cross its own threshold. If all
	  clients are going to cross their thresholds then Cx ipeak hw module will raise
	  an interrupt to cDSP block to throttle cDSP fmax.

config MSM_CACHE_M4M_ERP64
       bool "Cache and M4M error report"
       depends on ARCH_MSM8996
       help
         Say 'Y' here to enable reporting of cache and M4M errors to the kernel
         log. The kernel log contains collected error syndrome and address
         registers. These register dumps can be used as useful information
         to find out possible hardware problems.

config MSM_CACHE_M4M_ERP64_PANIC_ON_CE
       bool "Panic on correctable cache/M4M errors"
       help
         Say 'Y' here to cause kernel panic when correctable cache/M4M errors
         are detected.  Enabling this is useful when you want to dump memory
         and system state close to the time when the error occured.

          If unsure, say N.

config MSM_CACHE_M4M_ERP64_PANIC_ON_UE
       bool "Panic on uncorrectable cache/M4M errors"
       help
         Say 'Y' here to cause kernel panic when uncorrectable cache/M4M errors
         are detected.

config QCOM_QDSS_BRIDGE
	bool "Configure bridge driver for QTI/Qualcomm Technologies, Inc. MDM"
	depends on MSM_MHI
	help
	  The driver will help route diag traffic from modem side over the QDSS
	  sub-system to USB on APSS side. The driver acts as a bridge between the
	  MHI and USB interface. If unsure, say N.

config EXT_ANC
	bool "Enable External ANC"
	depends on MSM_QDSP6_APRV2 || MSM_QDSP6_APRV3
	help
	 This option enables support for anti-noise cnacellation
	 on Sensor DSP.

config MFSE_QMI
	bool "QMI client for MFSE"
	depends on MSM_QMI_INTERFACE
	help
	 This option enables the QMI client driver for MFSE service.

source "drivers/soc/qcom/memshare/Kconfig"<|MERGE_RESOLUTION|>--- conflicted
+++ resolved
@@ -327,11 +327,7 @@
 	  message exchange.
 
 config MSM_IPC_ROUTER_SDIO_XPRT
-<<<<<<< HEAD
-	depends on QCOM_SDIO_CLIENT
-=======
 	depends on QTI_SDIO_CLIENT
->>>>>>> feb565e6
 	depends on IPC_ROUTER
 	bool "MSM SDIO XPRT Layer"
 	help
