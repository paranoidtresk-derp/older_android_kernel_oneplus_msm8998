--- conflicted
+++ resolved
@@ -204,15 +204,10 @@
 			continue;
 
 		found = 1;
-<<<<<<< HEAD
 		if (!(driver->data_ready[i] & USER_SPACE_DATA_TYPE)) {
 			driver->data_ready[i] |= USER_SPACE_DATA_TYPE;
 			atomic_inc(&driver->data_ready_notif[i]);
 		}
-=======
-		driver->data_ready[i] |= USER_SPACE_DATA_TYPE;
-		atomic_inc(&driver->data_ready_notif[i]);
->>>>>>> 18b35a54
 		pr_debug("diag: wake up logging process\n");
 		wake_up_interruptible(&driver->wait_q);
 	}
