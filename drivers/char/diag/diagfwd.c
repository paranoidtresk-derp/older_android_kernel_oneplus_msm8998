--- conflicted
+++ resolved
@@ -501,12 +501,8 @@
 
 	mutex_lock(&driver->diagchar_mutex);
 	for (i = 0; i < driver->num_clients; i++)
-<<<<<<< HEAD
 		if (driver->client_map[i].pid != 0 &&
 			!(driver->data_ready[i] & type)) {
-=======
-		if (driver->client_map[i].pid != 0) {
->>>>>>> 18b35a54
 			driver->data_ready[i] |= type;
 			atomic_inc(&driver->data_ready_notif[i]);
 		}
@@ -526,17 +522,11 @@
 				if (driver->client_map[j].pid != 0 &&
 					driver->client_map[j].pid ==
 					driver->md_session_map[i]->pid) {
-<<<<<<< HEAD
 					if (!(driver->data_ready[i] & type)) {
 						driver->data_ready[j] |= type;
 						atomic_inc(
 						&driver->data_ready_notif[j]);
 					}
-=======
-					driver->data_ready[j] |= type;
-					atomic_inc(
-						&driver->data_ready_notif[j]);
->>>>>>> 18b35a54
 					break;
 				}
 			}
@@ -552,15 +542,10 @@
 	mutex_lock(&driver->diagchar_mutex);
 	for (i = 0; i < driver->num_clients; i++)
 		if (driver->client_map[i].pid == process_id) {
-<<<<<<< HEAD
 			if (!(driver->data_ready[i] & data_type)) {
 				driver->data_ready[i] |= data_type;
 				atomic_inc(&driver->data_ready_notif[i]);
 			}
-=======
-			driver->data_ready[i] |= data_type;
-			atomic_inc(&driver->data_ready_notif[i]);
->>>>>>> 18b35a54
 			break;
 		}
 	wake_up_interruptible(&driver->wait_q);
