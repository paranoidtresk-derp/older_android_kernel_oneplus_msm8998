/*
 * Copyright (c) 2012-2018, The Linux Foundation. All rights reserved.
 *
 * This program is free software; you can redistribute it and/or modify
 * it under the terms of the GNU General Public License version 2 and
 * only version 2 as published by the Free Software Foundation.
 *
 * This program is distributed in the hope that it will be useful,
 * but WITHOUT ANY WARRANTY; without even the implied warranty of
 * MERCHANTABILITY or FITNESS FOR A PARTICULAR PURPOSE.  See the
 * GNU General Public License for more details.
 *
 */
#include <linux/dma-buf.h>
#include <linux/dma-mapping.h>
#include <linux/slab.h>
#include <linux/completion.h>
#include <linux/pagemap.h>
#include <linux/mm.h>
#include <linux/fs.h>
#include <linux/sched.h>
#include <linux/module.h>
#include <linux/cdev.h>
#include <linux/list.h>
#include <linux/hash.h>
#include <linux/msm_ion.h>
#include <soc/qcom/secure_buffer.h>
#include <soc/qcom/smd.h>
#include <soc/qcom/glink.h>
#include <soc/qcom/subsystem_notif.h>
#include <soc/qcom/subsystem_restart.h>
#include <linux/scatterlist.h>
#include <linux/fs.h>
#include <linux/uaccess.h>
#include <linux/device.h>
#include <linux/of.h>
#include <linux/of_address.h>
#include <linux/of_platform.h>
#include <linux/dma-contiguous.h>
#include <linux/cma.h>
#include <linux/iommu.h>
#include <linux/qcom_iommu.h>
#include <linux/kref.h>
#include <linux/sort.h>
#include <linux/msm_dma_iommu_mapping.h>
#include <asm/dma-iommu.h>
#include <soc/qcom/scm.h>
#include "adsprpc_compat.h"
#include "adsprpc_shared.h"
#include <soc/qcom/ramdump.h>
#include <linux/debugfs.h>

#define TZ_PIL_PROTECT_MEM_SUBSYS_ID 0x0C
#define TZ_PIL_CLEAR_PROTECT_MEM_SUBSYS_ID 0x0D
#define TZ_PIL_AUTH_QDSP6_PROC 1
#define ADSP_MMAP_HEAP_ADDR 4
#define ADSP_MMAP_REMOTE_HEAP_ADDR 8
#define ADSP_MMAP_ADD_PAGES 0x1000

#define FASTRPC_ENOSUCH 39
#define VMID_SSC_Q6     38
#define VMID_ADSP_Q6    6
#define AC_VM_ADSP_HEAP_SHARED 33
#define DEBUGFS_SIZE 3072
#define UL_SIZE 25
#define PID_SIZE 10

#define RPC_TIMEOUT	(5 * HZ)
#define BALIGN		128
#define NUM_CHANNELS	4		/* adsp,sdsp,mdsp,cdsp */
#define NUM_SESSIONS	9		/*8 compute, 1 cpz*/
#define FASTRPC_CTX_MAGIC (0xbeeddeed)
#define FASTRPC_CTX_MAX (256)
#define FASTRPC_CTXID_MASK (0xFF0)

#define IS_CACHE_ALIGNED(x) (((x) & ((L1_CACHE_BYTES)-1)) == 0)

#define FASTRPC_LINK_STATE_DOWN   (0x0)
#define FASTRPC_LINK_STATE_UP     (0x1)
#define FASTRPC_LINK_DISCONNECTED (0x0)
#define FASTRPC_LINK_CONNECTING   (0x1)
#define FASTRPC_LINK_CONNECTED    (0x3)
#define FASTRPC_LINK_DISCONNECTING (0x7)

#define PERF_KEYS "count:flush:map:copy:glink:getargs:putargs:invalidate:invoke"
#define FASTRPC_STATIC_HANDLE_LISTENER (3)
#define FASTRPC_STATIC_HANDLE_MAX (20)

#define PERF_END (void)0

#define PERF(enb, cnt, ff) \
	{\
		struct timespec startT = {0};\
		if (enb) {\
			getnstimeofday(&startT);\
		} \
		ff ;\
		if (enb) {\
			cnt += getnstimediff(&startT);\
		} \
	}

static int fastrpc_glink_open(int cid);
static void fastrpc_glink_close(void *chan, int cid);
static struct dentry *debugfs_root;
static struct dentry *debugfs_global_file;

static inline uint64_t buf_page_start(uint64_t buf)
{
	uint64_t start = (uint64_t) buf & PAGE_MASK;
	return start;
}

static inline uint64_t buf_page_offset(uint64_t buf)
{
	uint64_t offset = (uint64_t) buf & (PAGE_SIZE - 1);
	return offset;
}

static inline uint64_t buf_num_pages(uint64_t buf, size_t len)
{
	uint64_t start = buf_page_start(buf) >> PAGE_SHIFT;
	uint64_t end = (((uint64_t) buf + len - 1) & PAGE_MASK) >> PAGE_SHIFT;
	uint64_t nPages = end - start + 1;
	return nPages;
}

static inline uint64_t buf_page_size(uint32_t size)
{
	uint64_t sz = (size + (PAGE_SIZE - 1)) & PAGE_MASK;

	return sz > PAGE_SIZE ? sz : PAGE_SIZE;
}

static inline void *uint64_to_ptr(uint64_t addr)
{
	void *ptr = (void *)((uintptr_t)addr);
	return ptr;
}

static inline uint64_t ptr_to_uint64(void *ptr)
{
	uint64_t addr = (uint64_t)((uintptr_t)ptr);
	return addr;
}

struct fastrpc_file;

struct fastrpc_buf {
	struct hlist_node hn;
	struct hlist_node hn_rem;
	struct fastrpc_file *fl;
	void *virt;
	uint64_t phys;
	size_t size;
	struct dma_attrs attrs;
	uintptr_t raddr;
	uint32_t flags;
	int remote;
};

struct fastrpc_ctx_lst;

struct overlap {
	uintptr_t start;
	uintptr_t end;
	int raix;
	uintptr_t mstart;
	uintptr_t mend;
	uintptr_t offset;
};

struct smq_invoke_ctx {
	struct hlist_node hn;
	struct completion work;
	int retval;
	int pid;
	int tgid;
	remote_arg_t *lpra;
	remote_arg64_t *rpra;
	int *fds;
	unsigned *attrs;
	struct fastrpc_mmap **maps;
	struct fastrpc_buf *buf;
	size_t used;
	struct fastrpc_file *fl;
	uint32_t sc;
	struct overlap *overs;
	struct overlap **overps;
	struct smq_msg msg;
	unsigned int magic;
	uint64_t ctxid;
};

struct fastrpc_ctx_lst {
	struct hlist_head pending;
	struct hlist_head interrupted;
};

struct fastrpc_smmu {
	struct device *dev;
	struct dma_iommu_mapping *mapping;
	int cb;
	int enabled;
	int faults;
	int secure;
	int coherent;
};

struct fastrpc_session_ctx {
	struct device *dev;
	struct fastrpc_smmu smmu;
	int used;
};

struct fastrpc_glink_info {
	int link_state;
	int port_state;
	struct glink_open_config cfg;
	struct glink_link_info link_info;
	void *link_notify_handle;
};

struct fastrpc_channel_ctx {
	char *name;
	char *subsys;
	void *chan;
	struct device *dev;
	struct fastrpc_session_ctx session[NUM_SESSIONS];
	struct completion work;
	struct completion workport;
	struct notifier_block nb;
	struct kref kref;
	int channel;
	int sesscount;
	int ssrcount;
	void *handle;
	int prevssrcount;
	int issubsystemup;
	int vmid;
	int heap_vmid;
	int ramdumpenabled;
	void *remoteheap_ramdump_dev;
	struct fastrpc_glink_info link;
};

struct fastrpc_apps {
	struct fastrpc_channel_ctx *channel;
	struct cdev cdev;
	struct class *class;
	struct mutex smd_mutex;
	struct smq_phy_page range;
	struct hlist_head maps;
	uint32_t staticpd_flags;
	dev_t dev_no;
	int compat;
	struct hlist_head drivers;
	spinlock_t hlock;
	struct ion_client *client;
	struct device *dev;
	bool glink;
	spinlock_t ctxlock;
	struct smq_invoke_ctx *ctxtable[FASTRPC_CTX_MAX];
};

struct fastrpc_mmap {
	struct hlist_node hn;
	struct fastrpc_file *fl;
	struct fastrpc_apps *apps;
	int fd;
	uint32_t flags;
	struct dma_buf *buf;
	struct sg_table *table;
	struct dma_buf_attachment *attach;
	struct ion_handle *handle;
	uint64_t phys;
	size_t size;
	uintptr_t va;
	size_t len;
	int refs;
	uintptr_t raddr;
	int uncached;
	int secure;
	uintptr_t attr;
};

struct fastrpc_perf {
	int64_t count;
	int64_t flush;
	int64_t map;
	int64_t copy;
	int64_t link;
	int64_t getargs;
	int64_t putargs;
	int64_t invargs;
	int64_t invoke;
};

struct fastrpc_file {
	struct hlist_node hn;
	spinlock_t hlock;
	struct hlist_head maps;
	struct hlist_head cached_bufs;
	struct hlist_head remote_bufs;
	struct fastrpc_ctx_lst clst;
	struct fastrpc_session_ctx *sctx;
	struct fastrpc_buf *init_mem;
	struct fastrpc_session_ctx *secsctx;
	uint32_t mode;
	uint32_t profile;
	int tgid;
	int cid;
	int ssrcount;
	int pd;
	int file_close;
	struct fastrpc_apps *apps;
	struct fastrpc_perf perf;
	struct dentry *debugfs_file;
	struct mutex map_mutex;
	char *debug_buf;
};

static struct fastrpc_apps gfa;

static struct fastrpc_channel_ctx gcinfo[NUM_CHANNELS] = {
	{
		.name = "adsprpc-smd",
		.subsys = "adsp",
		.channel = SMD_APPS_QDSP,
		.link.link_info.edge = "lpass",
		.link.link_info.transport = "smem",
	},
	{
		.name = "mdsprpc-smd",
		.subsys = "modem",
		.channel = SMD_APPS_MODEM,
		.link.link_info.edge = "mpss",
		.link.link_info.transport = "smem",
	},
	{
		.name = "sdsprpc-smd",
		.subsys = "slpi",
		.channel = SMD_APPS_DSPS,
		.link.link_info.edge = "dsps",
		.link.link_info.transport = "smem",
		.vmid = VMID_SSC_Q6,
	},
	{
		.name = "cdsprpc-smd",
		.subsys = "cdsp",
		.link.link_info.edge = "cdsp",
		.link.link_info.transport = "smem",
	},
};

static inline int64_t getnstimediff(struct timespec *start)
{
	int64_t ns;
	struct timespec ts, b;

	getnstimeofday(&ts);
	b = timespec_sub(ts, *start);
	ns = timespec_to_ns(&b);
	return ns;
}

static void fastrpc_buf_free(struct fastrpc_buf *buf, int cache)
{
	struct fastrpc_file *fl = buf == NULL ? NULL : buf->fl;
	int vmid;

	if (!fl)
		return;
	if (cache) {
		spin_lock(&fl->hlock);
		hlist_add_head(&buf->hn, &fl->cached_bufs);
		spin_unlock(&fl->hlock);
		return;
	}
	if (buf->remote) {
		spin_lock(&fl->hlock);
		hlist_del_init(&buf->hn_rem);
		spin_unlock(&fl->hlock);
		buf->remote = 0;
		buf->raddr = 0;
	}
	if (!IS_ERR_OR_NULL(buf->virt)) {
		int destVM[1] = {VMID_HLOS};
		int destVMperm[1] = {PERM_READ | PERM_WRITE | PERM_EXEC};

		if (fl->sctx->smmu.cb)
			buf->phys &= ~((uint64_t)fl->sctx->smmu.cb << 32);
		vmid = fl->apps->channel[fl->cid].vmid;
		if (vmid) {
			int srcVM[2] = {VMID_HLOS, vmid};

			hyp_assign_phys(buf->phys, buf_page_size(buf->size),
				srcVM, 2, destVM, destVMperm, 1);
		}
		dma_free_attrs(fl->sctx->smmu.dev, buf->size, buf->virt,
			buf->phys, (struct dma_attrs *)&buf->attrs);
	}
	kfree(buf);
}

static void fastrpc_cached_buf_list_free(struct fastrpc_file *fl)
{
	struct fastrpc_buf *buf, *free;

	do {
		struct hlist_node *n;

		free = NULL;
		spin_lock(&fl->hlock);
		hlist_for_each_entry_safe(buf, n, &fl->cached_bufs, hn) {
			hlist_del_init(&buf->hn);
			free = buf;
			break;
		}
		spin_unlock(&fl->hlock);
		if (free)
			fastrpc_buf_free(free, 0);
	} while (free);
}

static void fastrpc_remote_buf_list_free(struct fastrpc_file *fl)
{
	struct fastrpc_buf *buf, *free;

	do {
		struct hlist_node *n;

		free = NULL;
		spin_lock(&fl->hlock);
		hlist_for_each_entry_safe(buf, n, &fl->remote_bufs, hn_rem) {
			free = buf;
			break;
		}
		spin_unlock(&fl->hlock);
		if (free)
			fastrpc_buf_free(free, 0);
	} while (free);
}

static void fastrpc_mmap_add(struct fastrpc_mmap *map)
{
	if (map->flags == ADSP_MMAP_HEAP_ADDR ||
				map->flags == ADSP_MMAP_REMOTE_HEAP_ADDR) {
		struct fastrpc_apps *me = &gfa;

		spin_lock(&me->hlock);
		hlist_add_head(&map->hn, &me->maps);
		spin_unlock(&me->hlock);
	} else {
		struct fastrpc_file *fl = map->fl;

		spin_lock(&fl->hlock);
		hlist_add_head(&map->hn, &fl->maps);
		spin_unlock(&fl->hlock);
	}
}

static int fastrpc_mmap_find(struct fastrpc_file *fl, int fd, uintptr_t va,
			size_t len, int mflags, struct fastrpc_mmap **ppmap)
{
	struct fastrpc_apps *me = &gfa;
	struct fastrpc_mmap *match = NULL, *map = NULL;
	struct hlist_node *n;

	if ((va + len) < va)
		return -EOVERFLOW;
	if (mflags == ADSP_MMAP_HEAP_ADDR ||
				 mflags == ADSP_MMAP_REMOTE_HEAP_ADDR) {
		spin_lock(&me->hlock);
		hlist_for_each_entry_safe(map, n, &me->maps, hn) {
			if (va >= map->va &&
				va + len <= map->va + map->len &&
				map->fd == fd) {
				map->refs++;
				match = map;
				break;
			}
		}
		spin_unlock(&me->hlock);
	} else {
		spin_lock(&fl->hlock);
		hlist_for_each_entry_safe(map, n, &fl->maps, hn) {
			if (va >= map->va &&
				va + len <= map->va + map->len &&
				map->fd == fd) {
				map->refs++;
				match = map;
				break;
			}
		}
		spin_unlock(&fl->hlock);
	}
	if (match) {
		*ppmap = match;
		return 0;
	}
	return -ENOTTY;
}

static int dma_alloc_memory(dma_addr_t *region_start, void **vaddr, size_t size,
			struct dma_attrs *attrs)
{
	struct fastrpc_apps *me = &gfa;

	if (me->dev == NULL) {
		pr_err("device adsprpc-mem is not initialized\n");
		return -ENODEV;
	}

	*vaddr = dma_alloc_attrs(me->dev, size, region_start,
				 GFP_KERNEL, attrs);
	if (IS_ERR_OR_NULL(*vaddr)) {
		pr_err("adsprpc: %s: %s: dma_alloc_attrs failed for size 0x%zx, returned %pK\n",
				current->comm, __func__, size, (*vaddr));
		return -ENOMEM;
	}
	return 0;
}

static int fastrpc_mmap_remove(struct fastrpc_file *fl, uintptr_t va,
			       size_t len, struct fastrpc_mmap **ppmap)
{
	struct fastrpc_mmap *match = NULL, *map;
	struct hlist_node *n;
	struct fastrpc_apps *me = &gfa;

	spin_lock(&me->hlock);
	hlist_for_each_entry_safe(map, n, &me->maps, hn) {
		if (map->raddr == va &&
			map->raddr + map->len == va + len &&
			map->refs == 1) {
			match = map;
			hlist_del_init(&map->hn);
			break;
		}
	}
	spin_unlock(&me->hlock);
	if (match) {
		*ppmap = match;
		return 0;
	}
	spin_lock(&fl->hlock);
	hlist_for_each_entry_safe(map, n, &fl->maps, hn) {
		if (map->raddr == va &&
			map->raddr + map->len == va + len &&
			map->refs == 1) {
			match = map;
			hlist_del_init(&map->hn);
			break;
		}
	}
	spin_unlock(&fl->hlock);
	if (match) {
		*ppmap = match;
		return 0;
	}
	return -ENOTTY;
}

static void fastrpc_mmap_free(struct fastrpc_mmap *map)
{
	struct fastrpc_apps *me = &gfa;
	struct fastrpc_file *fl;
	int vmid;
	struct fastrpc_session_ctx *sess;

	if (!map)
		return;
	fl = map->fl;
	if (map->flags == ADSP_MMAP_HEAP_ADDR ||
				map->flags == ADSP_MMAP_REMOTE_HEAP_ADDR) {
		spin_lock(&me->hlock);
		map->refs--;
		if (!map->refs)
			hlist_del_init(&map->hn);
		spin_unlock(&me->hlock);
	} else {
		spin_lock(&fl->hlock);
		map->refs--;
		if (!map->refs)
			hlist_del_init(&map->hn);
		spin_unlock(&fl->hlock);
	}
	if (map->refs > 0)
		return;
	if (map->flags == ADSP_MMAP_HEAP_ADDR ||
				map->flags == ADSP_MMAP_REMOTE_HEAP_ADDR) {
		DEFINE_DMA_ATTRS(attrs);

		if (me->dev == NULL) {
			pr_err("failed to free remote heap allocation\n");
			return;
		}
		if (map->phys) {
			dma_set_attr(DMA_ATTR_SKIP_ZEROING, &attrs);
			dma_set_attr(DMA_ATTR_NO_KERNEL_MAPPING, &attrs);
			dma_free_attrs(me->dev, map->size,
					&(map->va), map->phys,	&attrs);
		}
	} else {
		int destVM[1] = {VMID_HLOS};
		int destVMperm[1] = {PERM_READ | PERM_WRITE | PERM_EXEC};

		if (map->secure)
			sess = fl->secsctx;
		else
			sess = fl->sctx;

		if (!IS_ERR_OR_NULL(map->handle))
			ion_free(fl->apps->client, map->handle);
		if (sess && sess->smmu.enabled) {
			if (map->size || map->phys)
				msm_dma_unmap_sg(sess->smmu.dev,
					map->table->sgl,
					map->table->nents, DMA_BIDIRECTIONAL,
					map->buf);
		}
		vmid = fl->apps->channel[fl->cid].vmid;
		if (vmid && map->phys) {
			int srcVM[2] = {VMID_HLOS, vmid};

			hyp_assign_phys(map->phys, buf_page_size(map->size),
				srcVM, 2, destVM, destVMperm, 1);
		}

		if (!IS_ERR_OR_NULL(map->table))
			dma_buf_unmap_attachment(map->attach, map->table,
					DMA_BIDIRECTIONAL);
		if (!IS_ERR_OR_NULL(map->attach))
			dma_buf_detach(map->buf, map->attach);
		if (!IS_ERR_OR_NULL(map->buf))
			dma_buf_put(map->buf);
	}
	kfree(map);
}

static int fastrpc_session_alloc(struct fastrpc_channel_ctx *chan, int secure,
					struct fastrpc_session_ctx **session);

static int fastrpc_mmap_create(struct fastrpc_file *fl, int fd, unsigned attr,
	uintptr_t va, size_t len, int mflags, struct fastrpc_mmap **ppmap)
{
	struct fastrpc_apps *me = &gfa;
	struct fastrpc_session_ctx *sess;
	struct fastrpc_apps *apps = fl->apps;
	int cid = fl->cid;
	struct fastrpc_channel_ctx *chan = &apps->channel[cid];
	struct fastrpc_mmap *map = NULL;
	struct dma_attrs attrs;
	dma_addr_t region_start = 0;
	void *region_vaddr = NULL;
	unsigned long flags;
	int err = 0, vmid;

	if (!fastrpc_mmap_find(fl, fd, va, len, mflags, ppmap))
		return 0;
	map = kzalloc(sizeof(*map), GFP_KERNEL);
	VERIFY(err, !IS_ERR_OR_NULL(map));
	if (err)
		goto bail;
	INIT_HLIST_NODE(&map->hn);
	map->flags = mflags;
	map->refs = 1;
	map->fl = fl;
	map->fd = fd;
	map->attr = attr;
	if (mflags == ADSP_MMAP_HEAP_ADDR ||
				mflags == ADSP_MMAP_REMOTE_HEAP_ADDR) {
		DEFINE_DMA_ATTRS(rh_attrs);

		dma_set_attr(DMA_ATTR_SKIP_ZEROING, &rh_attrs);
		dma_set_attr(DMA_ATTR_NO_KERNEL_MAPPING, &rh_attrs);

		map->apps = me;
		map->fl = NULL;
		VERIFY(err, !dma_alloc_memory(&region_start,
			 &region_vaddr, len, &rh_attrs));
		if (err)
			goto bail;
		map->phys = (uintptr_t)region_start;
		map->size = len;
		map->va = (uintptr_t)region_vaddr;
	} else {
		VERIFY(err, !IS_ERR_OR_NULL(map->handle =
				ion_import_dma_buf(fl->apps->client, fd)));
		if (err)
			goto bail;
		VERIFY(err, !ion_handle_get_flags(fl->apps->client, map->handle,
						&flags));
		if (err)
			goto bail;

		map->uncached = !ION_IS_CACHED(flags);
		if (map->attr & FASTRPC_ATTR_NOVA)
			map->uncached = 1;

		map->secure = flags & ION_FLAG_SECURE;
		if (map->secure) {
			if (!fl->secsctx)
				err = fastrpc_session_alloc(chan, 1,
							&fl->secsctx);
			if (err)
				goto bail;
		}
		if (map->secure)
			sess = fl->secsctx;
		else
			sess = fl->sctx;

		VERIFY(err, !IS_ERR_OR_NULL(sess));
		if (err)
			goto bail;
		VERIFY(err, !IS_ERR_OR_NULL(map->buf = dma_buf_get(fd)));
		if (err)
			goto bail;
		VERIFY(err, !IS_ERR_OR_NULL(map->attach =
				dma_buf_attach(map->buf, sess->smmu.dev)));
		if (err)
			goto bail;
		VERIFY(err, !IS_ERR_OR_NULL(map->table =
			dma_buf_map_attachment(map->attach,
				DMA_BIDIRECTIONAL)));
		if (err)
			goto bail;
		if (sess->smmu.enabled) {
			init_dma_attrs(&attrs);
			dma_set_attr(DMA_ATTR_EXEC_MAPPING, &attrs);

			if ((map->attr & FASTRPC_ATTR_NON_COHERENT) ||
				(sess->smmu.coherent && map->uncached))
				dma_set_attr(DMA_ATTR_FORCE_NON_COHERENT,
								 &attrs);
			else if (map->attr & FASTRPC_ATTR_COHERENT)
				dma_set_attr(DMA_ATTR_FORCE_COHERENT, &attrs);

			VERIFY(err, map->table->nents ==
					msm_dma_map_sg_attrs(sess->smmu.dev,
					map->table->sgl, map->table->nents,
					DMA_BIDIRECTIONAL, map->buf, &attrs));
			if (err)
				goto bail;
		} else {
			VERIFY(err, map->table->nents == 1);
			if (err)
				goto bail;
		}
		map->phys = sg_dma_address(map->table->sgl);
		if (sess->smmu.cb) {
			map->phys += ((uint64_t)sess->smmu.cb << 32);
			map->size = sg_dma_len(map->table->sgl);
		} else {
			map->size = buf_page_size(len);
		}
		vmid = fl->apps->channel[fl->cid].vmid;
		if (vmid) {
			int srcVM[1] = {VMID_HLOS};
			int destVM[2] = {VMID_HLOS, vmid};
			int destVMperm[2] = {PERM_READ | PERM_WRITE | PERM_EXEC,
					PERM_READ | PERM_WRITE | PERM_EXEC};

			VERIFY(err, !hyp_assign_phys(map->phys,
					buf_page_size(map->size),
					srcVM, 1, destVM, destVMperm, 2));
			if (err)
				goto bail;
		}
		map->va = va;
	}
	map->len = len;

	fastrpc_mmap_add(map);
	*ppmap = map;

bail:
	if (err && map)
		fastrpc_mmap_free(map);
	return err;
}

static int fastrpc_buf_alloc(struct fastrpc_file *fl, size_t size,
				struct dma_attrs attr, uint32_t rflags,
				int remote, struct fastrpc_buf **obuf)
{
	int err = 0, vmid;
	struct fastrpc_buf *buf = NULL, *fr = NULL;
	struct hlist_node *n;

	VERIFY(err, size > 0);
	if (err)
		goto bail;

	if (!remote) {
		/* find the smallest buffer that fits in the cache */
		spin_lock(&fl->hlock);
		hlist_for_each_entry_safe(buf, n, &fl->cached_bufs, hn) {
			if (buf->size >= size && (!fr || fr->size > buf->size))
				fr = buf;
		}
		if (fr)
			hlist_del_init(&fr->hn);
		spin_unlock(&fl->hlock);
		if (fr) {
			*obuf = fr;
			return 0;
		}
	}
	buf = NULL;
	VERIFY(err, NULL != (buf = kzalloc(sizeof(*buf), GFP_KERNEL)));
	if (err)
		goto bail;
	INIT_HLIST_NODE(&buf->hn);
	buf->fl = fl;
	buf->virt = NULL;
	buf->phys = 0;
	buf->size = size;
	memcpy(&buf->attrs, &attr, sizeof(struct dma_attrs));
	buf->flags = rflags;
	buf->raddr = 0;
	buf->remote = 0;
	buf->virt = dma_alloc_attrs(fl->sctx->smmu.dev, buf->size,
				       (dma_addr_t *)&buf->phys,
					 GFP_KERNEL,
					 (struct dma_attrs *)&buf->attrs);
	if (IS_ERR_OR_NULL(buf->virt)) {
		/* free cache and retry */
		fastrpc_cached_buf_list_free(fl);
		buf->virt = dma_alloc_attrs(fl->sctx->smmu.dev, buf->size,
					 (dma_addr_t *)&buf->phys,
					 GFP_KERNEL,
					 (struct dma_attrs *)&buf->attrs);
		VERIFY(err, !IS_ERR_OR_NULL(buf->virt));
	}
	if (err) {
		err = -ENOMEM;
		pr_err("adsprpc: %s: %s: dma_alloc_attrs failed for size 0x%zx\n",
			current->comm, __func__, size);
		goto bail;
	}
	if (fl->sctx->smmu.cb)
		buf->phys += ((uint64_t)fl->sctx->smmu.cb << 32);
	vmid = fl->apps->channel[fl->cid].vmid;
	if (vmid) {
		int srcVM[1] = {VMID_HLOS};
		int destVM[2] = {VMID_HLOS, vmid};
		int destVMperm[2] = {PERM_READ | PERM_WRITE | PERM_EXEC,
					PERM_READ | PERM_WRITE | PERM_EXEC};

		VERIFY(err, !hyp_assign_phys(buf->phys, buf_page_size(size),
			srcVM, 1, destVM, destVMperm, 2));
		if (err)
			goto bail;
	}

	if (remote) {
		INIT_HLIST_NODE(&buf->hn_rem);
		spin_lock(&fl->hlock);
		hlist_add_head(&buf->hn_rem, &fl->remote_bufs);
		spin_unlock(&fl->hlock);
		buf->remote = remote;
	}
	*obuf = buf;
 bail:
	if (err && buf)
		fastrpc_buf_free(buf, 0);
	return err;
}

static int context_restore_interrupted(struct fastrpc_file *fl,
				       struct fastrpc_ioctl_invoke_attrs *inv,
				       struct smq_invoke_ctx **po)
{
	int err = 0;
	struct smq_invoke_ctx *ctx = NULL, *ictx = NULL;
	struct hlist_node *n;
	struct fastrpc_ioctl_invoke *invoke = &inv->inv;

	spin_lock(&fl->hlock);
	hlist_for_each_entry_safe(ictx, n, &fl->clst.interrupted, hn) {
		if (ictx->pid == current->pid) {
			if (invoke->sc != ictx->sc || ictx->fl != fl)
				err = -1;
			else {
				ctx = ictx;
				hlist_del_init(&ctx->hn);
				hlist_add_head(&ctx->hn, &fl->clst.pending);
			}
			break;
		}
	}
	spin_unlock(&fl->hlock);
	if (ctx)
		*po = ctx;
	return err;
}

#define CMP(aa, bb) ((aa) == (bb) ? 0 : (aa) < (bb) ? -1 : 1)
static int overlap_ptr_cmp(const void *a, const void *b)
{
	struct overlap *pa = *((struct overlap **)a);
	struct overlap *pb = *((struct overlap **)b);
	/* sort with lowest starting buffer first */
	int st = CMP(pa->start, pb->start);
	/* sort with highest ending buffer first */
	int ed = CMP(pb->end, pa->end);
	return st == 0 ? ed : st;
}

static int context_build_overlap(struct smq_invoke_ctx *ctx)
{
	int i, err = 0;
	remote_arg_t *lpra = ctx->lpra;
	int inbufs = REMOTE_SCALARS_INBUFS(ctx->sc);
	int outbufs = REMOTE_SCALARS_OUTBUFS(ctx->sc);
	int nbufs = inbufs + outbufs;
	struct overlap max;

	for (i = 0; i < nbufs; ++i) {
		ctx->overs[i].start = (uintptr_t)lpra[i].buf.pv;
		ctx->overs[i].end = ctx->overs[i].start + lpra[i].buf.len;
		if (lpra[i].buf.len) {
			VERIFY(err, ctx->overs[i].end > ctx->overs[i].start);
			if (err)
				goto bail;
		}
		ctx->overs[i].raix = i;
		ctx->overps[i] = &ctx->overs[i];
	}
	sort(ctx->overps, nbufs, sizeof(*ctx->overps), overlap_ptr_cmp, NULL);
	max.start = 0;
	max.end = 0;
	for (i = 0; i < nbufs; ++i) {
		if (ctx->overps[i]->start < max.end) {
			ctx->overps[i]->mstart = max.end;
			ctx->overps[i]->mend = ctx->overps[i]->end;
			ctx->overps[i]->offset = max.end -
				ctx->overps[i]->start;
			if (ctx->overps[i]->end > max.end) {
				max.end = ctx->overps[i]->end;
			} else {
				ctx->overps[i]->mend = 0;
				ctx->overps[i]->mstart = 0;
			}
		} else  {
			ctx->overps[i]->mend = ctx->overps[i]->end;
			ctx->overps[i]->mstart = ctx->overps[i]->start;
			ctx->overps[i]->offset = 0;
			max = *ctx->overps[i];
		}
	}
bail:
	return err;
}

#define K_COPY_FROM_USER(err, kernel, dst, src, size) \
	do {\
		if (!(kernel))\
			VERIFY(err, 0 == copy_from_user((dst),\
			(void const __user *)(src),\
							(size)));\
		else\
			memmove((dst), (src), (size));\
	} while (0)

#define K_COPY_TO_USER(err, kernel, dst, src, size) \
	do {\
		if (!(kernel))\
			VERIFY(err, 0 == copy_to_user((void __user *)(dst), \
						(src), (size)));\
		else\
			memmove((dst), (src), (size));\
	} while (0)


static void context_free(struct smq_invoke_ctx *ctx);

static int context_alloc(struct fastrpc_file *fl, uint32_t kernel,
			 struct fastrpc_ioctl_invoke_attrs *invokefd,
			 struct smq_invoke_ctx **po)
{
	int err = 0, bufs, ii, size = 0;
	struct fastrpc_apps *me = &gfa;
	struct smq_invoke_ctx *ctx = NULL;
	struct fastrpc_ctx_lst *clst = &fl->clst;
	struct fastrpc_ioctl_invoke *invoke = &invokefd->inv;

	bufs = REMOTE_SCALARS_LENGTH(invoke->sc);
	size = bufs * sizeof(*ctx->lpra) + bufs * sizeof(*ctx->maps) +
		sizeof(*ctx->fds) * (bufs) +
		sizeof(*ctx->attrs) * (bufs) +
		sizeof(*ctx->overs) * (bufs) +
		sizeof(*ctx->overps) * (bufs);

	VERIFY(err, NULL != (ctx = kzalloc(sizeof(*ctx) + size, GFP_KERNEL)));
	if (err)
		goto bail;

	INIT_HLIST_NODE(&ctx->hn);
	hlist_add_fake(&ctx->hn);
	ctx->fl = fl;
	ctx->maps = (struct fastrpc_mmap **)(&ctx[1]);
	ctx->lpra = (remote_arg_t *)(&ctx->maps[bufs]);
	ctx->fds = (int *)(&ctx->lpra[bufs]);
	ctx->attrs = (unsigned *)(&ctx->fds[bufs]);
	ctx->overs = (struct overlap *)(&ctx->attrs[bufs]);
	ctx->overps = (struct overlap **)(&ctx->overs[bufs]);

	K_COPY_FROM_USER(err, kernel, (void *)ctx->lpra, invoke->pra,
					bufs * sizeof(*ctx->lpra));
	if (err)
		goto bail;

	if (invokefd->fds) {
		K_COPY_FROM_USER(err, kernel, ctx->fds, invokefd->fds,
						bufs * sizeof(*ctx->fds));
		if (err)
			goto bail;
	}
	if (invokefd->attrs) {
		K_COPY_FROM_USER(err, kernel, ctx->attrs, invokefd->attrs,
						bufs * sizeof(*ctx->attrs));
		if (err)
			goto bail;
	}

	ctx->sc = invoke->sc;
	if (bufs) {
		VERIFY(err, 0 == context_build_overlap(ctx));
		if (err)
			goto bail;
	}
	ctx->retval = -1;
	ctx->pid = current->pid;
	ctx->tgid = current->tgid;
	init_completion(&ctx->work);
	ctx->magic = FASTRPC_CTX_MAGIC;

	spin_lock(&fl->hlock);
	hlist_add_head(&ctx->hn, &clst->pending);
	spin_unlock(&fl->hlock);

	spin_lock(&me->ctxlock);
	for (ii = 0; ii < FASTRPC_CTX_MAX; ii++) {
		if (!me->ctxtable[ii]) {
			me->ctxtable[ii] = ctx;
			ctx->ctxid = (ptr_to_uint64(ctx) & ~0xFFF)|(ii << 4);
			break;
		}
	}
	spin_unlock(&me->ctxlock);
	VERIFY(err, ii < FASTRPC_CTX_MAX);
	if (err) {
		pr_err("adsprpc: out of context memory\n");
		goto bail;
	}

	*po = ctx;
bail:
	if (ctx && err)
		context_free(ctx);
	return err;
}

static void context_save_interrupted(struct smq_invoke_ctx *ctx)
{
	struct fastrpc_ctx_lst *clst = &ctx->fl->clst;

	spin_lock(&ctx->fl->hlock);
	hlist_del_init(&ctx->hn);
	hlist_add_head(&ctx->hn, &clst->interrupted);
	spin_unlock(&ctx->fl->hlock);
	/* free the cache on power collapse */
	fastrpc_cached_buf_list_free(ctx->fl);
}

static void context_free(struct smq_invoke_ctx *ctx)
{
	int i;
	struct fastrpc_apps *me = &gfa;
	int nbufs = REMOTE_SCALARS_INBUFS(ctx->sc) +
		    REMOTE_SCALARS_OUTBUFS(ctx->sc);
	spin_lock(&ctx->fl->hlock);
	hlist_del_init(&ctx->hn);
	spin_unlock(&ctx->fl->hlock);
	for (i = 0; i < nbufs; ++i)
		fastrpc_mmap_free(ctx->maps[i]);
	fastrpc_buf_free(ctx->buf, 1);
	ctx->magic = 0;
	ctx->ctxid = 0;

	spin_lock(&me->ctxlock);
	for (i = 0; i < FASTRPC_CTX_MAX; i++) {
		if (me->ctxtable[i] == ctx) {
			me->ctxtable[i] = NULL;
			break;
		}
	}
	spin_unlock(&me->ctxlock);

	kfree(ctx);
}

static void context_notify_user(struct smq_invoke_ctx *ctx, int retval)
{
	ctx->retval = retval;
	complete(&ctx->work);
}

static void fastrpc_notify_users(struct fastrpc_file *me)
{
	struct smq_invoke_ctx *ictx;
	struct hlist_node *n;

	spin_lock(&me->hlock);
	hlist_for_each_entry_safe(ictx, n, &me->clst.pending, hn) {
		complete(&ictx->work);
	}
	hlist_for_each_entry_safe(ictx, n, &me->clst.interrupted, hn) {
		complete(&ictx->work);
	}
	spin_unlock(&me->hlock);

}

static void fastrpc_notify_drivers(struct fastrpc_apps *me, int cid)
{
	struct fastrpc_file *fl;
	struct hlist_node *n;

	spin_lock(&me->hlock);
	hlist_for_each_entry_safe(fl, n, &me->drivers, hn) {
		if (fl->cid == cid)
			fastrpc_notify_users(fl);
	}
	spin_unlock(&me->hlock);

}

static void context_list_ctor(struct fastrpc_ctx_lst *me)
{
	INIT_HLIST_HEAD(&me->interrupted);
	INIT_HLIST_HEAD(&me->pending);
}

static void fastrpc_context_list_dtor(struct fastrpc_file *fl)
{
	struct fastrpc_ctx_lst *clst = &fl->clst;
	struct smq_invoke_ctx *ictx = NULL, *ctxfree;
	struct hlist_node *n;

	do {
		ctxfree = NULL;
		spin_lock(&fl->hlock);
		hlist_for_each_entry_safe(ictx, n, &clst->interrupted, hn) {
			hlist_del_init(&ictx->hn);
			ctxfree = ictx;
			break;
		}
		spin_unlock(&fl->hlock);
		if (ctxfree)
			context_free(ctxfree);
	} while (ctxfree);
	do {
		ctxfree = NULL;
		spin_lock(&fl->hlock);
		hlist_for_each_entry_safe(ictx, n, &clst->pending, hn) {
			hlist_del_init(&ictx->hn);
			ctxfree = ictx;
			break;
		}
		spin_unlock(&fl->hlock);
		if (ctxfree)
			context_free(ctxfree);
	} while (ctxfree);
}

static int fastrpc_file_free(struct fastrpc_file *fl);

static void fastrpc_file_list_dtor(struct fastrpc_apps *me)
{
	struct fastrpc_file *fl, *free;
	struct hlist_node *n;

	do {
		free = NULL;
		spin_lock(&me->hlock);
		hlist_for_each_entry_safe(fl, n, &me->drivers, hn) {
			hlist_del_init(&fl->hn);
			free = fl;
			break;
		}
		spin_unlock(&me->hlock);
		if (free)
			fastrpc_file_free(free);
	} while (free);
}

static int get_args(uint32_t kernel, struct smq_invoke_ctx *ctx)
{
	remote_arg64_t *rpra;
	remote_arg_t *lpra = ctx->lpra;
	struct smq_invoke_buf *list;
	struct smq_phy_page *pages, *ipage;
	uint32_t sc = ctx->sc;
	int inbufs = REMOTE_SCALARS_INBUFS(sc);
	int outbufs = REMOTE_SCALARS_OUTBUFS(sc);
	int bufs = inbufs + outbufs;
	uintptr_t args;
	size_t rlen = 0, copylen = 0, metalen = 0;
	int i, inh, oix;
	int err = 0;
	int mflags = 0;

	/* calculate size of the metadata */
	rpra = NULL;
	list = smq_invoke_buf_start(rpra, sc);
	pages = smq_phy_page_start(sc, list);
	ipage = pages;

	for (i = 0; i < bufs; ++i) {
		uintptr_t buf = (uintptr_t)lpra[i].buf.pv;
		size_t len = lpra[i].buf.len;

		if (ctx->fds[i] && (ctx->fds[i] != -1))
			fastrpc_mmap_create(ctx->fl, ctx->fds[i],
					ctx->attrs[i], buf, len,
					mflags, &ctx->maps[i]);
		ipage += 1;
	}
	metalen = copylen = (size_t)&ipage[0];
	/* calculate len requreed for copying */
	for (oix = 0; oix < inbufs + outbufs; ++oix) {
		int i = ctx->overps[oix]->raix;
		uintptr_t mstart, mend;
		size_t len = lpra[i].buf.len;

		if (!len)
			continue;
		if (ctx->maps[i])
			continue;
		if (ctx->overps[oix]->offset == 0)
			copylen = ALIGN(copylen, BALIGN);
		mstart = ctx->overps[oix]->mstart;
		mend = ctx->overps[oix]->mend;
		VERIFY(err, (mend - mstart) <= LONG_MAX);
		if (err)
			goto bail;
		copylen += mend - mstart;
		VERIFY(err, copylen >= 0);
		if (err)
			goto bail;
	}
	ctx->used = copylen;

	/* allocate new buffer */
	if (copylen) {
		DEFINE_DMA_ATTRS(ctx_attrs);

		err = fastrpc_buf_alloc(ctx->fl, copylen, ctx_attrs,
					0, 0, &ctx->buf);
		if (err)
			goto bail;
	}
	VERIFY(err, ctx->buf->virt != NULL);
	if (err)
		goto bail;
	if (metalen <= copylen)
		memset(ctx->buf->virt, 0, metalen);

	/* copy metadata */
	rpra = ctx->buf->virt;
	ctx->rpra = rpra;
	list = smq_invoke_buf_start(rpra, sc);
	pages = smq_phy_page_start(sc, list);
	ipage = pages;
	args = (uintptr_t)ctx->buf->virt + metalen;
	for (i = 0; i < bufs; ++i) {
		size_t len = lpra[i].buf.len;

		list[i].num = 0;
		list[i].pgidx = 0;
		if (!len)
			continue;
		list[i].num = 1;
		list[i].pgidx = ipage - pages;
		ipage++;
	}
	/* map ion buffers */
	PERF(ctx->fl->profile, ctx->fl->perf.map,
	for (i = 0; i < inbufs + outbufs; ++i) {
		struct fastrpc_mmap *map = ctx->maps[i];
		uint64_t buf = ptr_to_uint64(lpra[i].buf.pv);
		size_t len = lpra[i].buf.len;

		rpra[i].buf.pv = 0;
		rpra[i].buf.len = len;
		if (!len)
			continue;
		if (map) {
			struct vm_area_struct *vma;
			uintptr_t offset;
			uint64_t num = buf_num_pages(buf, len);
			int idx = list[i].pgidx;

			if (map->attr & FASTRPC_ATTR_NOVA) {
				offset = 0;
			} else {
				down_read(&current->mm->mmap_sem);
				VERIFY(err, NULL != (vma = find_vma(current->mm,
								map->va)));
				if (err) {
					up_read(&current->mm->mmap_sem);
					goto bail;
				}
				offset = buf_page_start(buf) - vma->vm_start;
				up_read(&current->mm->mmap_sem);
				VERIFY(err, offset < (uintptr_t)map->size);
				if (err)
					goto bail;
			}
			pages[idx].addr = map->phys + offset;
			pages[idx].size = num << PAGE_SHIFT;
		}
		rpra[i].buf.pv = buf;
	}
	PERF_END);

	/* copy non ion buffers */
	PERF(ctx->fl->profile, ctx->fl->perf.copy,
	rlen = copylen - metalen;
	for (oix = 0; rpra && oix < inbufs + outbufs; ++oix) {
		int i = ctx->overps[oix]->raix;
		struct fastrpc_mmap *map = ctx->maps[i];
		size_t mlen;
		uint64_t buf;
		size_t len = lpra[i].buf.len;

		if (!len)
			continue;
		if (map)
			continue;
		if (ctx->overps[oix]->offset == 0) {
			rlen -= ALIGN(args, BALIGN) - args;
			args = ALIGN(args, BALIGN);
		}
		mlen = ctx->overps[oix]->mend - ctx->overps[oix]->mstart;
		VERIFY(err, rlen >= mlen);
		if (err)
			goto bail;
		rpra[i].buf.pv = (args - ctx->overps[oix]->offset);
		pages[list[i].pgidx].addr = ctx->buf->phys -
					    ctx->overps[oix]->offset +
					    (copylen - rlen);
		pages[list[i].pgidx].addr =
			buf_page_start(pages[list[i].pgidx].addr);
		buf = rpra[i].buf.pv;
		pages[list[i].pgidx].size = buf_num_pages(buf, len) * PAGE_SIZE;
		if (i < inbufs) {
			K_COPY_FROM_USER(err, kernel, uint64_to_ptr(buf),
					lpra[i].buf.pv, len);
			if (err)
				goto bail;
		}
		args = args + mlen;
		rlen -= mlen;
	}
	PERF_END);

	PERF(ctx->fl->profile, ctx->fl->perf.flush,
	for (oix = 0; oix < inbufs + outbufs; ++oix) {
		int i = ctx->overps[oix]->raix;
		struct fastrpc_mmap *map = ctx->maps[i];

		if (map && map->uncached)
			continue;
		if (ctx->fl->sctx->smmu.coherent &&
			!(map && (map->attr & FASTRPC_ATTR_NON_COHERENT)))
			continue;
		if (map && (map->attr & FASTRPC_ATTR_COHERENT))
			continue;

		if (rpra && rpra[i].buf.len && ctx->overps[oix]->mstart) {
			if (map && map->handle)
				msm_ion_do_cache_op(ctx->fl->apps->client,
					map->handle,
					uint64_to_ptr(rpra[i].buf.pv),
					rpra[i].buf.len,
					ION_IOC_CLEAN_INV_CACHES);
			else
				dmac_flush_range(uint64_to_ptr(rpra[i].buf.pv),
					uint64_to_ptr(rpra[i].buf.pv
						+ rpra[i].buf.len));
		}
	}
	PERF_END);

	inh = inbufs + outbufs;
	for (i = 0; rpra && i < REMOTE_SCALARS_INHANDLES(sc); i++) {
		rpra[inh + i].buf.pv = ptr_to_uint64(ctx->lpra[inh + i].buf.pv);
		rpra[inh + i].buf.len = ctx->lpra[inh + i].buf.len;
		rpra[inh + i].h = ctx->lpra[inh + i].h;
	}

 bail:
	return err;
}

static int put_args(uint32_t kernel, struct smq_invoke_ctx *ctx,
		    remote_arg_t *upra)
{
	uint32_t sc = ctx->sc;
	remote_arg64_t *rpra = ctx->rpra;
	int i, inbufs, outbufs, outh, size;
	int err = 0;

	inbufs = REMOTE_SCALARS_INBUFS(sc);
	outbufs = REMOTE_SCALARS_OUTBUFS(sc);
	for (i = inbufs; i < inbufs + outbufs; ++i) {
		if (!ctx->maps[i]) {
			K_COPY_TO_USER(err, kernel,
				ctx->lpra[i].buf.pv,
				uint64_to_ptr(rpra[i].buf.pv),
				rpra[i].buf.len);
			if (err)
				goto bail;
		} else {
			fastrpc_mmap_free(ctx->maps[i]);
			ctx->maps[i] = NULL;
		}
	}
	size = sizeof(*rpra) * REMOTE_SCALARS_OUTHANDLES(sc);
	if (size) {
		outh = inbufs + outbufs + REMOTE_SCALARS_INHANDLES(sc);
		K_COPY_TO_USER(err, kernel, &upra[outh], &rpra[outh], size);
		if (err)
			goto bail;
	}
 bail:
	return err;
}

static void inv_args_pre(struct smq_invoke_ctx *ctx)
{
	int i, inbufs, outbufs;
	uint32_t sc = ctx->sc;
	remote_arg64_t *rpra = ctx->rpra;
	uintptr_t end;

	inbufs = REMOTE_SCALARS_INBUFS(sc);
	outbufs = REMOTE_SCALARS_OUTBUFS(sc);
	for (i = inbufs; i < inbufs + outbufs; ++i) {
		struct fastrpc_mmap *map = ctx->maps[i];

		if (map && map->uncached)
			continue;
		if (!rpra[i].buf.len)
			continue;
		if (ctx->fl->sctx->smmu.coherent &&
			!(map && (map->attr & FASTRPC_ATTR_NON_COHERENT)))
			continue;
		if (map && (map->attr & FASTRPC_ATTR_COHERENT))
			continue;

		if (buf_page_start(ptr_to_uint64((void *)rpra)) ==
				buf_page_start(rpra[i].buf.pv))
			continue;
		if (!IS_CACHE_ALIGNED((uintptr_t)
				uint64_to_ptr(rpra[i].buf.pv))) {
			if (map && map->handle)
				msm_ion_do_cache_op(ctx->fl->apps->client,
					map->handle,
					uint64_to_ptr(rpra[i].buf.pv),
					sizeof(uintptr_t),
					ION_IOC_CLEAN_INV_CACHES);
			else
				dmac_flush_range(
					uint64_to_ptr(rpra[i].buf.pv), (char *)
					uint64_to_ptr(rpra[i].buf.pv + 1));
		}

		end = (uintptr_t)uint64_to_ptr(rpra[i].buf.pv +
							rpra[i].buf.len);
		if (!IS_CACHE_ALIGNED(end)) {
			if (map && map->handle)
				msm_ion_do_cache_op(ctx->fl->apps->client,
						map->handle,
						uint64_to_ptr(end),
						sizeof(uintptr_t),
						ION_IOC_CLEAN_INV_CACHES);
			else
				dmac_flush_range((char *)end,
					(char *)end + 1);
		}
	}
}

static void inv_args(struct smq_invoke_ctx *ctx)
{
	int i, inbufs, outbufs;
	uint32_t sc = ctx->sc;
	remote_arg64_t *rpra = ctx->rpra;
	int inv = 0;

	inbufs = REMOTE_SCALARS_INBUFS(sc);
	outbufs = REMOTE_SCALARS_OUTBUFS(sc);
	for (i = inbufs; i < inbufs + outbufs; ++i) {
		struct fastrpc_mmap *map = ctx->maps[i];

		if (map && map->uncached)
			continue;
		if (!rpra[i].buf.len)
			continue;
		if (ctx->fl->sctx->smmu.coherent &&
			!(map && (map->attr & FASTRPC_ATTR_NON_COHERENT)))
			continue;
		if (map && (map->attr & FASTRPC_ATTR_COHERENT))
			continue;

		if (buf_page_start(ptr_to_uint64((void *)rpra)) ==
				buf_page_start(rpra[i].buf.pv)) {
			inv = 1;
			continue;
		}
		if (map && map->handle)
			msm_ion_do_cache_op(ctx->fl->apps->client, map->handle,
				(char *)uint64_to_ptr(rpra[i].buf.pv),
				rpra[i].buf.len, ION_IOC_INV_CACHES);
		else
			dmac_inv_range((char *)uint64_to_ptr(rpra[i].buf.pv),
				(char *)uint64_to_ptr(rpra[i].buf.pv
						 + rpra[i].buf.len));
	}

}

static int fastrpc_invoke_send(struct smq_invoke_ctx *ctx,
			       uint32_t kernel, uint32_t handle)
{
	struct smq_msg *msg = &ctx->msg;
	struct fastrpc_file *fl = ctx->fl;
	struct fastrpc_channel_ctx *channel_ctx = &fl->apps->channel[fl->cid];
	int err = 0, len;

	VERIFY(err, NULL != channel_ctx->chan);
	if (err)
		goto bail;
	msg->pid = current->tgid;
	msg->tid = current->pid;
	if (kernel)
		msg->pid = 0;
	msg->invoke.header.ctx = ctx->ctxid | fl->pd;
	msg->invoke.header.handle = handle;
	msg->invoke.header.sc = ctx->sc;
	msg->invoke.page.addr = ctx->buf ? ctx->buf->phys : 0;
	msg->invoke.page.size = buf_page_size(ctx->used);

	if (fl->apps->glink) {
		if (fl->ssrcount != channel_ctx->ssrcount) {
			err = -ECONNRESET;
			goto bail;
		}
		VERIFY(err, channel_ctx->link.port_state ==
				FASTRPC_LINK_CONNECTED);
		if (err)
			goto bail;
		err = glink_tx(channel_ctx->chan,
			(void *)&fl->apps->channel[fl->cid], msg, sizeof(*msg),
			GLINK_TX_REQ_INTENT);
	} else {
		spin_lock(&fl->apps->hlock);
		len = smd_write((smd_channel_t *)
				channel_ctx->chan,
				msg, sizeof(*msg));
		spin_unlock(&fl->apps->hlock);
		VERIFY(err, len == sizeof(*msg));
	}
 bail:
	return err;
}

static void fastrpc_smd_read_handler(int cid)
{
	struct fastrpc_apps *me = &gfa;
	struct smq_invoke_rsp rsp = {0};
	int ret = 0, err = 0;
	uint32_t index;

	do {
		ret = smd_read_from_cb(me->channel[cid].chan, &rsp,
					sizeof(rsp));
		if (ret != sizeof(rsp))
			break;
		index = (uint32_t)((rsp.ctx & FASTRPC_CTXID_MASK) >> 4);
		VERIFY(err, index < FASTRPC_CTX_MAX);
		if (err)
			goto bail;

		VERIFY(err, !IS_ERR_OR_NULL(me->ctxtable[index]));
		if (err)
			goto bail;

		VERIFY(err, ((me->ctxtable[index]->ctxid == (rsp.ctx & ~1)) &&
			me->ctxtable[index]->magic == FASTRPC_CTX_MAGIC));
		if (err)
			goto bail;

		context_notify_user(me->ctxtable[index], rsp.retval);
	} while (ret == sizeof(rsp));

bail:
	if (err)
		pr_err("adsprpc: invalid response or context\n");
}

static void smd_event_handler(void *priv, unsigned event)
{
	struct fastrpc_apps *me = &gfa;
	int cid = (int)(uintptr_t)priv;

	switch (event) {
	case SMD_EVENT_OPEN:
		complete(&me->channel[cid].workport);
		break;
	case SMD_EVENT_CLOSE:
		fastrpc_notify_drivers(me, cid);
		break;
	case SMD_EVENT_DATA:
		fastrpc_smd_read_handler(cid);
		break;
	}
}

static void fastrpc_init(struct fastrpc_apps *me)
{
	int i;

	INIT_HLIST_HEAD(&me->drivers);
	INIT_HLIST_HEAD(&me->maps);
	spin_lock_init(&me->hlock);
	spin_lock_init(&me->ctxlock);
	mutex_init(&me->smd_mutex);
	me->channel = &gcinfo[0];
	for (i = 0; i < NUM_CHANNELS; i++) {
		init_completion(&me->channel[i].work);
		init_completion(&me->channel[i].workport);
		me->channel[i].sesscount = 0;
	}
}

static int fastrpc_release_current_dsp_process(struct fastrpc_file *fl);

static int fastrpc_internal_invoke(struct fastrpc_file *fl, uint32_t mode,
				   uint32_t kernel,
				   struct fastrpc_ioctl_invoke_attrs *inv)
{
	struct smq_invoke_ctx *ctx = NULL;
	struct fastrpc_ioctl_invoke *invoke = &inv->inv;
	int cid = fl->cid;
	int interrupted = 0;
	int err = 0;
	struct timespec invoket = {0};

	if (fl->profile)
		getnstimeofday(&invoket);

	VERIFY(err, fl->sctx != NULL);
	if (err)
		goto bail;
	VERIFY(err, fl->cid >= 0 && fl->cid < NUM_CHANNELS);
	if (err)
		goto bail;
	if (!kernel) {
		VERIFY(err, 0 == context_restore_interrupted(fl, inv,
								&ctx));
		if (err)
			goto bail;
		if (fl->sctx->smmu.faults)
			err = FASTRPC_ENOSUCH;
		if (err)
			goto bail;
		if (ctx)
			goto wait;
	}

	VERIFY(err, 0 == context_alloc(fl, kernel, inv, &ctx));
	if (err)
		goto bail;

	if (REMOTE_SCALARS_LENGTH(ctx->sc)) {
		PERF(fl->profile, fl->perf.getargs,
		VERIFY(err, 0 == get_args(kernel, ctx));
		PERF_END);
		if (err)
			goto bail;
	}

	PERF(fl->profile, fl->perf.invargs,
	inv_args_pre(ctx);
	if (mode == FASTRPC_MODE_SERIAL)
		inv_args(ctx);
	PERF_END);

	PERF(fl->profile, fl->perf.link,
	VERIFY(err, 0 == fastrpc_invoke_send(ctx, kernel, invoke->handle));
	PERF_END);

	if (err)
		goto bail;

	PERF(fl->profile, fl->perf.invargs,
	if (mode == FASTRPC_MODE_PARALLEL)
		inv_args(ctx);
	PERF_END);
 wait:
	if (kernel)
		wait_for_completion(&ctx->work);
	else {
		interrupted = wait_for_completion_interruptible(&ctx->work);
		VERIFY(err, 0 == (err = interrupted));
		if (err)
			goto bail;
	}
	VERIFY(err, 0 == (err = ctx->retval));
	if (err)
		goto bail;

	PERF(fl->profile, fl->perf.putargs,
	VERIFY(err, 0 == put_args(kernel, ctx, invoke->pra));
	PERF_END);
	if (err)
		goto bail;
 bail:
	if (ctx && interrupted == -ERESTARTSYS)
		context_save_interrupted(ctx);
	else if (ctx)
		context_free(ctx);
	if (fl->ssrcount != fl->apps->channel[cid].ssrcount)
		err = ECONNRESET;

	if (fl->profile && !interrupted) {
		if (invoke->handle != FASTRPC_STATIC_HANDLE_LISTENER)
			fl->perf.invoke += getnstimediff(&invoket);
		if (!(invoke->handle >= 0 &&
			invoke->handle <= FASTRPC_STATIC_HANDLE_MAX))
			fl->perf.count++;
	}
	return err;
}

static int fastrpc_channel_open(struct fastrpc_file *fl);
static int fastrpc_init_process(struct fastrpc_file *fl,
				struct fastrpc_ioctl_init_attrs *uproc)
{
	int err = 0;
	struct fastrpc_apps *me = &gfa;
	struct fastrpc_ioctl_invoke_attrs ioctl;
	struct fastrpc_ioctl_init *init = &uproc->init;
	struct smq_phy_page pages[1];
	struct fastrpc_mmap *file = NULL, *mem = NULL;
	struct fastrpc_buf *imem = NULL;
	char *proc_name = NULL;
	int srcVM[1] = {VMID_HLOS};
	int destVM[1] = {gcinfo[0].heap_vmid};
	int destVMperm[1] = {PERM_READ | PERM_WRITE | PERM_EXEC};
	int hlosVMperm[1] = {PERM_READ | PERM_WRITE | PERM_EXEC};

	VERIFY(err, 0 == (err = fastrpc_channel_open(fl)));
	if (err)
		goto bail;
	if (init->flags == FASTRPC_INIT_ATTACH) {
		remote_arg_t ra[1];
		int tgid = current->tgid;

		ra[0].buf.pv = (void *)&tgid;
		ra[0].buf.len = sizeof(tgid);
		ioctl.inv.handle = 1;
		ioctl.inv.sc = REMOTE_SCALARS_MAKE(0, 1, 0);
		ioctl.inv.pra = ra;
		ioctl.fds = NULL;
		ioctl.attrs = NULL;
		fl->pd = 0;
		VERIFY(err, !(err = fastrpc_internal_invoke(fl,
			FASTRPC_MODE_PARALLEL, 1, &ioctl)));
		if (err)
			goto bail;
	} else if (init->flags == FASTRPC_INIT_CREATE) {
		remote_arg_t ra[6];
		int fds[6];
		int mflags = 0;
		int memlen;
		DEFINE_DMA_ATTRS(imem_dma_attr);
		struct {
			int pgid;
			unsigned int namelen;
			unsigned int filelen;
			unsigned int pageslen;
			int attrs;
			int siglen;
		} inbuf;
		inbuf.pgid = current->tgid;
		inbuf.namelen = strlen(current->comm) + 1;
		inbuf.filelen = init->filelen;
		fl->pd = 1;

		if (!access_ok(0, (void const __user *)init->file,
				init->filelen))
			goto bail;
		if (init->filelen) {
			VERIFY(err, !fastrpc_mmap_create(fl, init->filefd, 0,
				init->file, init->filelen, mflags, &file));
			if (err)
				goto bail;
		}
		inbuf.pageslen = 1;

		VERIFY(err, !init->mem);
		if (err) {
			err = -EINVAL;
			pr_err("adsprpc: %s: %s: ERROR: donated memory allocated in userspace\n",
				current->comm, __func__);
			goto bail;
		}
		memlen = ALIGN(max(1024*1024*3, (int)init->filelen * 4),
						1024*1024);

		dma_set_attr(DMA_ATTR_EXEC_MAPPING, &imem_dma_attr);
		dma_set_attr(DMA_ATTR_NO_KERNEL_MAPPING, &imem_dma_attr);
		dma_set_attr(DMA_ATTR_FORCE_NON_COHERENT, &imem_dma_attr);

		err = fastrpc_buf_alloc(fl, memlen, imem_dma_attr, 0, 0, &imem);
		if (err)
			goto bail;
		fl->init_mem = imem;

		inbuf.pageslen = 1;
		ra[0].buf.pv = (void *)&inbuf;
		ra[0].buf.len = sizeof(inbuf);
		fds[0] = 0;

		ra[1].buf.pv = (void *)current->comm;
		ra[1].buf.len = inbuf.namelen;
		fds[1] = 0;

		ra[2].buf.pv = (void *)init->file;
		ra[2].buf.len = inbuf.filelen;
		fds[2] = init->filefd;

		pages[0].addr = imem->phys;
		pages[0].size = imem->size;
		ra[3].buf.pv = (void *)pages;
		ra[3].buf.len = 1 * sizeof(*pages);
		fds[3] = 0;

		inbuf.attrs = uproc->attrs;
		ra[4].buf.pv = (void *)&(inbuf.attrs);
		ra[4].buf.len = sizeof(inbuf.attrs);
		fds[4] = 0;

		inbuf.siglen = uproc->siglen;
		ra[5].buf.pv = (void *)&(inbuf.siglen);
		ra[5].buf.len = sizeof(inbuf.siglen);
		fds[5] = 0;

		ioctl.inv.handle = 1;
		ioctl.inv.sc = REMOTE_SCALARS_MAKE(6, 4, 0);
		if (uproc->attrs)
			ioctl.inv.sc = REMOTE_SCALARS_MAKE(7, 6, 0);
		ioctl.inv.pra = ra;
		ioctl.fds = fds;
		ioctl.attrs = NULL;
		VERIFY(err, !(err = fastrpc_internal_invoke(fl,
			FASTRPC_MODE_PARALLEL, 1, &ioctl)));
		if (err)
			goto bail;
	} else if (init->flags == FASTRPC_INIT_CREATE_STATIC) {
		remote_arg_t ra[3];
		uint64_t phys = 0;
		size_t size = 0;
		int fds[3];
		struct {
			int pgid;
			unsigned int namelen;
			unsigned int pageslen;
		} inbuf;

		if (!init->filelen)
			goto bail;
		VERIFY(err, proc_name = kzalloc(init->filelen, GFP_KERNEL));
		if (err)
			goto bail;
		VERIFY(err, 0 == copy_from_user(proc_name,
			(unsigned char *)init->file, init->filelen));
		if (err)
			goto bail;
		inbuf.pgid = current->tgid;
		inbuf.namelen = init->filelen;
		inbuf.pageslen = 0;
		if (!me->staticpd_flags) {
			inbuf.pageslen = 1;
			VERIFY(err, !fastrpc_mmap_create(fl, -1, 0, init->mem,
				 init->memlen, ADSP_MMAP_REMOTE_HEAP_ADDR,
				 &mem));
			if (err)
				goto bail;
			phys = mem->phys;
			size = mem->size;
			VERIFY(err, !hyp_assign_phys(phys, (uint64_t)size,
					srcVM, 1, destVM, destVMperm, 1));
			if (err) {
				pr_err("ADSPRPC: hyp_assign_phys fail err %d",
							 err);
				pr_err("map->phys %llx, map->size %d\n",
							 phys, (int)size);
				goto bail;
			}
			me->staticpd_flags = 1;
		}

		ra[0].buf.pv = (void *)&inbuf;
		ra[0].buf.len = sizeof(inbuf);
		fds[0] = 0;

		ra[1].buf.pv = (void *)proc_name;
		ra[1].buf.len = inbuf.namelen;
		fds[1] = 0;

		pages[0].addr = phys;
		pages[0].size = size;

		ra[2].buf.pv = (void *)pages;
		ra[2].buf.len = sizeof(*pages);
		fds[2] = 0;
		ioctl.inv.handle = 1;

		ioctl.inv.sc = REMOTE_SCALARS_MAKE(8, 3, 0);
		ioctl.inv.pra = ra;
		ioctl.fds = NULL;
		ioctl.attrs = NULL;
		VERIFY(err, !(err = fastrpc_internal_invoke(fl,
			FASTRPC_MODE_PARALLEL, 1, &ioctl)));
		if (err)
			goto bail;
	} else {
		err = -ENOTTY;
	}
bail:
	kfree(proc_name);
	if (err && (init->flags == FASTRPC_INIT_CREATE_STATIC))
		me->staticpd_flags = 0;
	if (mem && err) {
		if (mem->flags == ADSP_MMAP_REMOTE_HEAP_ADDR)
			hyp_assign_phys(mem->phys, (uint64_t)mem->size,
					destVM, 1, srcVM, hlosVMperm, 1);
		fastrpc_mmap_free(mem);
	}
	if (file)
		fastrpc_mmap_free(file);
	return err;
}

static int fastrpc_release_current_dsp_process(struct fastrpc_file *fl)
{
	int err = 0;
	struct fastrpc_ioctl_invoke_attrs ioctl;
	remote_arg_t ra[1];
	int tgid = 0;

	VERIFY(err, fl->cid >= 0 && fl->cid < NUM_CHANNELS);
	if (err)
		goto bail;
	VERIFY(err, fl->apps->channel[fl->cid].chan != NULL);
	if (err)
		goto bail;
	tgid = fl->tgid;
	ra[0].buf.pv = (void *)&tgid;
	ra[0].buf.len = sizeof(tgid);
	ioctl.inv.handle = 1;
	ioctl.inv.sc = REMOTE_SCALARS_MAKE(1, 1, 0);
	ioctl.inv.pra = ra;
	ioctl.fds = NULL;
	ioctl.attrs = NULL;
	VERIFY(err, 0 == (err = fastrpc_internal_invoke(fl,
		FASTRPC_MODE_PARALLEL, 1, &ioctl)));
bail:
	return err;
}

static int fastrpc_mmap_on_dsp(struct fastrpc_file *fl, uint32_t flags,
					uintptr_t va, uint64_t phys,
					size_t size, uintptr_t *raddr)
{
	struct fastrpc_ioctl_invoke_attrs ioctl;
	struct smq_phy_page page;
	int num = 1;
	remote_arg_t ra[3];
	int err = 0;
	struct {
		int pid;
		uint32_t flags;
		uintptr_t vaddrin;
		int num;
	} inargs;

	struct {
		uintptr_t vaddrout;
	} routargs;

	inargs.pid = current->tgid;
	inargs.vaddrin = (uintptr_t)va;
	inargs.flags = flags;
	inargs.num = fl->apps->compat ? num * sizeof(page) : num;
	ra[0].buf.pv = (void *)&inargs;
	ra[0].buf.len = sizeof(inargs);
	page.addr = phys;
	page.size = size;
	ra[1].buf.pv = (void *)&page;
	ra[1].buf.len = num * sizeof(page);

	ra[2].buf.pv = (void *)&routargs;
	ra[2].buf.len = sizeof(routargs);

	ioctl.inv.handle = 1;
	if (fl->apps->compat)
		ioctl.inv.sc = REMOTE_SCALARS_MAKE(4, 2, 1);
	else
		ioctl.inv.sc = REMOTE_SCALARS_MAKE(2, 2, 1);
	ioctl.inv.pra = ra;
	ioctl.fds = NULL;
	ioctl.attrs = NULL;
	VERIFY(err, 0 == (err = fastrpc_internal_invoke(fl,
		FASTRPC_MODE_PARALLEL, 1, &ioctl)));
	*raddr = (uintptr_t)routargs.vaddrout;
	if (err)
		goto bail;
	if (flags == ADSP_MMAP_HEAP_ADDR) {
		struct scm_desc desc = {0};

		desc.args[0] = TZ_PIL_AUTH_QDSP6_PROC;
		desc.args[1] = phys;
		desc.args[2] = size;
		desc.arginfo = SCM_ARGS(3);
		err = scm_call2(SCM_SIP_FNID(SCM_SVC_PIL,
			TZ_PIL_PROTECT_MEM_SUBSYS_ID), &desc);
	} else if (flags == ADSP_MMAP_REMOTE_HEAP_ADDR) {

		int srcVM[1] = {VMID_HLOS};
		int destVM[1] = {gcinfo[0].heap_vmid};
		int destVMperm[1] = {PERM_READ | PERM_WRITE | PERM_EXEC};

		VERIFY(err, !hyp_assign_phys(phys, (uint64_t)size,
				srcVM, 1, destVM, destVMperm, 1));
		if (err)
			goto bail;
	}
bail:
	return err;
}

static int fastrpc_munmap_on_dsp_rh(struct fastrpc_file *fl, uint64_t phys,
						size_t size, uint32_t flags)
{
	int err = 0;
	int srcVM[1] = {gcinfo[0].heap_vmid};
	int destVM[1] = {VMID_HLOS};
	int destVMperm[1] = {PERM_READ | PERM_WRITE | PERM_EXEC};

	if (flags == ADSP_MMAP_HEAP_ADDR) {
		struct fastrpc_ioctl_invoke_attrs ioctl;

		struct scm_desc desc = {0};
		remote_arg_t ra[1];
		int err = 0;
		struct {
			uint8_t skey;
		} routargs;

		ra[0].buf.pv = (void *)&routargs;
		ra[0].buf.len = sizeof(routargs);

		ioctl.inv.handle = 1;
		ioctl.inv.sc = REMOTE_SCALARS_MAKE(7, 0, 1);
		ioctl.inv.pra = ra;
		ioctl.fds = NULL;
		ioctl.attrs = NULL;
		if (fl == NULL)
			goto bail;

		VERIFY(err, 0 == (err = fastrpc_internal_invoke(fl,
				FASTRPC_MODE_PARALLEL, 1, &ioctl)));
		if (err)
			goto bail;
		desc.args[0] = TZ_PIL_AUTH_QDSP6_PROC;
		desc.args[1] = phys;
		desc.args[2] = size;
		desc.args[3] = routargs.skey;
		desc.arginfo = SCM_ARGS(4);
		err = scm_call2(SCM_SIP_FNID(SCM_SVC_PIL,
			TZ_PIL_CLEAR_PROTECT_MEM_SUBSYS_ID), &desc);
	} else if (flags == ADSP_MMAP_REMOTE_HEAP_ADDR) {
		VERIFY(err, !hyp_assign_phys(phys, (uint64_t)size,
					srcVM, 1, destVM, destVMperm, 1));
		if (err)
			goto bail;
	}

bail:
	return err;
}

static int fastrpc_munmap_on_dsp(struct fastrpc_file *fl, uintptr_t raddr,
				uint64_t phys, size_t size, uint32_t flags)
{
	struct fastrpc_ioctl_invoke_attrs ioctl;
	remote_arg_t ra[1];
	int err = 0;
	struct {
		int pid;
		uintptr_t vaddrout;
		size_t size;
	} inargs;

	inargs.pid = current->tgid;
	inargs.size = size;
	inargs.vaddrout = raddr;
	ra[0].buf.pv = (void *)&inargs;
	ra[0].buf.len = sizeof(inargs);

	ioctl.inv.handle = 1;
	if (fl->apps->compat)
		ioctl.inv.sc = REMOTE_SCALARS_MAKE(5, 1, 0);
	else
		ioctl.inv.sc = REMOTE_SCALARS_MAKE(3, 1, 0);
	ioctl.inv.pra = ra;
	ioctl.fds = NULL;
	ioctl.attrs = NULL;
	VERIFY(err, 0 == (err = fastrpc_internal_invoke(fl,
		FASTRPC_MODE_PARALLEL, 1, &ioctl)));
	if (err)
		goto bail;
	if (flags == ADSP_MMAP_HEAP_ADDR ||
				flags == ADSP_MMAP_REMOTE_HEAP_ADDR) {
		VERIFY(err, !fastrpc_munmap_on_dsp_rh(fl, phys, size, flags));
		if (err)
			goto bail;
	}
bail:
	return err;
}

static int fastrpc_mmap_remove_ssr(struct fastrpc_file *fl)
{
	struct fastrpc_mmap *match = NULL, *map = NULL;
	struct hlist_node *n = NULL;
	int err = 0, ret = 0;
	struct fastrpc_apps *me = &gfa;
	struct ramdump_segment *ramdump_segments_rh = NULL;

	do {
		match = NULL;
		spin_lock(&me->hlock);
		hlist_for_each_entry_safe(map, n, &me->maps, hn) {
			match = map;
			hlist_del_init(&map->hn);
			break;
		}
		spin_unlock(&me->hlock);

		if (match) {
			VERIFY(err, !fastrpc_munmap_on_dsp_rh(fl, match->phys,
						match->size, match->flags));
			if (err)
				goto bail;
			if (me->channel[0].ramdumpenabled) {
				ramdump_segments_rh = kcalloc(1,
				sizeof(struct ramdump_segment), GFP_KERNEL);
				if (ramdump_segments_rh) {
					ramdump_segments_rh->address =
					match->phys;
					ramdump_segments_rh->size = match->size;
					ret = do_elf_ramdump(
					 me->channel[0].remoteheap_ramdump_dev,
					 ramdump_segments_rh, 1);
					if (ret < 0)
						pr_err("ADSPRPC: unable to dump heap");
					kfree(ramdump_segments_rh);
				}
			}
			fastrpc_mmap_free(match);
		}
	} while (match);
bail:
	if (err && match)
		fastrpc_mmap_add(match);
	return err;
}

static int fastrpc_mmap_remove(struct fastrpc_file *fl, uintptr_t va,
			     size_t len, struct fastrpc_mmap **ppmap);

static void fastrpc_mmap_add(struct fastrpc_mmap *map);

static int fastrpc_internal_munmap(struct fastrpc_file *fl,
				   struct fastrpc_ioctl_munmap *ud)
{
	int err = 0;
	struct fastrpc_mmap *map = NULL;
	struct fastrpc_buf *rbuf = NULL, *free = NULL;
	struct hlist_node *n;

	mutex_lock(&fl->map_mutex);
	spin_lock(&fl->hlock);
	hlist_for_each_entry_safe(rbuf, n, &fl->remote_bufs, hn_rem) {
		if (rbuf->raddr && (rbuf->flags == ADSP_MMAP_ADD_PAGES)) {
			if ((rbuf->raddr == ud->vaddrout) &&
				(rbuf->size == ud->size)) {
				free = rbuf;
				break;
			}
		}
	}
	spin_unlock(&fl->hlock);

	if (free) {
		VERIFY(err, !fastrpc_munmap_on_dsp(fl, free->raddr,
			free->phys, free->size, free->flags));
		if (err)
			goto bail;
		fastrpc_buf_free(rbuf, 0);
		mutex_unlock(&fl->map_mutex);
		return err;
	}

	VERIFY(err, !fastrpc_mmap_remove(fl, ud->vaddrout, ud->size, &map));
	if (err)
		goto bail;
	VERIFY(err, !fastrpc_munmap_on_dsp(fl, map->raddr,
				map->phys, map->size, map->flags));
	if (err)
		goto bail;
	fastrpc_mmap_free(map);
bail:
	if (err && map)
		fastrpc_mmap_add(map);
	mutex_unlock(&fl->map_mutex);
	return err;
}

static int fastrpc_internal_mmap(struct fastrpc_file *fl,
				 struct fastrpc_ioctl_mmap *ud)
{

	struct fastrpc_mmap *map = NULL;
	struct fastrpc_buf *rbuf = NULL;
	uintptr_t raddr = 0;
	int err = 0;

	mutex_lock(&fl->map_mutex);

	if (ud->flags == ADSP_MMAP_ADD_PAGES) {
		DEFINE_DMA_ATTRS(dma_attr);

		if (ud->vaddrin) {
			err = -EINVAL;
			pr_err("adsprpc: %s: %s: ERROR: adding user allocated pages is not supported\n",
					current->comm, __func__);
			goto bail;
		}
		dma_set_attr(DMA_ATTR_EXEC_MAPPING, &dma_attr);
		dma_set_attr(DMA_ATTR_NO_KERNEL_MAPPING, &dma_attr);
		dma_set_attr(DMA_ATTR_FORCE_NON_COHERENT, &dma_attr);

		err = fastrpc_buf_alloc(fl, ud->size, dma_attr, ud->flags,
								1, &rbuf);
		if (err)
			goto bail;
		err = fastrpc_mmap_on_dsp(fl, ud->flags, 0,
				rbuf->phys, rbuf->size, &raddr);
		if (err)
			goto bail;
		rbuf->raddr = raddr;
	} else {
		uintptr_t va_to_dsp;

		VERIFY(err, !fastrpc_mmap_create(fl, ud->fd, 0,
				(uintptr_t)ud->vaddrin, ud->size,
				 ud->flags, &map));
		if (err)
			goto bail;

		if (ud->flags == ADSP_MMAP_HEAP_ADDR ||
				ud->flags == ADSP_MMAP_REMOTE_HEAP_ADDR)
			va_to_dsp = 0;
		else
			va_to_dsp = (uintptr_t)map->va;
		VERIFY(err, 0 == fastrpc_mmap_on_dsp(fl, ud->flags, va_to_dsp,
				map->phys, map->size, &raddr));
		if (err)
			goto bail;
		map->raddr = raddr;
	}
	ud->vaddrout = raddr;
 bail:
	if (err && map)
		fastrpc_mmap_free(map);
	mutex_unlock(&fl->map_mutex);
	return err;
}

static void fastrpc_channel_close(struct kref *kref)
{
	struct fastrpc_apps *me = &gfa;
	struct fastrpc_channel_ctx *ctx;
	int cid;

	ctx = container_of(kref, struct fastrpc_channel_ctx, kref);
	cid = ctx - &gcinfo[0];
	if (!me->glink)
		smd_close(ctx->chan);
	else
		fastrpc_glink_close(ctx->chan, cid);

	ctx->chan = NULL;
	mutex_unlock(&me->smd_mutex);
	pr_info("'closed /dev/%s c %d %d'\n", gcinfo[cid].name,
						MAJOR(me->dev_no), cid);
}

static void fastrpc_context_list_dtor(struct fastrpc_file *fl);

static int fastrpc_session_alloc_locked(struct fastrpc_channel_ctx *chan,
			int secure, struct fastrpc_session_ctx **session)
{
	struct fastrpc_apps *me = &gfa;
	int idx = 0, err = 0;

	if (chan->sesscount) {
		for (idx = 0; idx < chan->sesscount; ++idx) {
			if (!chan->session[idx].used &&
				chan->session[idx].smmu.secure == secure) {
				chan->session[idx].used = 1;
				break;
			}
		}
		VERIFY(err, idx < chan->sesscount);
		if (err)
			goto bail;
		chan->session[idx].smmu.faults = 0;
	} else {
		VERIFY(err, me->dev != NULL);
		if (err)
			goto bail;
		chan->session[0].dev = me->dev;
		chan->session[0].smmu.dev = me->dev;
	}

	*session = &chan->session[idx];
 bail:
	return err;
}

static bool fastrpc_glink_notify_rx_intent_req(void *h, const void *priv,
						size_t size)
{
	if (glink_queue_rx_intent(h, NULL, size))
		return false;
	return true;
}

static void fastrpc_glink_notify_tx_done(void *handle, const void *priv,
		const void *pkt_priv, const void *ptr)
{
}

static void fastrpc_glink_notify_rx(void *handle, const void *priv,
	const void *pkt_priv, const void *ptr, size_t size)
{
	struct smq_invoke_rsp *rsp = (struct smq_invoke_rsp *)ptr;
	struct fastrpc_apps *me = &gfa;
	uint32_t index;
	int err = 0;

	VERIFY(err, (rsp && size >= sizeof(*rsp)));
	if (err)
		goto bail;

	index = (uint32_t)((rsp->ctx & FASTRPC_CTXID_MASK) >> 4);
	VERIFY(err, index < FASTRPC_CTX_MAX);
	if (err)
		goto bail;

	VERIFY(err, !IS_ERR_OR_NULL(me->ctxtable[index]));
	if (err)
		goto bail;

	VERIFY(err, ((me->ctxtable[index]->ctxid == (rsp->ctx & ~1)) &&
		me->ctxtable[index]->magic == FASTRPC_CTX_MAGIC));
	if (err)
		goto bail;

	context_notify_user(me->ctxtable[index], rsp->retval);
bail:
	if (err)
		pr_err("adsprpc: invalid response or context\n");
	glink_rx_done(handle, ptr, true);
}

static void fastrpc_glink_notify_state(void *handle, const void *priv,
				unsigned int event)
{
	struct fastrpc_apps *me = &gfa;
	int cid = (int)(uintptr_t)priv;
	struct fastrpc_glink_info *link;

	if (cid < 0 || cid >= NUM_CHANNELS)
		return;
	link = &me->channel[cid].link;
	switch (event) {
	case GLINK_CONNECTED:
		link->port_state = FASTRPC_LINK_CONNECTED;
		complete(&me->channel[cid].workport);
		break;
	case GLINK_LOCAL_DISCONNECTED:
		link->port_state = FASTRPC_LINK_DISCONNECTED;
		break;
	case GLINK_REMOTE_DISCONNECTED:
		if (me->channel[cid].chan) {
			fastrpc_glink_close(me->channel[cid].chan, cid);
			me->channel[cid].chan = 0;
		}
		break;
	default:
		break;
	}
}

static int fastrpc_session_alloc(struct fastrpc_channel_ctx *chan, int secure,
					struct fastrpc_session_ctx **session)
{
	int err = 0;
	struct fastrpc_apps *me = &gfa;

	mutex_lock(&me->smd_mutex);
	if (!*session)
		err = fastrpc_session_alloc_locked(chan, secure, session);
	mutex_unlock(&me->smd_mutex);
	return err;
}

static void fastrpc_session_free(struct fastrpc_channel_ctx *chan,
				struct fastrpc_session_ctx *session)
{
	struct fastrpc_apps *me = &gfa;

	mutex_lock(&me->smd_mutex);
	session->used = 0;
	mutex_unlock(&me->smd_mutex);
}

static int fastrpc_file_free(struct fastrpc_file *fl)
{
	struct hlist_node *n;
	struct fastrpc_mmap *map = NULL;
	int cid;

	if (!fl)
		return 0;
	cid = fl->cid;

	(void)fastrpc_release_current_dsp_process(fl);

	spin_lock(&fl->apps->hlock);
	hlist_del_init(&fl->hn);
	spin_unlock(&fl->apps->hlock);
	kfree(fl->debug_buf);

	if (!fl->sctx)
		goto bail;

	spin_lock(&fl->hlock);
	fl->file_close = 1;
	spin_unlock(&fl->hlock);
	if (!IS_ERR_OR_NULL(fl->init_mem))
		fastrpc_buf_free(fl->init_mem, 0);
	fastrpc_context_list_dtor(fl);
	fastrpc_cached_buf_list_free(fl);
	hlist_for_each_entry_safe(map, n, &fl->maps, hn) {
		fastrpc_mmap_free(map);
	}
	if (fl->ssrcount == fl->apps->channel[cid].ssrcount)
		kref_put_mutex(&fl->apps->channel[cid].kref,
				fastrpc_channel_close, &fl->apps->smd_mutex);
	if (fl->sctx)
		fastrpc_session_free(&fl->apps->channel[cid], fl->sctx);
	if (fl->secsctx)
		fastrpc_session_free(&fl->apps->channel[cid], fl->secsctx);
bail:
	fastrpc_remote_buf_list_free(fl);
	mutex_destroy(&fl->map_mutex);
	kfree(fl);
	return 0;
}

static int fastrpc_device_release(struct inode *inode, struct file *file)
{
	struct fastrpc_file *fl = (struct fastrpc_file *)file->private_data;

	if (fl) {
		if (fl->debugfs_file != NULL)
			debugfs_remove(fl->debugfs_file);

		fastrpc_file_free(fl);
		file->private_data = NULL;
	}
	return 0;
}

static void fastrpc_link_state_handler(struct glink_link_state_cb_info *cb_info,
					 void *priv)
{
	struct fastrpc_apps *me = &gfa;
	int cid = (int)((uintptr_t)priv);
	struct fastrpc_glink_info *link;

	if (cid < 0 || cid >= NUM_CHANNELS)
		return;

	link = &me->channel[cid].link;
	switch (cb_info->link_state) {
	case GLINK_LINK_STATE_UP:
		link->link_state = FASTRPC_LINK_STATE_UP;
		complete(&me->channel[cid].work);
		break;
	case GLINK_LINK_STATE_DOWN:
		link->link_state = FASTRPC_LINK_STATE_DOWN;
		break;
	default:
		pr_err("adsprpc: unknown link state %d\n", cb_info->link_state);
		break;
	}
}

static int fastrpc_glink_register(int cid, struct fastrpc_apps *me)
{
	int err = 0;
	struct fastrpc_glink_info *link;

	VERIFY(err, (cid >= 0 && cid < NUM_CHANNELS));
	if (err)
		goto bail;

	link = &me->channel[cid].link;
	if (link->link_notify_handle != NULL)
		goto bail;

	link->link_info.glink_link_state_notif_cb = fastrpc_link_state_handler;
	link->link_notify_handle = glink_register_link_state_cb(
					&link->link_info,
					(void *)((uintptr_t)cid));
	VERIFY(err, !IS_ERR_OR_NULL(me->channel[cid].link.link_notify_handle));
	if (err) {
		link->link_notify_handle = NULL;
		goto bail;
	}
	VERIFY(err, wait_for_completion_timeout(&me->channel[cid].work,
			RPC_TIMEOUT));
bail:
	return err;
}

static void fastrpc_glink_close(void *chan, int cid)
{
	int err = 0;
	struct fastrpc_glink_info *link;

	VERIFY(err, (cid >= 0 && cid < NUM_CHANNELS));
	if (err)
		return;
	link = &gfa.channel[cid].link;

	if (link->port_state == FASTRPC_LINK_CONNECTED) {
		link->port_state = FASTRPC_LINK_DISCONNECTING;
		glink_close(chan);
	}
}

static int fastrpc_glink_open(int cid)
{
	int err = 0;
	void *handle = NULL;
	struct fastrpc_apps *me = &gfa;
	struct glink_open_config *cfg;
	struct fastrpc_glink_info *link;

	VERIFY(err, (cid >= 0 && cid < NUM_CHANNELS));
	if (err)
		goto bail;
	link = &me->channel[cid].link;
	cfg = &me->channel[cid].link.cfg;
	VERIFY(err, (link->link_state == FASTRPC_LINK_STATE_UP));
	if (err)
		goto bail;

	VERIFY(err, (link->port_state == FASTRPC_LINK_DISCONNECTED));
	if (err)
		goto bail;

	link->port_state = FASTRPC_LINK_CONNECTING;
	cfg->priv = (void *)(uintptr_t)cid;
	cfg->edge = gcinfo[cid].link.link_info.edge;
	cfg->transport = gcinfo[cid].link.link_info.transport;
	cfg->name = FASTRPC_GLINK_GUID;
	cfg->notify_rx = fastrpc_glink_notify_rx;
	cfg->notify_tx_done = fastrpc_glink_notify_tx_done;
	cfg->notify_state = fastrpc_glink_notify_state;
	cfg->notify_rx_intent_req = fastrpc_glink_notify_rx_intent_req;
	handle = glink_open(cfg);
	VERIFY(err, !IS_ERR_OR_NULL(handle));
	if (err)
		goto bail;
	me->channel[cid].chan = handle;
bail:
	return err;
}

static int fastrpc_debugfs_open(struct inode *inode, struct file *filp)
{
	filp->private_data = inode->i_private;
	return 0;
}

static ssize_t fastrpc_debugfs_read(struct file *filp, char __user *buffer,
					 size_t count, loff_t *position)
{
	struct fastrpc_apps *me = &gfa;
	struct fastrpc_file *fl = filp->private_data;
	struct hlist_node *n;
	struct fastrpc_buf *buf = NULL;
	struct fastrpc_mmap *map = NULL;
	struct fastrpc_mmap *gmaps = NULL;
	struct smq_invoke_ctx *ictx = NULL;
	struct fastrpc_channel_ctx *chan = NULL;
	unsigned int len = 0;
	int i, j, sess_used = 0, ret = 0;
	char *fileinfo = NULL;
	char single_line[UL_SIZE] = "----------------";
	char title[UL_SIZE] = "=========================";

	fileinfo = kzalloc(DEBUGFS_SIZE, GFP_KERNEL);
	if (!fileinfo)
		goto bail;
	if (fl == NULL) {
		len += scnprintf(fileinfo + len, DEBUGFS_SIZE - len,
			"\n%s %s %s\n", title, " CHANNEL INFO ", title);
		len += scnprintf(fileinfo + len, DEBUGFS_SIZE - len,
			"%-8s|%-9s|%-9s|%-14s|%-9s|%-13s\n",
			"susbsys", "refcount", "sesscount", "issubsystemup",
			"ssrcount", "session_used");
		len += scnprintf(fileinfo + len, DEBUGFS_SIZE - len,
			"-%s%s%s%s-\n", single_line, single_line,
			single_line, single_line);
		for (i = 0; i < NUM_CHANNELS; i++) {
			sess_used = 0;
			chan = &gcinfo[i];
			len += scnprintf(fileinfo + len,
				 DEBUGFS_SIZE - len, "%-8s", chan->subsys);
<<<<<<< HEAD
			len += scnprintf(fileinfo + len,
				 DEBUGFS_SIZE - len, "|%-9d",
				 chan->kref.refcount.counter);
			len += scnprintf(fileinfo + len,
				 DEBUGFS_SIZE - len, "|%-9d",
				 chan->sesscount);
			len += scnprintf(fileinfo + len,
				 DEBUGFS_SIZE - len, "|%-14d",
				 chan->issubsystemup);
			len += scnprintf(fileinfo + len,
				 DEBUGFS_SIZE - len, "|%-9d",
=======
			len += scnprintf(fileinfo + len,
				 DEBUGFS_SIZE - len, "|%-9d",
				 chan->kref.refcount.counter);
			len += scnprintf(fileinfo + len,
				 DEBUGFS_SIZE - len, "|%-9d",
				 chan->sesscount);
			len += scnprintf(fileinfo + len,
				 DEBUGFS_SIZE - len, "|%-14d",
				 chan->issubsystemup);
			len += scnprintf(fileinfo + len,
				 DEBUGFS_SIZE - len, "|%-9d",
>>>>>>> a440819f
				 chan->ssrcount);
			for (j = 0; j < chan->sesscount; j++) {
				sess_used += chan->session[j].used;
				}
			len += scnprintf(fileinfo + len,
			DEBUGFS_SIZE - len, "|%-13d\n", sess_used);

		}
		len += scnprintf(fileinfo + len, DEBUGFS_SIZE - len,
			"\n%s%s%s\n", "=============",
			" CMA HEAP ", "==============");
		len += scnprintf(fileinfo + len,
			DEBUGFS_SIZE - len, "%-20s|%-20s\n", "addr", "size");
		len += scnprintf(fileinfo + len,
			DEBUGFS_SIZE - len, "--%s%s---\n",
			single_line, single_line);
		len += scnprintf(fileinfo + len, DEBUGFS_SIZE - len,
			 "0x%-18llX", me->range.addr);
		len += scnprintf(fileinfo + len,
			DEBUGFS_SIZE - len, "|0x%-18llX\n", me->range.size);
		len += scnprintf(fileinfo + len, DEBUGFS_SIZE - len,
			"\n==========%s %s %s===========\n",
			title, " GMAPS ", title);
		len += scnprintf(fileinfo + len, DEBUGFS_SIZE - len,
			"%-20s|%-20s|%-20s|%-20s\n",
			"fd", "phys", "size", "va");
		len += scnprintf(fileinfo + len, DEBUGFS_SIZE - len,
			"%s%s%s%s%s\n", single_line, single_line,
			single_line, single_line, single_line);
		hlist_for_each_entry_safe(gmaps, n, &me->maps, hn) {
		len += scnprintf(fileinfo + len, DEBUGFS_SIZE - len,
			"%-20d|0x%-18llX|0x%-18X|0x%-20lX\n\n",
			gmaps->fd, gmaps->phys,
			(uint32_t)gmaps->size,
			gmaps->va);
		}
		len += scnprintf(fileinfo + len, DEBUGFS_SIZE - len,
			"%-20s|%-20s|%-20s|%-20s\n",
			"len", "refs", "raddr", "flags");
		len += scnprintf(fileinfo + len, DEBUGFS_SIZE - len,
			"%s%s%s%s%s\n", single_line, single_line,
			single_line, single_line, single_line);
		hlist_for_each_entry_safe(gmaps, n, &me->maps, hn) {
		len += scnprintf(fileinfo + len, DEBUGFS_SIZE - len,
			"0x%-18X|%-20d|%-20lu|%-20u\n",
			(uint32_t)gmaps->len, gmaps->refs,
			gmaps->raddr, gmaps->flags);
		}
	} else {
		len += scnprintf(fileinfo + len, DEBUGFS_SIZE - len,
			 "\n%s %13s %d\n", "cid", ":", fl->cid);
		len += scnprintf(fileinfo + len, DEBUGFS_SIZE - len,
			"%s %12s %d\n", "tgid", ":", fl->tgid);
		len += scnprintf(fileinfo + len, DEBUGFS_SIZE - len,
			"%s %8s %d\n", "ssrcount", ":", fl->ssrcount);
		len += scnprintf(fileinfo + len, DEBUGFS_SIZE - len,
			"%s %14s %d\n", "pd", ":", fl->pd);
		len += scnprintf(fileinfo + len, DEBUGFS_SIZE - len,
			"%s %6s %d\n", "file_close", ":", fl->file_close);
		len += scnprintf(fileinfo + len, DEBUGFS_SIZE - len,
			"%s %9s %d\n", "profile", ":", fl->profile);
		len += scnprintf(fileinfo + len, DEBUGFS_SIZE - len,
			"%s %3s %d\n", "smmu.coherent", ":",
			fl->sctx->smmu.coherent);
		len += scnprintf(fileinfo + len, DEBUGFS_SIZE - len,
			"%s %4s %d\n", "smmu.enabled", ":",
			fl->sctx->smmu.enabled);
		len += scnprintf(fileinfo + len, DEBUGFS_SIZE - len,
			"%s %9s %d\n", "smmu.cb", ":", fl->sctx->smmu.cb);
		len += scnprintf(fileinfo + len, DEBUGFS_SIZE - len,
			"%s %5s %d\n", "smmu.secure", ":",
			fl->sctx->smmu.secure);
		len += scnprintf(fileinfo + len, DEBUGFS_SIZE - len,
			"%s %5s %d\n", "smmu.faults", ":",
			fl->sctx->smmu.faults);
		len += scnprintf(fileinfo + len, DEBUGFS_SIZE - len,
			"%s %s %d\n", "link.link_state",
		 ":", *&me->channel[fl->cid].link.link_state);

		len += scnprintf(fileinfo + len, DEBUGFS_SIZE - len,
			"\n=======%s %s %s======\n", title,
			" LIST OF MAPS ", title);

		len += scnprintf(fileinfo + len, DEBUGFS_SIZE - len,
			"%-20s|%-20s|%-20s\n", "va", "phys", "size");
		len += scnprintf(fileinfo + len, DEBUGFS_SIZE - len,
			"%s%s%s%s%s\n",
			single_line, single_line, single_line,
			single_line, single_line);
		hlist_for_each_entry_safe(map, n, &fl->maps, hn) {
		len += scnprintf(fileinfo + len, DEBUGFS_SIZE - len,
			"0x%-20lX|0x%-20llX|0x%-20zu\n\n",
			map->va, map->phys,
			map->size);
		}
		len += scnprintf(fileinfo + len, DEBUGFS_SIZE - len,
			"%-20s|%-20s|%-20s|%-20s\n",
			"len", "refs",
			"raddr", "uncached");
		len += scnprintf(fileinfo + len, DEBUGFS_SIZE - len,
			"%s%s%s%s%s\n",
			single_line, single_line, single_line,
			single_line, single_line);
		hlist_for_each_entry_safe(map, n, &fl->maps, hn) {
		len += scnprintf(fileinfo + len, DEBUGFS_SIZE - len,
			"%-20zu|%-20d|0x%-20lX|%-20d\n\n",
			map->len, map->refs, map->raddr,
			map->uncached);
		}
		len += scnprintf(fileinfo + len, DEBUGFS_SIZE - len,
			"%-20s|%-20s\n", "secure", "attr");
		len += scnprintf(fileinfo + len, DEBUGFS_SIZE - len,
			"%s%s%s%s%s\n",
			single_line, single_line, single_line,
			single_line, single_line);
		hlist_for_each_entry_safe(map, n, &fl->maps, hn) {
		len += scnprintf(fileinfo + len, DEBUGFS_SIZE - len,
			"%-20d|0x%-20lX\n\n",
			map->secure, map->attr);
<<<<<<< HEAD
		}
		len += scnprintf(fileinfo + len, DEBUGFS_SIZE - len,
			"\n======%s %s %s======\n", title,
			" LIST OF BUFS ", title);
		spin_lock(&fl->hlock);
		len += scnprintf(fileinfo + len, DEBUGFS_SIZE - len,
			"%-19s|%-19s|%-19s\n",
			"virt", "phys", "size");
		len += scnprintf(fileinfo + len, DEBUGFS_SIZE - len,
			"%s%s%s%s%s\n", single_line, single_line,
			single_line, single_line, single_line);
		hlist_for_each_entry_safe(buf, n, &fl->bufs, hn) {
			len += scnprintf(fileinfo + len,
			DEBUGFS_SIZE - len,
			"0x%-17p|0x%-17llX|%-19zu\n",
			buf->virt, (uint64_t)buf->phys, buf->size);
		}
		len += scnprintf(fileinfo + len, DEBUGFS_SIZE - len,
=======
		}
		len += scnprintf(fileinfo + len, DEBUGFS_SIZE - len,
			"\n======%s %s %s======\n", title,
			" LIST OF CACHED BUFS ", title);
		spin_lock(&fl->hlock);
		len += scnprintf(fileinfo + len, DEBUGFS_SIZE - len,
			"%-19s|%-19s|%-19s\n",
			"virt", "phys", "size");
		len += scnprintf(fileinfo + len, DEBUGFS_SIZE - len,
			"%s%s%s%s%s\n", single_line, single_line,
			single_line, single_line, single_line);
		hlist_for_each_entry_safe(buf, n, &fl->cached_bufs, hn) {
			len += scnprintf(fileinfo + len,
			DEBUGFS_SIZE - len,
			"0x%-17p|0x%-17llX|%-19zu\n",
			buf->virt, (uint64_t)buf->phys, buf->size);
		}
		len += scnprintf(fileinfo + len, DEBUGFS_SIZE - len,
>>>>>>> a440819f
			"\n%s %s %s\n", title,
			" LIST OF PENDING SMQCONTEXTS ", title);

		len += scnprintf(fileinfo + len, DEBUGFS_SIZE - len,
			"%-20s|%-10s|%-10s|%-10s|%-20s\n",
			"sc", "pid", "tgid", "used", "ctxid");
		len += scnprintf(fileinfo + len, DEBUGFS_SIZE - len,
			"%s%s%s%s%s\n", single_line, single_line,
			single_line, single_line, single_line);
		hlist_for_each_entry_safe(ictx, n, &fl->clst.pending, hn) {
			len += scnprintf(fileinfo + len, DEBUGFS_SIZE - len,
				"0x%-18X|%-10d|%-10d|%-10zu|0x%-20llX\n\n",
				ictx->sc, ictx->pid, ictx->tgid,
				ictx->used, ictx->ctxid);
		}

		len += scnprintf(fileinfo + len, DEBUGFS_SIZE - len,
			"\n%s %s %s\n", title,
			" LIST OF INTERRUPTED SMQCONTEXTS ", title);

<<<<<<< HEAD
		len += scnprintf(fileinfo + len, DEBUGFS_SIZE - len,
			"%-20s|%-10s|%-10s|%-10s|%-20s\n",
			"sc", "pid", "tgid", "used", "ctxid");
		len += scnprintf(fileinfo + len, DEBUGFS_SIZE - len,
=======
		len += scnprintf(fileinfo + len, DEBUGFS_SIZE - len,
			"%-20s|%-10s|%-10s|%-10s|%-20s\n",
			"sc", "pid", "tgid", "used", "ctxid");
		len += scnprintf(fileinfo + len, DEBUGFS_SIZE - len,
>>>>>>> a440819f
			"%s%s%s%s%s\n", single_line, single_line,
			single_line, single_line, single_line);
		hlist_for_each_entry_safe(ictx, n, &fl->clst.interrupted, hn) {
			len += scnprintf(fileinfo + len, DEBUGFS_SIZE - len,
			"%-20u|%-20d|%-20d|%-20zu|0x%-20llX\n\n",
			ictx->sc, ictx->pid, ictx->tgid,
			ictx->used, ictx->ctxid);
		}
		spin_unlock(&fl->hlock);
	}
	if (len > DEBUGFS_SIZE)
		len = DEBUGFS_SIZE;
	ret = simple_read_from_buffer(buffer, count, position, fileinfo, len);
	kfree(fileinfo);
bail:
	return ret;
}

static const struct file_operations debugfs_fops = {
	.open = fastrpc_debugfs_open,
	.read = fastrpc_debugfs_read,
};
static int fastrpc_channel_open(struct fastrpc_file *fl)
{
	struct fastrpc_apps *me = &gfa;
	int cid, err = 0;

	mutex_lock(&me->smd_mutex);

	VERIFY(err, fl && fl->sctx);
	if (err)
		goto bail;
	cid = fl->cid;
	VERIFY(err, cid >= 0 && cid < NUM_CHANNELS);
	if (err)
		goto bail;
	if (me->channel[cid].ssrcount !=
				 me->channel[cid].prevssrcount) {
		if (!me->channel[cid].issubsystemup) {
			VERIFY(err, 0);
			if (err)
				goto bail;
		}
	}
	fl->ssrcount = me->channel[cid].ssrcount;
	if ((kref_get_unless_zero(&me->channel[cid].kref) == 0) ||
	    (me->channel[cid].chan == NULL)) {
		if (me->glink) {
			VERIFY(err, 0 == fastrpc_glink_register(cid, me));
			if (err)
				goto bail;
			VERIFY(err, 0 == fastrpc_glink_open(cid));
		} else {
			VERIFY(err, !smd_named_open_on_edge(FASTRPC_SMD_GUID,
				    gcinfo[cid].channel,
				    (smd_channel_t **)&me->channel[cid].chan,
				    (void *)(uintptr_t)cid,
				    smd_event_handler));
		}
		if (err)
			goto bail;

		VERIFY(err,
			wait_for_completion_timeout(&me->channel[cid].workport,
							RPC_TIMEOUT));
		if (err) {
			me->channel[cid].chan = NULL;
			goto bail;
		}
		kref_init(&me->channel[cid].kref);
		pr_info("'opened /dev/%s c %d %d'\n", gcinfo[cid].name,
						MAJOR(me->dev_no), cid);

		if (me->glink) {
			err = glink_queue_rx_intent(me->channel[cid].chan,
							NULL, 16);
			err |= glink_queue_rx_intent(me->channel[cid].chan,
							 NULL, 64);
			if (err)
				pr_warn("adsprpc: intent fail for %d err %d\n",
						cid, err);
		}
		if (cid == 0 && me->channel[cid].ssrcount !=
				 me->channel[cid].prevssrcount) {
			if (fastrpc_mmap_remove_ssr(fl))
				pr_err("ADSPRPC: SSR: Failed to unmap remote heap\n");
			me->channel[cid].prevssrcount =
						me->channel[cid].ssrcount;
		}
	}

bail:
	mutex_unlock(&me->smd_mutex);
	return err;
}

static int fastrpc_device_open(struct inode *inode, struct file *filp)
{
	int err = 0;
	struct dentry *debugfs_file;
	struct fastrpc_file *fl = NULL;
	struct fastrpc_apps *me = &gfa;
	char strpid[PID_SIZE];
	int buf_size = 0;

	VERIFY(err, NULL != (fl = kzalloc(sizeof(*fl), GFP_KERNEL)));
	if (err)
		return err;
	snprintf(strpid, PID_SIZE, "%d", current->pid);
<<<<<<< HEAD
	buf_size = strlen(current->comm) + strlen(strpid) + 1;
=======
	buf_size = strlen(current->comm) + strlen("_") + strlen(strpid) + 1;
>>>>>>> a440819f
	fl->debug_buf = kzalloc(buf_size, GFP_KERNEL);
	snprintf(fl->debug_buf, UL_SIZE, "%.10s%s%d",
	current->comm, "_", current->pid);
	debugfs_file = debugfs_create_file(fl->debug_buf, 0644,
	debugfs_root, fl, &debugfs_fops);

	context_list_ctor(&fl->clst);
	spin_lock_init(&fl->hlock);
	INIT_HLIST_HEAD(&fl->maps);
	INIT_HLIST_HEAD(&fl->cached_bufs);
	INIT_HLIST_HEAD(&fl->remote_bufs);
	INIT_HLIST_NODE(&fl->hn);
	fl->tgid = current->tgid;
	fl->apps = me;
	fl->mode = FASTRPC_MODE_SERIAL;
	fl->cid = -1;
	fl->init_mem = NULL;

	if (debugfs_file != NULL)
		fl->debugfs_file = debugfs_file;
	memset(&fl->perf, 0, sizeof(fl->perf));
	filp->private_data = fl;
	mutex_init(&fl->map_mutex);
	spin_lock(&me->hlock);
	hlist_add_head(&fl->hn, &me->drivers);
	spin_unlock(&me->hlock);
	return 0;
}

static int fastrpc_get_info(struct fastrpc_file *fl, uint32_t *info)
{
	int err = 0;
	uint32_t cid;

	VERIFY(err, fl != NULL);
	if (err)
		goto bail;
	if (fl->cid == -1) {
		cid = *info;
		VERIFY(err, cid < NUM_CHANNELS);
		if (err)
			goto bail;
		fl->cid = cid;
		fl->ssrcount = fl->apps->channel[cid].ssrcount;
		VERIFY(err, !fastrpc_session_alloc_locked(
				&fl->apps->channel[cid], 0, &fl->sctx));
		if (err)
			goto bail;
	}
	if (fl->sctx)
		*info = (fl->sctx->smmu.enabled ? 1 : 0);
bail:
	return err;
}

static int fastrpc_internal_control(struct fastrpc_file *fl,
					struct fastrpc_ioctl_control *cp)
{
	int err = 0;

	VERIFY(err, !IS_ERR_OR_NULL(fl) && !IS_ERR_OR_NULL(fl->apps));
	if (err)
		goto bail;
	VERIFY(err, !IS_ERR_OR_NULL(cp));
	if (err)
		goto bail;

	switch (cp->req) {
	case FASTRPC_CONTROL_KALLOC:
		cp->kalloc.kalloc_support = 1;
		break;
	default:
		err = -ENOTTY;
		break;
	}
bail:
	return err;
}

static long fastrpc_device_ioctl(struct file *file, unsigned int ioctl_num,
				 unsigned long ioctl_param)
{
	union {
		struct fastrpc_ioctl_invoke_attrs inv;
		struct fastrpc_ioctl_mmap mmap;
		struct fastrpc_ioctl_munmap munmap;
		struct fastrpc_ioctl_init_attrs init;
		struct fastrpc_ioctl_perf perf;
		struct fastrpc_ioctl_control cp;
	} p;
	void *param = (char *)ioctl_param;
	struct fastrpc_file *fl = (struct fastrpc_file *)file->private_data;
	int size = 0, err = 0;
	uint32_t info;

	p.inv.fds = NULL;
	p.inv.attrs = NULL;
	spin_lock(&fl->hlock);
	if (fl->file_close == 1) {
		err = EBADF;
		pr_warn("ADSPRPC: fastrpc_device_release is happening, So not sending any new requests to DSP");
		spin_unlock(&fl->hlock);
		goto bail;
	}
	spin_unlock(&fl->hlock);

	switch (ioctl_num) {
	case FASTRPC_IOCTL_INVOKE:
		size = sizeof(struct fastrpc_ioctl_invoke);
	case FASTRPC_IOCTL_INVOKE_FD:
		if (!size)
			size = sizeof(struct fastrpc_ioctl_invoke_fd);
		/* fall through */
	case FASTRPC_IOCTL_INVOKE_ATTRS:
		if (!size)
			size = sizeof(struct fastrpc_ioctl_invoke_attrs);
		K_COPY_FROM_USER(err, 0, &p.inv, param, size);
		if (err)
			goto bail;
		VERIFY(err, 0 == (err = fastrpc_internal_invoke(fl, fl->mode,
						0, &p.inv)));
		if (err)
			goto bail;
		break;
	case FASTRPC_IOCTL_MMAP:
		K_COPY_FROM_USER(err, 0, &p.mmap, param,
						sizeof(p.mmap));
		if (err)
			goto bail;
		VERIFY(err, 0 == (err = fastrpc_internal_mmap(fl, &p.mmap)));
		if (err)
			goto bail;
		K_COPY_TO_USER(err, 0, param, &p.mmap, sizeof(p.mmap));
		if (err)
			goto bail;
		break;
	case FASTRPC_IOCTL_MUNMAP:
		K_COPY_FROM_USER(err, 0, &p.munmap, param,
						sizeof(p.munmap));
		if (err)
			goto bail;
		VERIFY(err, 0 == (err = fastrpc_internal_munmap(fl,
							&p.munmap)));
		if (err)
			goto bail;
		break;
	case FASTRPC_IOCTL_MMAP_64:
		K_COPY_FROM_USER(err, 0, &p.mmap, param,
						sizeof(p.mmap));
		if (err)
			goto bail;
		VERIFY(err, 0 == (err = fastrpc_internal_mmap(fl, &p.mmap)));
		if (err)
			goto bail;
		K_COPY_TO_USER(err, 0, param, &p.mmap, sizeof(p.mmap));
		if (err)
			goto bail;
		break;
	case FASTRPC_IOCTL_MUNMAP_64:
		K_COPY_FROM_USER(err, 0, &p.munmap, param,
						sizeof(p.munmap));
		if (err)
			goto bail;
		VERIFY(err, 0 == (err = fastrpc_internal_munmap(fl,
							&p.munmap)));
		if (err)
			goto bail;
		break;
	case FASTRPC_IOCTL_SETMODE:
		switch ((uint32_t)ioctl_param) {
		case FASTRPC_MODE_PARALLEL:
		case FASTRPC_MODE_SERIAL:
			fl->mode = (uint32_t)ioctl_param;
			break;
		case FASTRPC_MODE_PROFILE:
			fl->profile = (uint32_t)ioctl_param;
			break;
		default:
			err = -ENOTTY;
			break;
		}
		break;
	case FASTRPC_IOCTL_GETPERF:
		K_COPY_FROM_USER(err, 0, &p.perf,
					param, sizeof(p.perf));
		if (err)
			goto bail;
		p.perf.numkeys = sizeof(struct fastrpc_perf)/sizeof(int64_t);
		if (p.perf.keys) {
			char *keys = PERF_KEYS;

			K_COPY_TO_USER(err, 0, (void *)p.perf.keys,
						 keys, strlen(keys)+1);
			if (err)
				goto bail;
		}
		if (p.perf.data) {
			K_COPY_TO_USER(err, 0, (void *)p.perf.data,
						 &fl->perf, sizeof(fl->perf));
		}
		K_COPY_TO_USER(err, 0, param, &p.perf, sizeof(p.perf));
		if (err)
			goto bail;
		break;
	case FASTRPC_IOCTL_CONTROL:
		K_COPY_FROM_USER(err, 0, &p.cp, param,
				sizeof(p.cp));
		if (err)
			goto bail;
		VERIFY(err, 0 == (err = fastrpc_internal_control(fl, &p.cp)));
		if (err)
			goto bail;
		if (p.cp.req == FASTRPC_CONTROL_KALLOC) {
			K_COPY_TO_USER(err, 0, param, &p.cp, sizeof(p.cp));
			if (err)
				goto bail;
		}
		break;
	case FASTRPC_IOCTL_GETINFO:
		K_COPY_FROM_USER(err, 0, &info, param, sizeof(info));
		if (err)
			goto bail;
		VERIFY(err, 0 == (err = fastrpc_get_info(fl, &info)));
		if (err)
			goto bail;
		K_COPY_TO_USER(err, 0, param, &info, sizeof(info));
		if (err)
			goto bail;
		break;
	case FASTRPC_IOCTL_INIT:
		p.init.attrs = 0;
		p.init.siglen = 0;
		size = sizeof(struct fastrpc_ioctl_init);
		/* fall through */
	case FASTRPC_IOCTL_INIT_ATTRS:
		if (!size)
			size = sizeof(struct fastrpc_ioctl_init_attrs);
		K_COPY_FROM_USER(err, 0, &p.init, param, size);
		if (err)
			goto bail;
		VERIFY(err, p.init.init.filelen >= 0 &&
			p.init.init.memlen >= 0);
		if (err)
			goto bail;
		VERIFY(err, 0 == fastrpc_init_process(fl, &p.init));
		if (err)
			goto bail;
		break;

	default:
		err = -ENOTTY;
		pr_info("bad ioctl: %d\n", ioctl_num);
		break;
	}
 bail:
	return err;
}

static int fastrpc_restart_notifier_cb(struct notifier_block *nb,
					unsigned long code,
					void *data)
{
	struct fastrpc_apps *me = &gfa;
	struct fastrpc_channel_ctx *ctx;
	struct notif_data *notifdata = data;
	int cid;

	ctx = container_of(nb, struct fastrpc_channel_ctx, nb);
	cid = ctx - &me->channel[0];
	if (code == SUBSYS_BEFORE_SHUTDOWN) {
		mutex_lock(&me->smd_mutex);
		ctx->ssrcount++;
		ctx->issubsystemup = 0;
		if (ctx->chan) {
			if (me->glink)
				fastrpc_glink_close(ctx->chan, cid);
			else
				smd_close(ctx->chan);

			ctx->chan = 0;
			pr_info("'restart notifier: closed /dev/%s c %d %d'\n",
				 gcinfo[cid].name, MAJOR(me->dev_no), cid);
		}
		mutex_unlock(&me->smd_mutex);
		if (cid == 0)
			me->staticpd_flags = 0;
		fastrpc_notify_drivers(me, cid);
	} else if (code == SUBSYS_RAMDUMP_NOTIFICATION) {
		if (me->channel[0].remoteheap_ramdump_dev &&
				notifdata->enable_ramdump) {
			me->channel[0].ramdumpenabled = 1;
		}
	} else if (code == SUBSYS_AFTER_POWERUP) {
		ctx->issubsystemup = 1;
	}

	return NOTIFY_DONE;
}

static int fastrpc_smmu_fault_handler(struct iommu_domain *domain,
	struct device *dev, unsigned long iova, int flags, void *token)
{
	struct fastrpc_session_ctx *sess = (struct fastrpc_session_ctx *)token;
	int err = 0;

	VERIFY(err, sess != NULL);
	if (err)
		return err;
	sess->smmu.faults++;
	dev_err(dev, "ADSPRPC context fault: iova=0x%08lx, cb = %d, faults=%d",
					iova, sess->smmu.cb, sess->smmu.faults);
	return 0;
}

static const struct file_operations fops = {
	.open = fastrpc_device_open,
	.release = fastrpc_device_release,
	.unlocked_ioctl = fastrpc_device_ioctl,
	.compat_ioctl = compat_fastrpc_device_ioctl,
};

static struct of_device_id fastrpc_match_table[] = {
	{ .compatible = "qcom,msm-fastrpc-adsp", },
	{ .compatible = "qcom,msm-fastrpc-compute-cb", },
	{ .compatible = "qcom,msm-fastrpc-legacy-compute-cb", },
	{ .compatible = "qcom,msm-adsprpc-mem-region", },
	{}
};

static int fastrpc_cb_probe(struct device *dev)
{
	struct fastrpc_channel_ctx *chan;
	struct fastrpc_session_ctx *sess;
	struct of_phandle_args iommuspec;
	const char *name;
	unsigned int start = 0x80000000;
	int err = 0, i;
	int secure_vmid = VMID_CP_PIXEL;

	VERIFY(err, NULL != (name = of_get_property(dev->of_node,
					 "label", NULL)));
	if (err)
		goto bail;
	for (i = 0; i < NUM_CHANNELS; i++) {
		if (!gcinfo[i].name)
			continue;
		if (!strcmp(name, gcinfo[i].name))
			break;
	}
	VERIFY(err, i < NUM_CHANNELS);
	if (err)
		goto bail;
	chan = &gcinfo[i];
	VERIFY(err, chan->sesscount < NUM_SESSIONS);
	if (err)
		goto bail;

	VERIFY(err, !of_parse_phandle_with_args(dev->of_node, "iommus",
						"#iommu-cells", 0, &iommuspec));
	if (err)
		goto bail;
	sess = &chan->session[chan->sesscount];
	sess->smmu.cb = iommuspec.args[0];
	sess->used = 0;
	sess->smmu.coherent = of_property_read_bool(dev->of_node,
						"dma-coherent");
	sess->smmu.secure = of_property_read_bool(dev->of_node,
						"qcom,secure-context-bank");
	if (sess->smmu.secure)
		start = 0x60000000;
	VERIFY(err, !IS_ERR_OR_NULL(sess->smmu.mapping =
				arm_iommu_create_mapping(&platform_bus_type,
						start, 0x70000000)));
	if (err)
		goto bail;
	iommu_set_fault_handler(sess->smmu.mapping->domain,
				fastrpc_smmu_fault_handler, sess);
	if (sess->smmu.secure)
		iommu_domain_set_attr(sess->smmu.mapping->domain,
				DOMAIN_ATTR_SECURE_VMID,
				&secure_vmid);

	VERIFY(err, !arm_iommu_attach_device(dev, sess->smmu.mapping));
	if (err)
		goto bail;
	sess->smmu.dev = dev;
	sess->smmu.enabled = 1;
	chan->sesscount++;
	debugfs_global_file = debugfs_create_file("global", 0644, debugfs_root,
							NULL, &debugfs_fops);

bail:
	return err;
}

static int fastrpc_cb_legacy_probe(struct device *dev)
{
	struct device_node *domains_child_node = NULL;
	struct device_node *ctx_node = NULL;
	struct fastrpc_channel_ctx *chan;
	struct fastrpc_session_ctx *first_sess, *sess;
	const char *name;
	unsigned int *range = NULL, range_size = 0;
	unsigned int *sids = NULL, sids_size = 0;
	int err = 0, ret = 0, i;

	VERIFY(err, 0 != (domains_child_node = of_get_child_by_name(
			dev->of_node,
			"qcom,msm_fastrpc_compute_cb")));
	if (err)
		goto bail;
	VERIFY(err, 0 != (ctx_node = of_parse_phandle(
			domains_child_node,
			"qcom,adsp-shared-phandle", 0)));
	if (err)
		goto bail;
	VERIFY(err, 0 != of_get_property(domains_child_node,
				"qcom,adsp-shared-sids", &sids_size));
	if (err)
		goto bail;
	VERIFY(err, sids = kzalloc(sids_size, GFP_KERNEL));
	if (err)
		goto bail;
	ret = of_property_read_u32_array(domains_child_node,
					"qcom,adsp-shared-sids",
					sids,
					sids_size/sizeof(unsigned int));
	if (ret)
		goto bail;
	VERIFY(err, 0 != (name = of_get_property(ctx_node, "label", NULL)));
	if (err)
		goto bail;
	VERIFY(err, 0 != of_get_property(domains_child_node,
					"qcom,virtual-addr-pool", &range_size));
	if (err)
		goto bail;
	VERIFY(err, range = kzalloc(range_size, GFP_KERNEL));
	if (err)
		goto bail;
	ret = of_property_read_u32_array(domains_child_node,
					"qcom,virtual-addr-pool",
					range,
					range_size/sizeof(unsigned int));
	if (ret)
		goto bail;

	chan = &gcinfo[0];
	VERIFY(err, chan->sesscount < NUM_SESSIONS);
	if (err)
		goto bail;
	first_sess = &chan->session[chan->sesscount];
	first_sess->smmu.dev = msm_iommu_get_ctx(name);
	VERIFY(err, !IS_ERR_OR_NULL(first_sess->smmu.mapping =
			arm_iommu_create_mapping(
				msm_iommu_get_bus(first_sess->smmu.dev),
				range[0], range[1])));
	if (err)
		goto bail;
	VERIFY(err, !arm_iommu_attach_device(first_sess->dev,
					first_sess->smmu.mapping));
	if (err)
		goto bail;
	for (i = 0; i < sids_size/sizeof(unsigned int); i++) {
		VERIFY(err, chan->sesscount < NUM_SESSIONS);
		if (err)
			goto bail;
		sess = &chan->session[chan->sesscount];
		sess->smmu.cb = sids[i];
		sess->smmu.dev = first_sess->smmu.dev;
		sess->smmu.enabled = 1;
		sess->smmu.mapping = first_sess->smmu.mapping;
		chan->sesscount++;
	}
bail:
	kfree(sids);
	kfree(range);
	return err;
}

static int fastrpc_probe(struct platform_device *pdev)
{
	int err = 0;
	struct fastrpc_apps *me = &gfa;
	struct device *dev = &pdev->dev;

	if (of_device_is_compatible(dev->of_node,
					"qcom,msm-fastrpc-compute-cb"))
		return fastrpc_cb_probe(dev);

	if (of_device_is_compatible(dev->of_node,
					"qcom,msm-fastrpc-legacy-compute-cb"))
		return fastrpc_cb_legacy_probe(dev);

	if (of_device_is_compatible(dev->of_node,
					"qcom,msm-adsprpc-mem-region")) {
		me->dev = dev;
		me->channel[0].remoteheap_ramdump_dev =
				create_ramdump_device("adsp_rh", dev);
		if (IS_ERR_OR_NULL(me->channel[0].remoteheap_ramdump_dev)) {
			pr_err("ADSPRPC: Unable to create adsp-remoteheap ramdump device.\n");
			me->channel[0].remoteheap_ramdump_dev = NULL;
		}
		return 0;
	}
	if (of_property_read_bool(dev->of_node,
					"qcom,fastrpc-vmid-heap-shared"))
		gcinfo[0].heap_vmid = AC_VM_ADSP_HEAP_SHARED;
	else
		gcinfo[0].heap_vmid = VMID_ADSP_Q6;
	pr_info("ADSPRPC: gcinfo[0].heap_vmid %d\n", gcinfo[0].heap_vmid);
	me->glink = of_property_read_bool(dev->of_node, "qcom,fastrpc-glink");
	VERIFY(err, !of_platform_populate(pdev->dev.of_node,
					  fastrpc_match_table,
					  NULL, &pdev->dev));
	if (err)
		goto bail;
bail:
	return err;
}

static void fastrpc_deinit(void)
{
	struct fastrpc_apps *me = &gfa;
	struct fastrpc_channel_ctx *chan = gcinfo;
	int i, j;

	for (i = 0; i < NUM_CHANNELS; i++, chan++) {
		if (chan->chan) {
			kref_put_mutex(&chan->kref,
				fastrpc_channel_close, &me->smd_mutex);
			chan->chan = NULL;
		}
		for (j = 0; j < NUM_SESSIONS; j++) {
			struct fastrpc_session_ctx *sess = &chan->session[j];

			if (sess->smmu.dev) {
				arm_iommu_detach_device(sess->smmu.dev);
				sess->smmu.dev = NULL;
			}
			if (sess->smmu.mapping) {
				arm_iommu_release_mapping(sess->smmu.mapping);
				sess->smmu.mapping = NULL;
			}
		}
	}
}

static struct platform_driver fastrpc_driver = {
	.probe = fastrpc_probe,
	.driver = {
		.name = "fastrpc",
		.owner = THIS_MODULE,
		.of_match_table = fastrpc_match_table,
	},
};

static int __init fastrpc_device_init(void)
{
	struct fastrpc_apps *me = &gfa;
	struct device *dev = NULL;
	int err = 0, i;

	debugfs_root = debugfs_create_dir("adsprpc", NULL);
	memset(me, 0, sizeof(*me));
	fastrpc_init(me);
	me->dev = NULL;
	VERIFY(err, 0 == platform_driver_register(&fastrpc_driver));
	if (err)
		goto register_bail;
	VERIFY(err, 0 == alloc_chrdev_region(&me->dev_no, 0, NUM_CHANNELS,
					DEVICE_NAME));
	if (err)
		goto alloc_chrdev_bail;
	cdev_init(&me->cdev, &fops);
	me->cdev.owner = THIS_MODULE;
	VERIFY(err, 0 == cdev_add(&me->cdev, MKDEV(MAJOR(me->dev_no), 0),
				1));
	if (err)
		goto cdev_init_bail;
	me->class = class_create(THIS_MODULE, "fastrpc");
	VERIFY(err, !IS_ERR(me->class));
	if (err)
		goto class_create_bail;
	me->compat = (NULL == fops.compat_ioctl) ? 0 : 1;
	dev = device_create(me->class, NULL,
				MKDEV(MAJOR(me->dev_no), 0),
				NULL, gcinfo[0].name);
	VERIFY(err, !IS_ERR_OR_NULL(dev));
	if (err)
		goto device_create_bail;
	for (i = 0; i < NUM_CHANNELS; i++) {
		me->channel[i].dev = dev;
		me->channel[i].ssrcount = 0;
		me->channel[i].prevssrcount = 0;
		me->channel[i].issubsystemup = 1;
		me->channel[i].ramdumpenabled = 0;
		me->channel[i].remoteheap_ramdump_dev = NULL;
		me->channel[i].nb.notifier_call = fastrpc_restart_notifier_cb;
		me->channel[i].handle = subsys_notif_register_notifier(
							gcinfo[i].subsys,
							&me->channel[i].nb);
	}
	me->client = msm_ion_client_create(DEVICE_NAME);
	VERIFY(err, !IS_ERR_OR_NULL(me->client));
	if (err)
		goto device_create_bail;

	return 0;
device_create_bail:
	for (i = 0; i < NUM_CHANNELS; i++) {
		if (me->channel[i].handle)
			subsys_notif_unregister_notifier(me->channel[i].handle,
							&me->channel[i].nb);
	}
	if (!IS_ERR_OR_NULL(dev))
		device_destroy(me->class, MKDEV(MAJOR(me->dev_no), 0));
	class_destroy(me->class);
class_create_bail:
	cdev_del(&me->cdev);
cdev_init_bail:
	unregister_chrdev_region(me->dev_no, NUM_CHANNELS);
alloc_chrdev_bail:
register_bail:
	fastrpc_deinit();
	return err;
}

static void __exit fastrpc_device_exit(void)
{
	struct fastrpc_apps *me = &gfa;
	int i;

	fastrpc_file_list_dtor(me);
	fastrpc_deinit();
	for (i = 0; i < NUM_CHANNELS; i++) {
		if (!gcinfo[i].name)
			continue;
		device_destroy(me->class, MKDEV(MAJOR(me->dev_no), i));
		subsys_notif_unregister_notifier(me->channel[i].handle,
						&me->channel[i].nb);
	}
	class_destroy(me->class);
	cdev_del(&me->cdev);
	unregister_chrdev_region(me->dev_no, NUM_CHANNELS);
	ion_client_destroy(me->client);
	debugfs_remove_recursive(debugfs_root);
}

late_initcall(fastrpc_device_init);
module_exit(fastrpc_device_exit);

MODULE_LICENSE("GPL v2");<|MERGE_RESOLUTION|>--- conflicted
+++ resolved
@@ -2667,7 +2667,6 @@
 			chan = &gcinfo[i];
 			len += scnprintf(fileinfo + len,
 				 DEBUGFS_SIZE - len, "%-8s", chan->subsys);
-<<<<<<< HEAD
 			len += scnprintf(fileinfo + len,
 				 DEBUGFS_SIZE - len, "|%-9d",
 				 chan->kref.refcount.counter);
@@ -2679,19 +2678,6 @@
 				 chan->issubsystemup);
 			len += scnprintf(fileinfo + len,
 				 DEBUGFS_SIZE - len, "|%-9d",
-=======
-			len += scnprintf(fileinfo + len,
-				 DEBUGFS_SIZE - len, "|%-9d",
-				 chan->kref.refcount.counter);
-			len += scnprintf(fileinfo + len,
-				 DEBUGFS_SIZE - len, "|%-9d",
-				 chan->sesscount);
-			len += scnprintf(fileinfo + len,
-				 DEBUGFS_SIZE - len, "|%-14d",
-				 chan->issubsystemup);
-			len += scnprintf(fileinfo + len,
-				 DEBUGFS_SIZE - len, "|%-9d",
->>>>>>> a440819f
 				 chan->ssrcount);
 			for (j = 0; j < chan->sesscount; j++) {
 				sess_used += chan->session[j].used;
@@ -2811,26 +2797,6 @@
 		len += scnprintf(fileinfo + len, DEBUGFS_SIZE - len,
 			"%-20d|0x%-20lX\n\n",
 			map->secure, map->attr);
-<<<<<<< HEAD
-		}
-		len += scnprintf(fileinfo + len, DEBUGFS_SIZE - len,
-			"\n======%s %s %s======\n", title,
-			" LIST OF BUFS ", title);
-		spin_lock(&fl->hlock);
-		len += scnprintf(fileinfo + len, DEBUGFS_SIZE - len,
-			"%-19s|%-19s|%-19s\n",
-			"virt", "phys", "size");
-		len += scnprintf(fileinfo + len, DEBUGFS_SIZE - len,
-			"%s%s%s%s%s\n", single_line, single_line,
-			single_line, single_line, single_line);
-		hlist_for_each_entry_safe(buf, n, &fl->bufs, hn) {
-			len += scnprintf(fileinfo + len,
-			DEBUGFS_SIZE - len,
-			"0x%-17p|0x%-17llX|%-19zu\n",
-			buf->virt, (uint64_t)buf->phys, buf->size);
-		}
-		len += scnprintf(fileinfo + len, DEBUGFS_SIZE - len,
-=======
 		}
 		len += scnprintf(fileinfo + len, DEBUGFS_SIZE - len,
 			"\n======%s %s %s======\n", title,
@@ -2849,7 +2815,6 @@
 			buf->virt, (uint64_t)buf->phys, buf->size);
 		}
 		len += scnprintf(fileinfo + len, DEBUGFS_SIZE - len,
->>>>>>> a440819f
 			"\n%s %s %s\n", title,
 			" LIST OF PENDING SMQCONTEXTS ", title);
 
@@ -2870,17 +2835,10 @@
 			"\n%s %s %s\n", title,
 			" LIST OF INTERRUPTED SMQCONTEXTS ", title);
 
-<<<<<<< HEAD
 		len += scnprintf(fileinfo + len, DEBUGFS_SIZE - len,
 			"%-20s|%-10s|%-10s|%-10s|%-20s\n",
 			"sc", "pid", "tgid", "used", "ctxid");
 		len += scnprintf(fileinfo + len, DEBUGFS_SIZE - len,
-=======
-		len += scnprintf(fileinfo + len, DEBUGFS_SIZE - len,
-			"%-20s|%-10s|%-10s|%-10s|%-20s\n",
-			"sc", "pid", "tgid", "used", "ctxid");
-		len += scnprintf(fileinfo + len, DEBUGFS_SIZE - len,
->>>>>>> a440819f
 			"%s%s%s%s%s\n", single_line, single_line,
 			single_line, single_line, single_line);
 		hlist_for_each_entry_safe(ictx, n, &fl->clst.interrupted, hn) {
@@ -2990,11 +2948,7 @@
 	if (err)
 		return err;
 	snprintf(strpid, PID_SIZE, "%d", current->pid);
-<<<<<<< HEAD
-	buf_size = strlen(current->comm) + strlen(strpid) + 1;
-=======
 	buf_size = strlen(current->comm) + strlen("_") + strlen(strpid) + 1;
->>>>>>> a440819f
 	fl->debug_buf = kzalloc(buf_size, GFP_KERNEL);
 	snprintf(fl->debug_buf, UL_SIZE, "%.10s%s%d",
 	current->comm, "_", current->pid);
