--- conflicted
+++ resolved
@@ -2716,7 +2716,6 @@
 			len += scnprintf(fileinfo + len,
 				 DEBUGFS_SIZE - len, "|%-9d",
 				 chan->kref.refcount.counter);
-<<<<<<< HEAD
 			len += scnprintf(fileinfo + len,
 				 DEBUGFS_SIZE - len, "|%-9d",
 				 chan->sesscount);
@@ -2725,16 +2724,6 @@
 				 chan->issubsystemup);
 			len += scnprintf(fileinfo + len,
 				 DEBUGFS_SIZE - len, "|%-9d",
-=======
-			len += scnprintf(fileinfo + len,
-				 DEBUGFS_SIZE - len, "|%-9d",
-				 chan->sesscount);
-			len += scnprintf(fileinfo + len,
-				 DEBUGFS_SIZE - len, "|%-14d",
-				 chan->issubsystemup);
-			len += scnprintf(fileinfo + len,
-				 DEBUGFS_SIZE - len, "|%-9d",
->>>>>>> 21038043
 				 chan->ssrcount);
 			for (j = 0; j < chan->sesscount; j++) {
 				sess_used += chan->session[j].used;
@@ -2854,25 +2843,6 @@
 		len += scnprintf(fileinfo + len, DEBUGFS_SIZE - len,
 			"%-20d|0x%-20lX\n\n",
 			map->secure, map->attr);
-<<<<<<< HEAD
-		}
-		len += scnprintf(fileinfo + len, DEBUGFS_SIZE - len,
-			"\n======%s %s %s======\n", title,
-			" LIST OF BUFS ", title);
-		spin_lock(&fl->hlock);
-		len += scnprintf(fileinfo + len, DEBUGFS_SIZE - len,
-			"%-19s|%-19s|%-19s\n",
-			"virt", "phys", "size");
-		len += scnprintf(fileinfo + len, DEBUGFS_SIZE - len,
-			"%s%s%s%s%s\n", single_line, single_line,
-			single_line, single_line, single_line);
-		hlist_for_each_entry_safe(buf, n, &fl->bufs, hn) {
-			len += scnprintf(fileinfo + len,
-			DEBUGFS_SIZE - len,
-			"0x%-17p|0x%-17llX|%-19zu\n",
-			buf->virt, (uint64_t)buf->phys, buf->size);
-=======
->>>>>>> 21038043
 		}
 		len += scnprintf(fileinfo + len, DEBUGFS_SIZE - len,
 			"\n%s %s %s\n", title,
@@ -2895,17 +2865,10 @@
 			"\n%s %s %s\n", title,
 			" LIST OF INTERRUPTED SMQCONTEXTS ", title);
 
-<<<<<<< HEAD
 		len += scnprintf(fileinfo + len, DEBUGFS_SIZE - len,
 			"%-20s|%-10s|%-10s|%-10s|%-20s\n",
 			"sc", "pid", "tgid", "used", "ctxid");
 		len += scnprintf(fileinfo + len, DEBUGFS_SIZE - len,
-=======
-		len += scnprintf(fileinfo + len, DEBUGFS_SIZE - len,
-			"%-20s|%-10s|%-10s|%-10s|%-20s\n",
-			"sc", "pid", "tgid", "used", "ctxid");
-		len += scnprintf(fileinfo + len, DEBUGFS_SIZE - len,
->>>>>>> 21038043
 			"%s%s%s%s%s\n", single_line, single_line,
 			single_line, single_line, single_line);
 		hlist_for_each_entry_safe(ictx, n, &fl->clst.interrupted, hn) {
@@ -3015,17 +2978,12 @@
 	if (err)
 		return err;
 	snprintf(strpid, PID_SIZE, "%d", current->pid);
-<<<<<<< HEAD
-	buf_size = strlen(current->comm) + strlen(strpid) + 1;
-	fl->debug_buf = kzalloc(buf_size, GFP_KERNEL);
-=======
 	buf_size = strlen(current->comm) + strlen("_") + strlen(strpid) + 1;
 	VERIFY(err, NULL != (fl->debug_buf = kzalloc(buf_size, GFP_KERNEL)));
 	if (err) {
 		kfree(fl);
 		return err;
 	}
->>>>>>> 21038043
 	snprintf(fl->debug_buf, UL_SIZE, "%.10s%s%d",
 	current->comm, "_", current->pid);
 	debugfs_file = debugfs_create_file(fl->debug_buf, 0644,
