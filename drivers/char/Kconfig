--- conflicted
+++ resolved
@@ -633,13 +633,8 @@
 	  for a debugger running on a host PC to communicate with a remote
 	  stub running on peripheral subsystems such as the ADSP, MODEM etc.
 
-<<<<<<< HEAD
-config QCOM_SDIO_CLIENT
-	bool "QCOM_SDIO_CLIENT support"
-=======
 config QTI_SDIO_CLIENT
 	bool "QTI_SDIO_CLIENT support"
->>>>>>> feb565e6
 	depends on SDIO_QCN
 	default y
 	help
