/* Copyright (c) 2011-2017, The Linux Foundation. All rights reserved.
 *
 * This program is free software; you can redistribute it and/or modify
 * it under the terms of the GNU General Public License version 2 and
 * only version 2 as published by the Free Software Foundation.
 *
 * This program is distributed in the hope that it will be useful,
 * but WITHOUT ANY WARRANTY; without even the implied warranty of
 * MERCHANTABILITY or FITNESS FOR A PARTICULAR PURPOSE.  See the
 * GNU General Public License for more details.
 */

#define pr_fmt(fmt) "%s:%d " fmt, __func__, __LINE__

#include <linux/module.h>
#include "msm_sd.h"
#include "msm_actuator.h"
#include "msm_cci.h"

DEFINE_MSM_MUTEX(msm_actuator_mutex);

#undef CDBG
#ifdef MSM_ACTUATOR_DEBUG
#define CDBG(fmt, args...) pr_err(fmt, ##args)
#else
#define CDBG(fmt, args...) pr_debug(fmt, ##args)
#endif

#define PARK_LENS_LONG_STEP 7
#define PARK_LENS_MID_STEP 5
#define PARK_LENS_SMALL_STEP 3
#define MAX_QVALUE 4096

static struct v4l2_file_operations msm_actuator_v4l2_subdev_fops;
static int32_t msm_actuator_power_up(struct msm_actuator_ctrl_t *a_ctrl);
static int32_t msm_actuator_power_down(struct msm_actuator_ctrl_t *a_ctrl);

static struct msm_actuator msm_vcm_actuator_table;
static struct msm_actuator msm_piezo_actuator_table;
static struct msm_actuator msm_hvcm_actuator_table;
static struct msm_actuator msm_bivcm_actuator_table;

static struct i2c_driver msm_actuator_i2c_driver;
static struct msm_actuator *actuators[] = {
	&msm_vcm_actuator_table,
	&msm_piezo_actuator_table,
	&msm_hvcm_actuator_table,
	&msm_bivcm_actuator_table,
};

static int32_t msm_actuator_piezo_set_default_focus(
	struct msm_actuator_ctrl_t *a_ctrl,
	struct msm_actuator_move_params_t *move_params)
{
	int32_t rc = 0;
	struct msm_camera_i2c_reg_setting reg_setting;
	CDBG("Enter\n");

	if (a_ctrl->i2c_reg_tbl == NULL) {
		pr_err("failed. i2c reg tabl is NULL");
		return -EFAULT;
	}

	if (a_ctrl->curr_step_pos != 0) {
		a_ctrl->i2c_tbl_index = 0;
		a_ctrl->func_tbl->actuator_parse_i2c_params(a_ctrl,
			a_ctrl->initial_code, 0, 0);
		a_ctrl->func_tbl->actuator_parse_i2c_params(a_ctrl,
			a_ctrl->initial_code, 0, 0);
		reg_setting.reg_setting = a_ctrl->i2c_reg_tbl;
		reg_setting.data_type = a_ctrl->i2c_data_type;
		reg_setting.size = a_ctrl->i2c_tbl_index;
		rc = a_ctrl->i2c_client.i2c_func_tbl->
			i2c_write_table_w_microdelay(
			&a_ctrl->i2c_client, &reg_setting);
		if (rc < 0) {
			pr_err("%s: i2c write error:%d\n",
				__func__, rc);
			return rc;
		}
		a_ctrl->i2c_tbl_index = 0;
		a_ctrl->curr_step_pos = 0;
	}
	CDBG("Exit\n");
	return rc;
}

static void msm_actuator_parse_i2c_params(struct msm_actuator_ctrl_t *a_ctrl,
	int16_t next_lens_position, uint32_t hw_params, uint16_t delay)
{
	struct msm_actuator_reg_params_t *write_arr = NULL;
	uint32_t hw_dword = hw_params;
	uint16_t i2c_byte1 = 0, i2c_byte2 = 0;
	uint16_t value = 0;
	uint32_t size = 0, i = 0;
	struct msm_camera_i2c_reg_array *i2c_tbl = NULL;
	CDBG("Enter\n");

	if (a_ctrl == NULL) {
		pr_err("failed. actuator ctrl is NULL");
		return;
	}

	if (a_ctrl->i2c_reg_tbl == NULL) {
		pr_err("failed. i2c reg tabl is NULL");
		return;
	}

	size = a_ctrl->reg_tbl_size;
	write_arr = a_ctrl->reg_tbl;
	i2c_tbl = a_ctrl->i2c_reg_tbl;

	for (i = 0; i < size; i++) {
		if (write_arr[i].reg_write_type == MSM_ACTUATOR_WRITE_DAC) {
			value = (next_lens_position <<
				write_arr[i].data_shift) |
				((hw_dword & write_arr[i].hw_mask) >>
				write_arr[i].hw_shift);

			if (write_arr[i].reg_addr != 0xFFFF) {
				i2c_byte1 = write_arr[i].reg_addr;
				i2c_byte2 = value;
				if (size != (i+1)) {
					i2c_byte2 = value & 0xFF;
					CDBG("byte1:0x%x, byte2:0x%x\n",
						i2c_byte1, i2c_byte2);
					if (a_ctrl->i2c_tbl_index >
						a_ctrl->total_steps) {
						pr_err("failed:i2c table index out of bound\n");
						break;
					}
					i2c_tbl[a_ctrl->i2c_tbl_index].
						reg_addr = i2c_byte1;
					i2c_tbl[a_ctrl->i2c_tbl_index].
						reg_data = i2c_byte2;
					i2c_tbl[a_ctrl->i2c_tbl_index].
						delay = 0;
					a_ctrl->i2c_tbl_index++;
					i++;
					i2c_byte1 = write_arr[i].reg_addr;
					i2c_byte2 = (value & 0xFF00) >> 8;
				}
			} else {
				i2c_byte1 = (value & 0xFF00) >> 8;
				i2c_byte2 = value & 0xFF;
			}
		} else {
			i2c_byte1 = write_arr[i].reg_addr;
			i2c_byte2 = (hw_dword & write_arr[i].hw_mask) >>
				write_arr[i].hw_shift;
		}
		if (a_ctrl->i2c_tbl_index > a_ctrl->total_steps) {
			pr_err("failed: i2c table index out of bound\n");
			break;
		}
		CDBG("i2c_byte1:0x%x, i2c_byte2:0x%x\n", i2c_byte1, i2c_byte2);
		i2c_tbl[a_ctrl->i2c_tbl_index].reg_addr = i2c_byte1;
		i2c_tbl[a_ctrl->i2c_tbl_index].reg_data = i2c_byte2;
		i2c_tbl[a_ctrl->i2c_tbl_index].delay = delay;
		a_ctrl->i2c_tbl_index++;
	}
	CDBG("Exit\n");
}

static int msm_actuator_bivcm_handle_i2c_ops(
	struct msm_actuator_ctrl_t *a_ctrl,
	int16_t next_lens_position, uint32_t hw_params, uint16_t delay)
{
	struct msm_actuator_reg_params_t *write_arr = a_ctrl->reg_tbl;
	uint32_t hw_dword = hw_params;
	uint16_t i2c_byte1 = 0, i2c_byte2 = 0;
	uint16_t value = 0, reg_data = 0;
	uint32_t size = a_ctrl->reg_tbl_size, i = 0;
	int32_t rc = 0;
	struct msm_camera_i2c_reg_array i2c_tbl;
	struct msm_camera_i2c_reg_setting reg_setting;
	enum msm_camera_i2c_reg_addr_type save_addr_type =
		a_ctrl->i2c_client.addr_type;

	for (i = 0; i < size; i++) {
		reg_setting.size = 1;
		switch (write_arr[i].reg_write_type) {
		case MSM_ACTUATOR_WRITE_DAC:
			value = (next_lens_position <<
			write_arr[i].data_shift) |
			((hw_dword & write_arr[i].hw_mask) >>
			write_arr[i].hw_shift);
			if (write_arr[i].reg_addr != 0xFFFF) {
				i2c_byte1 = write_arr[i].reg_addr;
				i2c_byte2 = value;
			} else {
				i2c_byte1 = (value & 0xFF00) >> 8;
				i2c_byte2 = value & 0xFF;
			}
			i2c_tbl.reg_addr = i2c_byte1;
			i2c_tbl.reg_data = i2c_byte2;
			i2c_tbl.delay = delay;
			a_ctrl->i2c_tbl_index++;

			reg_setting.reg_setting = &i2c_tbl;
			reg_setting.data_type = a_ctrl->i2c_data_type;
			rc = a_ctrl->i2c_client.
				i2c_func_tbl->i2c_write_table_w_microdelay(
				&a_ctrl->i2c_client, &reg_setting);
			if (rc < 0) {
				pr_err("i2c write error:%d\n", rc);
				return rc;
			}
			break;
		case MSM_ACTUATOR_WRITE:
			i2c_tbl.reg_data = write_arr[i].reg_data;
			i2c_tbl.reg_addr = write_arr[i].reg_addr;
			i2c_tbl.delay = write_arr[i].delay;
			reg_setting.reg_setting = &i2c_tbl;
			reg_setting.data_type = write_arr[i].data_type;
			switch (write_arr[i].addr_type) {
			case MSM_ACTUATOR_BYTE_ADDR:
				a_ctrl->i2c_client.addr_type =
					MSM_CAMERA_I2C_BYTE_ADDR;
				break;
			case MSM_ACTUATOR_WORD_ADDR:
				a_ctrl->i2c_client.addr_type =
					MSM_CAMERA_I2C_WORD_ADDR;
				break;
			default:
				pr_err("Unsupport addr type: %d\n",
					write_arr[i].addr_type);
				break;
			}

			rc = a_ctrl->i2c_client.
				i2c_func_tbl->i2c_write_table_w_microdelay(
				&a_ctrl->i2c_client, &reg_setting);
			if (rc < 0) {
				pr_err("i2c write error:%d\n", rc);
				return rc;
			}
			break;
		case MSM_ACTUATOR_WRITE_DIR_REG:
			i2c_tbl.reg_data = hw_dword & 0xFFFF;
			i2c_tbl.reg_addr = write_arr[i].reg_addr;
			i2c_tbl.delay = write_arr[i].delay;
			reg_setting.reg_setting = &i2c_tbl;
			reg_setting.data_type = write_arr[i].data_type;
			switch (write_arr[i].addr_type) {
			case MSM_ACTUATOR_BYTE_ADDR:
				a_ctrl->i2c_client.addr_type =
					MSM_CAMERA_I2C_BYTE_ADDR;
				break;
			case MSM_ACTUATOR_WORD_ADDR:
				a_ctrl->i2c_client.addr_type =
					MSM_CAMERA_I2C_WORD_ADDR;
				break;
			default:
				pr_err("Unsupport addr type: %d\n",
					write_arr[i].addr_type);
				break;
			}

			rc = a_ctrl->i2c_client.
				i2c_func_tbl->i2c_write_table_w_microdelay(
				&a_ctrl->i2c_client, &reg_setting);
			if (rc < 0) {
				pr_err("i2c write error:%d\n", rc);
				return rc;
			}
			break;
		case MSM_ACTUATOR_POLL:
			switch (write_arr[i].addr_type) {
			case MSM_ACTUATOR_BYTE_ADDR:
				a_ctrl->i2c_client.addr_type =
					MSM_CAMERA_I2C_BYTE_ADDR;
				break;
			case MSM_ACTUATOR_WORD_ADDR:
				a_ctrl->i2c_client.addr_type =
					MSM_CAMERA_I2C_WORD_ADDR;
				break;
			default:
				pr_err("Unsupport addr type: %d\n",
					write_arr[i].addr_type);
				break;
			}

			rc = a_ctrl->i2c_client.i2c_func_tbl->i2c_poll(
				&a_ctrl->i2c_client,
				write_arr[i].reg_addr,
				write_arr[i].reg_data,
				write_arr[i].data_type,
				write_arr[i].delay);
			if (rc < 0) {
				pr_err("i2c poll error:%d\n", rc);
				return rc;
			}
			break;
		case MSM_ACTUATOR_READ_WRITE:
			i2c_tbl.reg_addr = write_arr[i].reg_addr;
			i2c_tbl.delay = write_arr[i].delay;
			reg_setting.reg_setting = &i2c_tbl;
			reg_setting.data_type = write_arr[i].data_type;

			switch (write_arr[i].addr_type) {
			case MSM_ACTUATOR_BYTE_ADDR:
				a_ctrl->i2c_client.addr_type =
					MSM_CAMERA_I2C_BYTE_ADDR;
				break;
			case MSM_ACTUATOR_WORD_ADDR:
				a_ctrl->i2c_client.addr_type =
					MSM_CAMERA_I2C_WORD_ADDR;
				break;
			default:
				pr_err("Unsupport addr type: %d\n",
					write_arr[i].addr_type);
				break;
			}
			rc = a_ctrl->i2c_client.i2c_func_tbl->i2c_read(
				&a_ctrl->i2c_client,
				write_arr[i].reg_addr,
				&reg_data,
				write_arr[i].data_type);
			if (rc < 0) {
				pr_err("i2c poll error:%d\n", rc);
				return rc;
			}

			i2c_tbl.reg_addr = write_arr[i].reg_data;
			i2c_tbl.reg_data = reg_data;
			i2c_tbl.delay = write_arr[i].delay;
			reg_setting.reg_setting = &i2c_tbl;
			reg_setting.data_type = write_arr[i].data_type;

			rc = a_ctrl->i2c_client.
				i2c_func_tbl->i2c_write_table_w_microdelay(
				&a_ctrl->i2c_client, &reg_setting);
			if (rc < 0) {
				pr_err("i2c write error:%d\n", rc);
				return rc;
			}
			break;
		case MSM_ACTUATOR_WRITE_HW_DAMP:
			i2c_tbl.reg_addr = write_arr[i].reg_addr;
			i2c_tbl.reg_data = (hw_dword & write_arr[i].hw_mask) >>
				write_arr[i].hw_shift;
			i2c_tbl.delay = 0;
			reg_setting.reg_setting = &i2c_tbl;
			reg_setting.data_type = a_ctrl->i2c_data_type;

			rc = a_ctrl->i2c_client.
				i2c_func_tbl->i2c_write_table_w_microdelay(
				&a_ctrl->i2c_client, &reg_setting);
			if (rc < 0) {
				pr_err("i2c write error:%d\n", rc);
				return rc;
			}
			break;
		default:
			pr_err("%s:%d Invalid selection\n",
				__func__, __LINE__);
			return -EINVAL;
		}
		a_ctrl->i2c_client.addr_type = save_addr_type;
	}
	CDBG("Exit\n");
	return rc;
}

static int32_t msm_actuator_init_focus(struct msm_actuator_ctrl_t *a_ctrl,
	uint16_t size, struct reg_settings_t *settings)
{
	int32_t rc = -EFAULT;
	int32_t i = 0;
	enum msm_camera_i2c_reg_addr_type save_addr_type;
	CDBG("Enter\n");

	save_addr_type = a_ctrl->i2c_client.addr_type;
	for (i = 0; i < size; i++) {

		switch (settings[i].addr_type) {
		case MSM_ACTUATOR_BYTE_ADDR:
			a_ctrl->i2c_client.addr_type = MSM_CAMERA_I2C_BYTE_ADDR;
			break;
		case MSM_ACTUATOR_WORD_ADDR:
			a_ctrl->i2c_client.addr_type = MSM_CAMERA_I2C_WORD_ADDR;
			break;
		default:
			pr_err("Unsupport addr type: %d\n",
				settings[i].addr_type);
			break;
		}

		switch (settings[i].i2c_operation) {
		case MSM_ACT_WRITE:
			rc = a_ctrl->i2c_client.i2c_func_tbl->i2c_write(
				&a_ctrl->i2c_client,
				settings[i].reg_addr,
				settings[i].reg_data,
				settings[i].data_type);
			if (settings[i].delay > 20)
				msleep(settings[i].delay);
			else if (0 != settings[i].delay)
				usleep_range(settings[i].delay * 1000,
					(settings[i].delay * 1000) + 1000);
			break;
		case MSM_ACT_POLL:
			rc = a_ctrl->i2c_client.i2c_func_tbl->i2c_poll(
				&a_ctrl->i2c_client,
				settings[i].reg_addr,
				settings[i].reg_data,
				settings[i].data_type,
				settings[i].delay);
			break;
		default:
			pr_err("Unsupport i2c_operation: %d\n",
				settings[i].i2c_operation);
			break;
		}

		if (rc < 0) {
			pr_err("%s:%d fail addr = 0X%X, data = 0X%X, dt = %d",
				__func__, __LINE__, settings[i].reg_addr,
				settings[i].reg_data, settings[i].data_type);
			break;
		}
	}

	a_ctrl->curr_step_pos = 0;
	/*
	 * Recover register addr_type after the init
	 * settings are written.
	 */
	a_ctrl->i2c_client.addr_type = save_addr_type;
	CDBG("Exit\n");
	return rc;
}

static void msm_actuator_write_focus(
	struct msm_actuator_ctrl_t *a_ctrl,
	uint16_t curr_lens_pos,
	struct damping_params_t *damping_params,
	int8_t sign_direction,
	int16_t code_boundary)
{
	int16_t next_lens_pos = 0;
	uint16_t damping_code_step = 0;
	uint16_t wait_time = 0;
	CDBG("Enter\n");

	damping_code_step = damping_params->damping_step;
	wait_time = damping_params->damping_delay;

	/* Write code based on damping_code_step in a loop */
	for (next_lens_pos =
		curr_lens_pos + (sign_direction * damping_code_step);
		(sign_direction * next_lens_pos) <=
			(sign_direction * code_boundary);
		next_lens_pos =
			(next_lens_pos +
				(sign_direction * damping_code_step))) {
		a_ctrl->func_tbl->actuator_parse_i2c_params(a_ctrl,
			next_lens_pos, damping_params->hw_params, wait_time);
		curr_lens_pos = next_lens_pos;
	}

	if (curr_lens_pos != code_boundary) {
		a_ctrl->func_tbl->actuator_parse_i2c_params(a_ctrl,
			code_boundary, damping_params->hw_params, wait_time);
	}
	CDBG("Exit\n");
}

static int msm_actuator_bivcm_write_focus(
	struct msm_actuator_ctrl_t *a_ctrl,
	uint16_t curr_lens_pos,
	struct damping_params_t *damping_params,
	int8_t sign_direction,
	int16_t code_boundary)
{
	int16_t next_lens_pos = 0;
	uint16_t damping_code_step = 0;
	uint16_t wait_time = 0;
	int32_t rc = 0;
	CDBG("Enter\n");

	damping_code_step = damping_params->damping_step;
	wait_time = damping_params->damping_delay;

	/* Write code based on damping_code_step in a loop */
	for (next_lens_pos =
		curr_lens_pos + (sign_direction * damping_code_step);
		(sign_direction * next_lens_pos) <=
			(sign_direction * code_boundary);
		next_lens_pos =
			(next_lens_pos +
				(sign_direction * damping_code_step))) {
		rc = msm_actuator_bivcm_handle_i2c_ops(a_ctrl,
			next_lens_pos, damping_params->hw_params, wait_time);
		if (rc < 0) {
			pr_err("%s:%d msm_actuator_bivcm_handle_i2c_ops failed\n",
				__func__, __LINE__);
				return rc;
		}
		curr_lens_pos = next_lens_pos;
	}

	if (curr_lens_pos != code_boundary) {
		rc = msm_actuator_bivcm_handle_i2c_ops(a_ctrl,
			code_boundary, damping_params->hw_params, wait_time);
		if (rc < 0) {
			pr_err("%s:%d msm_actuator_bivcm_handle_i2c_ops failed\n",
				__func__, __LINE__);
			return rc;
		}
	}
	CDBG("Exit\n");
	return rc;
}

static int32_t msm_actuator_piezo_move_focus(
	struct msm_actuator_ctrl_t *a_ctrl,
	struct msm_actuator_move_params_t *move_params)
{
	int32_t dest_step_position = move_params->dest_step_pos;
	struct damping_params_t ringing_params_kernel;
	int32_t rc = 0;
	int32_t num_steps = move_params->num_steps;
	struct msm_camera_i2c_reg_setting reg_setting;
	CDBG("Enter\n");

	if (copy_from_user(&ringing_params_kernel,
		&(move_params->ringing_params[0]),
		sizeof(struct damping_params_t))) {
		pr_err("copy_from_user failed\n");
		return -EFAULT;
	}

	if (num_steps <= 0 || num_steps > MAX_NUMBER_OF_STEPS) {
		pr_err("num_steps out of range = %d\n",
			num_steps);
		return -EFAULT;
	}

	if (a_ctrl->i2c_reg_tbl == NULL) {
		pr_err("failed. i2c reg tabl is NULL");
		return -EFAULT;
	}

	if (dest_step_position > a_ctrl->total_steps) {
		pr_err("Step pos greater than total steps = %d\n",
			dest_step_position);
		return -EFAULT;
	}

	a_ctrl->i2c_tbl_index = 0;
	a_ctrl->func_tbl->actuator_parse_i2c_params(a_ctrl,
		(num_steps *
		a_ctrl->region_params[0].code_per_step),
		ringing_params_kernel.hw_params, 0);

	reg_setting.reg_setting = a_ctrl->i2c_reg_tbl;
	reg_setting.data_type = a_ctrl->i2c_data_type;
	reg_setting.size = a_ctrl->i2c_tbl_index;
	rc = a_ctrl->i2c_client.i2c_func_tbl->i2c_write_table_w_microdelay(
		&a_ctrl->i2c_client, &reg_setting);
	if (rc < 0) {
		pr_err("i2c write error:%d\n", rc);
		return rc;
	}
	a_ctrl->i2c_tbl_index = 0;
	a_ctrl->curr_step_pos = dest_step_position;
	CDBG("Exit\n");
	return rc;
}

static int32_t msm_actuator_move_focus(
	struct msm_actuator_ctrl_t *a_ctrl,
	struct msm_actuator_move_params_t *move_params)
{
	int32_t rc = 0;
	struct damping_params_t *ringing_params_kernel = NULL;
	int8_t sign_dir = move_params->sign_dir;
	uint16_t step_boundary = 0;
	uint16_t target_step_pos = 0;
	uint16_t target_lens_pos = 0;
	int16_t dest_step_pos = move_params->dest_step_pos;
	uint16_t curr_lens_pos = 0;
	int dir = move_params->dir;
	int32_t num_steps = move_params->num_steps;
	struct msm_camera_i2c_reg_setting reg_setting;

	CDBG("called, dir %d, num_steps %d\n", dir, num_steps);

	if ((dest_step_pos == a_ctrl->curr_step_pos) ||
		((dest_step_pos <= a_ctrl->total_steps) &&
		(a_ctrl->step_position_table[dest_step_pos] ==
		a_ctrl->step_position_table[a_ctrl->curr_step_pos])))
		return rc;

	if ((sign_dir > MSM_ACTUATOR_MOVE_SIGNED_NEAR) ||
		(sign_dir < MSM_ACTUATOR_MOVE_SIGNED_FAR)) {
		pr_err("Invalid sign_dir = %d\n", sign_dir);
		return -EFAULT;
	}
	if ((dir > MOVE_FAR) || (dir < MOVE_NEAR)) {
		pr_err("Invalid direction = %d\n", dir);
		return -EFAULT;
	}
	if (a_ctrl->i2c_reg_tbl == NULL) {
		pr_err("failed. i2c reg tabl is NULL");
		return -EFAULT;
	}
	if (dest_step_pos > a_ctrl->total_steps) {
		pr_err("Step pos greater than total steps = %d\n",
		dest_step_pos);
		return -EFAULT;
	}
	if ((a_ctrl->region_size <= 0) ||
		(a_ctrl->region_size > MAX_ACTUATOR_REGION) ||
		(!move_params->ringing_params)) {
		pr_err("Invalid-region size = %d, ringing_params = %pK\n",
		a_ctrl->region_size, move_params->ringing_params);
		return -EFAULT;
	}
	/*Allocate memory for damping parameters of all regions*/
	ringing_params_kernel = kmalloc(
		sizeof(struct damping_params_t)*(a_ctrl->region_size),
		GFP_KERNEL);
	if (!ringing_params_kernel) {
		pr_err("kmalloc for damping parameters failed\n");
		return -EFAULT;
	}
	if (copy_from_user(ringing_params_kernel,
		&(move_params->ringing_params[0]),
		(sizeof(struct damping_params_t))*(a_ctrl->region_size))) {
		pr_err("copy_from_user failed\n");
		/*Free the allocated memory for damping parameters*/
		kfree(ringing_params_kernel);
		return -EFAULT;
	}
	curr_lens_pos = a_ctrl->step_position_table[a_ctrl->curr_step_pos];
	a_ctrl->i2c_tbl_index = 0;
	CDBG("curr_step_pos =%d dest_step_pos =%d curr_lens_pos=%d\n",
		a_ctrl->curr_step_pos, dest_step_pos, curr_lens_pos);

	while (a_ctrl->curr_step_pos != dest_step_pos) {
		step_boundary =
			a_ctrl->region_params[a_ctrl->curr_region_index].
			step_bound[dir];
		if ((dest_step_pos * sign_dir) <=
			(step_boundary * sign_dir)) {

			target_step_pos = dest_step_pos;
			target_lens_pos =
				a_ctrl->step_position_table[target_step_pos];
			a_ctrl->func_tbl->actuator_write_focus(a_ctrl,
					curr_lens_pos,
					&ringing_params_kernel
					[a_ctrl->curr_region_index],
					sign_dir,
					target_lens_pos);
			curr_lens_pos = target_lens_pos;

		} else {
			target_step_pos = step_boundary;
			target_lens_pos =
				a_ctrl->step_position_table[target_step_pos];
			a_ctrl->func_tbl->actuator_write_focus(a_ctrl,
					curr_lens_pos,
					&ringing_params_kernel
					[a_ctrl->curr_region_index],
					sign_dir,
					target_lens_pos);
			curr_lens_pos = target_lens_pos;

			a_ctrl->curr_region_index += sign_dir;
		}
		a_ctrl->curr_step_pos = target_step_pos;
	}
	/*Free the memory allocated for damping parameters*/
	kfree(ringing_params_kernel);

	move_params->curr_lens_pos = curr_lens_pos;
	reg_setting.reg_setting = a_ctrl->i2c_reg_tbl;
	reg_setting.data_type = a_ctrl->i2c_data_type;
	reg_setting.size = a_ctrl->i2c_tbl_index;
	rc = a_ctrl->i2c_client.i2c_func_tbl->i2c_write_table_w_microdelay(
		&a_ctrl->i2c_client, &reg_setting);
	if (rc < 0) {
		pr_err("i2c write error:%d\n", rc);
		return rc;
	}
	a_ctrl->i2c_tbl_index = 0;
	CDBG("Exit\n");

	return rc;
}

static int32_t msm_actuator_bivcm_move_focus(
	struct msm_actuator_ctrl_t *a_ctrl,
	struct msm_actuator_move_params_t *move_params)
{
	int32_t rc = 0;
	struct damping_params_t *ringing_params_kernel = NULL;
	int8_t sign_dir = move_params->sign_dir;
	uint16_t step_boundary = 0;
	uint16_t target_step_pos = 0;
	uint16_t target_lens_pos = 0;
	int16_t dest_step_pos = move_params->dest_step_pos;
	uint16_t curr_lens_pos = 0;
	int dir = move_params->dir;
	int32_t num_steps = move_params->num_steps;

	if (a_ctrl->step_position_table == NULL) {
		pr_err("Step Position Table is NULL");
		return -EFAULT;
	}

	CDBG("called, dir %d, num_steps %d\n", dir, num_steps);

	if (dest_step_pos == a_ctrl->curr_step_pos)
		return rc;

	if ((sign_dir > MSM_ACTUATOR_MOVE_SIGNED_NEAR) ||
		(sign_dir < MSM_ACTUATOR_MOVE_SIGNED_FAR)) {
		pr_err("Invalid sign_dir = %d\n", sign_dir);
		return -EFAULT;
	}
	if ((dir > MOVE_FAR) || (dir < MOVE_NEAR)) {
		pr_err("Invalid direction = %d\n", dir);
		return -EFAULT;
	}
	if (dest_step_pos > a_ctrl->total_steps) {
		pr_err("Step pos greater than total steps = %d\n",
		dest_step_pos);
		return -EFAULT;
	}
	if ((a_ctrl->region_size <= 0) ||
		(a_ctrl->region_size > MAX_ACTUATOR_REGION) ||
		(!move_params->ringing_params)) {
		pr_err("Invalid-region size = %d, ringing_params = %pK\n",
		a_ctrl->region_size, move_params->ringing_params);
		return -EFAULT;
	}
	/*Allocate memory for damping parameters of all regions*/
	ringing_params_kernel = kmalloc(
		sizeof(struct damping_params_t)*(a_ctrl->region_size),
		GFP_KERNEL);
	if (!ringing_params_kernel) {
		pr_err("kmalloc for damping parameters failed\n");
		return -EFAULT;
	}
	if (copy_from_user(ringing_params_kernel,
		&(move_params->ringing_params[0]),
		(sizeof(struct damping_params_t))*(a_ctrl->region_size))) {
		pr_err("copy_from_user failed\n");
		/*Free the allocated memory for damping parameters*/
		kfree(ringing_params_kernel);
		return -EFAULT;
	}
	curr_lens_pos = a_ctrl->step_position_table[a_ctrl->curr_step_pos];
	a_ctrl->i2c_tbl_index = 0;
	CDBG("curr_step_pos =%d dest_step_pos =%d curr_lens_pos=%d\n",
		a_ctrl->curr_step_pos, dest_step_pos, curr_lens_pos);

	while (a_ctrl->curr_step_pos != dest_step_pos) {
		step_boundary =
			a_ctrl->region_params[a_ctrl->curr_region_index].
			step_bound[dir];
		if ((dest_step_pos * sign_dir) <=
			(step_boundary * sign_dir)) {

			target_step_pos = dest_step_pos;
			target_lens_pos =
				a_ctrl->step_position_table[target_step_pos];
			rc = msm_actuator_bivcm_write_focus(a_ctrl,
				curr_lens_pos,
				&ringing_params_kernel
				[a_ctrl->curr_region_index],
				sign_dir,
				target_lens_pos);
			if (rc < 0) {
				kfree(ringing_params_kernel);
				return rc;
			}
			curr_lens_pos = target_lens_pos;
		} else {
			target_step_pos = step_boundary;
			target_lens_pos =
				a_ctrl->step_position_table[target_step_pos];
			rc = msm_actuator_bivcm_write_focus(a_ctrl,
				curr_lens_pos,
				&ringing_params_kernel
				[a_ctrl->curr_region_index],
				sign_dir,
				target_lens_pos);
			if (rc < 0) {
				kfree(ringing_params_kernel);
				return rc;
			}
			curr_lens_pos = target_lens_pos;

			a_ctrl->curr_region_index += sign_dir;
		}
		a_ctrl->curr_step_pos = target_step_pos;
	}
	/*Free the memory allocated for damping parameters*/
	kfree(ringing_params_kernel);

	move_params->curr_lens_pos = curr_lens_pos;
	a_ctrl->i2c_tbl_index = 0;
	CDBG("Exit\n");
	return rc;
}

static int32_t msm_actuator_park_lens(struct msm_actuator_ctrl_t *a_ctrl)
{
	int32_t rc = 0;
	uint16_t next_lens_pos = 0;
	struct msm_camera_i2c_reg_setting reg_setting;

	a_ctrl->i2c_tbl_index = 0;
	if ((a_ctrl->curr_step_pos > a_ctrl->total_steps) ||
		(!a_ctrl->park_lens.max_step) ||
		(!a_ctrl->step_position_table) ||
		(!a_ctrl->i2c_reg_tbl) ||
		(!a_ctrl->func_tbl) ||
		(!a_ctrl->func_tbl->actuator_parse_i2c_params)) {
		pr_err("%s:%d Failed to park lens.\n",
			__func__, __LINE__);
		return 0;
	}

	if (a_ctrl->park_lens.max_step > a_ctrl->max_code_size)
		a_ctrl->park_lens.max_step = a_ctrl->max_code_size;

	next_lens_pos = a_ctrl->step_position_table[a_ctrl->curr_step_pos];
	while (next_lens_pos) {
		/* conditions which help to reduce park lens time */
		if (next_lens_pos > (a_ctrl->park_lens.max_step *
			PARK_LENS_LONG_STEP)) {
			next_lens_pos = next_lens_pos -
				(a_ctrl->park_lens.max_step *
				PARK_LENS_LONG_STEP);
		} else if (next_lens_pos > (a_ctrl->park_lens.max_step *
			PARK_LENS_MID_STEP)) {
			next_lens_pos = next_lens_pos -
				(a_ctrl->park_lens.max_step *
				PARK_LENS_MID_STEP);
		} else if (next_lens_pos > (a_ctrl->park_lens.max_step *
			PARK_LENS_SMALL_STEP)) {
			next_lens_pos = next_lens_pos -
				(a_ctrl->park_lens.max_step *
				PARK_LENS_SMALL_STEP);
		} else {
			next_lens_pos = (next_lens_pos >
				a_ctrl->park_lens.max_step) ?
				(next_lens_pos - a_ctrl->park_lens.
				max_step) : 0;
		}
		a_ctrl->func_tbl->actuator_parse_i2c_params(a_ctrl,
			next_lens_pos, a_ctrl->park_lens.hw_params,
			a_ctrl->park_lens.damping_delay);

		reg_setting.reg_setting = a_ctrl->i2c_reg_tbl;
		reg_setting.size = a_ctrl->i2c_tbl_index;
		reg_setting.data_type = a_ctrl->i2c_data_type;

		rc = a_ctrl->i2c_client.i2c_func_tbl->
			i2c_write_table_w_microdelay(
			&a_ctrl->i2c_client, &reg_setting);
		if (rc < 0) {
			pr_err("%s Failed I2C write Line %d\n",
				__func__, __LINE__);
			return rc;
		}
		a_ctrl->i2c_tbl_index = 0;
		/* Use typical damping time delay to avoid tick sound */
		usleep_range(10000, 12000);
	}

	return 0;
}

static int32_t msm_actuator_bivcm_init_step_table(
	struct msm_actuator_ctrl_t *a_ctrl,
	struct msm_actuator_set_info_t *set_info)
{
	int16_t code_per_step = 0;
	int16_t cur_code = 0;
	uint16_t step_index = 0, region_index = 0;
	uint16_t step_boundary = 0;
	uint32_t max_code_size = 1;
	uint16_t data_size = set_info->actuator_params.data_size;
	uint16_t mask = 0, i = 0;
	uint32_t qvalue = 0;
	CDBG("Enter\n");

	for (; data_size > 0; data_size--) {
		max_code_size *= 2;
		mask |= (1 << i++);
	}

	a_ctrl->max_code_size = max_code_size;
	kfree(a_ctrl->step_position_table);
	a_ctrl->step_position_table = NULL;

	if (set_info->af_tuning_params.total_steps
		>  MAX_ACTUATOR_AF_TOTAL_STEPS) {
		pr_err("Max actuator totalsteps exceeded = %d\n",
		set_info->af_tuning_params.total_steps);
		return -EFAULT;
	}
	/* Fill step position table */
	a_ctrl->step_position_table =
		kmalloc(sizeof(uint16_t) *
		(set_info->af_tuning_params.total_steps + 1), GFP_KERNEL);

	if (a_ctrl->step_position_table == NULL)
		return -ENOMEM;

	cur_code = set_info->af_tuning_params.initial_code;
	a_ctrl->step_position_table[step_index++] = cur_code;
	for (region_index = 0;
		region_index < a_ctrl->region_size;
		region_index++) {
		code_per_step =
			a_ctrl->region_params[region_index].code_per_step;
		step_boundary =
			a_ctrl->region_params[region_index].
			step_bound[MOVE_NEAR];
		if (step_boundary >
			set_info->af_tuning_params.total_steps) {
			pr_err("invalid step_boundary = %d, max_val = %d",
				step_boundary,
				set_info->af_tuning_params.total_steps);
			kfree(a_ctrl->step_position_table);
			a_ctrl->step_position_table = NULL;
			return -EINVAL;
		}
		qvalue = a_ctrl->region_params[region_index].qvalue;
		for (; step_index <= step_boundary;
			step_index++) {
			if (qvalue > 1 && qvalue <= MAX_QVALUE)
				cur_code = step_index * code_per_step / qvalue;
			else
				cur_code = step_index * code_per_step;
			cur_code = (set_info->af_tuning_params.initial_code +
				cur_code) & mask;
			if (cur_code < max_code_size)
				a_ctrl->step_position_table[step_index] =
					cur_code;
			else {
				for (; step_index <
					set_info->af_tuning_params.total_steps;
					step_index++)
					a_ctrl->
						step_position_table[
						step_index] =
						max_code_size;
			}
			CDBG("step_position_table[%d] = %d\n", step_index,
				a_ctrl->step_position_table[step_index]);
		}
	}
	CDBG("Exit\n");
	return 0;
}

static int32_t msm_actuator_init_step_table(struct msm_actuator_ctrl_t *a_ctrl,
	struct msm_actuator_set_info_t *set_info)
{
	int16_t code_per_step = 0;
	uint32_t qvalue = 0;
	int16_t cur_code = 0;
	uint16_t step_index = 0, region_index = 0;
	uint16_t step_boundary = 0;
	uint32_t max_code_size = 1;
	uint16_t data_size = set_info->actuator_params.data_size;
	CDBG("Enter\n");

	/* validate the actuator state */
	if (a_ctrl->actuator_state != ACT_OPS_ACTIVE) {
		pr_err("%s:%d invalid actuator_state %d\n"
			, __func__, __LINE__, a_ctrl->actuator_state);
		return -EINVAL;
	}
	for (; data_size > 0; data_size--)
		max_code_size *= 2;

	a_ctrl->max_code_size = max_code_size;

	/* free the step_position_table to allocate a new one */
	kfree(a_ctrl->step_position_table);
	a_ctrl->step_position_table = NULL;

	if (set_info->af_tuning_params.total_steps
		>  MAX_ACTUATOR_AF_TOTAL_STEPS) {
		pr_err("Max actuator totalsteps exceeded = %d\n",
		set_info->af_tuning_params.total_steps);
		return -EFAULT;
	}
	/* Fill step position table */
	a_ctrl->step_position_table =
		kmalloc(sizeof(uint16_t) *
		(set_info->af_tuning_params.total_steps + 1), GFP_KERNEL);

	if (a_ctrl->step_position_table == NULL)
		return -ENOMEM;

	cur_code = set_info->af_tuning_params.initial_code;
	a_ctrl->step_position_table[step_index++] = cur_code;
	for (region_index = 0;
		region_index < a_ctrl->region_size;
		region_index++) {
		code_per_step =
			a_ctrl->region_params[region_index].code_per_step;
		qvalue =
			a_ctrl->region_params[region_index].qvalue;
		step_boundary =
			a_ctrl->region_params[region_index].
			step_bound[MOVE_NEAR];
		if (step_boundary >
			set_info->af_tuning_params.total_steps) {
			pr_err("invalid step_boundary = %d, max_val = %d",
				step_boundary,
				set_info->af_tuning_params.total_steps);
			kfree(a_ctrl->step_position_table);
			a_ctrl->step_position_table = NULL;
			return -EINVAL;
		}
		for (; step_index <= step_boundary;
			step_index++) {
			if (qvalue > 1 && qvalue <= MAX_QVALUE)
				cur_code = step_index * code_per_step / qvalue;
			else
				cur_code = step_index * code_per_step;
			cur_code += set_info->af_tuning_params.initial_code;
			if (cur_code < max_code_size)
				a_ctrl->step_position_table[step_index] =
					cur_code;
			else {
				for (; step_index <
					set_info->af_tuning_params.total_steps;
					step_index++)
					a_ctrl->
						step_position_table[
						step_index] =
						max_code_size;
			}
			CDBG("step_position_table[%d] = %d\n", step_index,
				a_ctrl->step_position_table[step_index]);
		}
	}
	CDBG("Exit\n");
	return 0;
}

static int32_t msm_actuator_set_default_focus(
	struct msm_actuator_ctrl_t *a_ctrl,
	struct msm_actuator_move_params_t *move_params)
{
	int32_t rc = 0;
	CDBG("Enter\n");

	if (a_ctrl->curr_step_pos != 0)
		rc = a_ctrl->func_tbl->actuator_move_focus(a_ctrl, move_params);
	CDBG("Exit\n");
	return rc;
}

static int32_t msm_actuator_vreg_control(struct msm_actuator_ctrl_t *a_ctrl,
							int config)
{
	int rc = 0, i, cnt;
	struct msm_actuator_vreg *vreg_cfg;

	vreg_cfg = &a_ctrl->vreg_cfg;
	cnt = vreg_cfg->num_vreg;
	if (!cnt)
		return 0;

	if (cnt >= MSM_ACTUATOR_MAX_VREGS) {
		pr_err("%s failed %d cnt %d\n", __func__, __LINE__, cnt);
		return -EINVAL;
	}

	for (i = 0; i < cnt; i++) {
		if (a_ctrl->act_device_type == MSM_CAMERA_PLATFORM_DEVICE) {
			rc = msm_camera_config_single_vreg(&(a_ctrl->pdev->dev),
				&vreg_cfg->cam_vreg[i],
				(struct regulator **)&vreg_cfg->data[i],
				config);
		} else if (a_ctrl->act_device_type ==
			MSM_CAMERA_I2C_DEVICE) {
			rc = msm_camera_config_single_vreg(
				&(a_ctrl->i2c_client.client->dev),
				&vreg_cfg->cam_vreg[i],
				(struct regulator **)&vreg_cfg->data[i],
				config);
		}
	}
	return rc;
}

static int32_t msm_actuator_power_down(struct msm_actuator_ctrl_t *a_ctrl)
{
	int32_t rc = 0;
	enum msm_sensor_power_seq_gpio_t gpio;

	CDBG("Enter\n");
	if (a_ctrl->actuator_state != ACT_DISABLE_STATE) {

		if (a_ctrl->func_tbl && a_ctrl->func_tbl->actuator_park_lens) {
			rc = a_ctrl->func_tbl->actuator_park_lens(a_ctrl);
			if (rc < 0)
				pr_err("%s:%d Lens park failed.\n",
					__func__, __LINE__);
		}

		rc = msm_actuator_vreg_control(a_ctrl, 0);
		if (rc < 0) {
			pr_err("%s failed %d\n", __func__, __LINE__);
			return rc;
		}

		for (gpio = SENSOR_GPIO_AF_PWDM;
			gpio < SENSOR_GPIO_MAX; gpio++) {
			if (a_ctrl->gconf &&
				a_ctrl->gconf->gpio_num_info &&
				a_ctrl->gconf->gpio_num_info->
					valid[gpio] == 1) {

				gpio_set_value_cansleep(
					a_ctrl->gconf->gpio_num_info->
						gpio_num[gpio],
					GPIOF_OUT_INIT_LOW);

				if (a_ctrl->cam_pinctrl_status) {
					rc = pinctrl_select_state(
						a_ctrl->pinctrl_info.pinctrl,
						a_ctrl->pinctrl_info.
							gpio_state_suspend);
					if (rc < 0)
						pr_err("ERR:%s:%d cannot set pin to suspend state: %d",
							__func__, __LINE__, rc);

					devm_pinctrl_put(
						a_ctrl->pinctrl_info.pinctrl);
				}
				a_ctrl->cam_pinctrl_status = 0;
				rc = msm_camera_request_gpio_table(
					a_ctrl->gconf->cam_gpio_req_tbl,
					a_ctrl->gconf->cam_gpio_req_tbl_size,
					0);
				if (rc < 0)
					pr_err("ERR:%s:Failed in selecting state in actuator power down: %d\n",
						__func__, rc);
			}
		}

		kfree(a_ctrl->step_position_table);
		a_ctrl->step_position_table = NULL;
		kfree(a_ctrl->i2c_reg_tbl);
		a_ctrl->i2c_reg_tbl = NULL;
		a_ctrl->i2c_tbl_index = 0;
		a_ctrl->actuator_state = ACT_OPS_INACTIVE;
	}
	CDBG("Exit\n");
	return rc;
}

static int32_t msm_actuator_set_position(
	struct msm_actuator_ctrl_t *a_ctrl,
	struct msm_actuator_set_position_t *set_pos)
{
	int32_t rc = 0;
	int32_t index;
	uint16_t next_lens_position;
	uint16_t delay;
	uint32_t hw_params = 0;
	struct msm_camera_i2c_reg_setting reg_setting;
	CDBG("%s Enter %d\n", __func__, __LINE__);
	if (set_pos->number_of_steps <= 0 ||
		set_pos->number_of_steps > MAX_NUMBER_OF_STEPS) {
		pr_err("num_steps out of range = %d\n",
			set_pos->number_of_steps);
		return -EFAULT;
	}

	if (!a_ctrl || !a_ctrl->func_tbl ||
		!a_ctrl->func_tbl->actuator_parse_i2c_params ||
		!a_ctrl->i2c_reg_tbl) {
		pr_err("failed. NULL actuator pointers.");
		return -EFAULT;
	}

	if (a_ctrl->actuator_state != ACT_OPS_ACTIVE) {
		pr_err("failed. Invalid actuator state.");
		return -EFAULT;
	}

	a_ctrl->i2c_tbl_index = 0;
	hw_params = set_pos->hw_params;
	for (index = 0; index < set_pos->number_of_steps; index++) {
		next_lens_position = set_pos->pos[index];
		delay = set_pos->delay[index];
		a_ctrl->func_tbl->actuator_parse_i2c_params(a_ctrl,
			next_lens_position, hw_params, delay);

		reg_setting.reg_setting = a_ctrl->i2c_reg_tbl;
		reg_setting.size = a_ctrl->i2c_tbl_index;
		reg_setting.data_type = a_ctrl->i2c_data_type;

		rc = a_ctrl->i2c_client.i2c_func_tbl->
			i2c_write_table_w_microdelay(
			&a_ctrl->i2c_client, &reg_setting);
		if (rc < 0) {
			pr_err("%s Failed I2C write Line %d\n",
				__func__, __LINE__);
			return rc;
		}
		a_ctrl->i2c_tbl_index = 0;
	}
	CDBG("%s exit %d\n", __func__, __LINE__);
	return rc;
}

static int32_t msm_actuator_bivcm_set_position(
	struct msm_actuator_ctrl_t *a_ctrl,
	struct msm_actuator_set_position_t *set_pos)
{
	int32_t rc = 0;
	int32_t index;
	uint16_t next_lens_position;
	uint16_t delay;
	uint32_t hw_params = 0;
	CDBG("%s Enter %d\n", __func__, __LINE__);
	if (set_pos->number_of_steps <= 0 ||
		set_pos->number_of_steps > MAX_NUMBER_OF_STEPS) {
		pr_err("num_steps out of range = %d\n",
			set_pos->number_of_steps);
		return -EFAULT;
	}

	if (!a_ctrl) {
		pr_err("failed. NULL actuator pointers.");
		return -EFAULT;
	}

	if (a_ctrl->actuator_state != ACT_OPS_ACTIVE) {
		pr_err("failed. Invalid actuator state.");
		return -EFAULT;
	}

	a_ctrl->i2c_tbl_index = 0;
	hw_params = set_pos->hw_params;
	for (index = 0; index < set_pos->number_of_steps; index++) {
		next_lens_position = set_pos->pos[index];
		delay = set_pos->delay[index];
		rc = msm_actuator_bivcm_handle_i2c_ops(a_ctrl,
		next_lens_position, hw_params, delay);
		a_ctrl->i2c_tbl_index = 0;
	}
	CDBG("%s exit %d\n", __func__, __LINE__);
	return rc;
}

static int32_t msm_actuator_set_param(struct msm_actuator_ctrl_t *a_ctrl,
	struct msm_actuator_set_info_t *set_info) {
	struct reg_settings_t *init_settings = NULL;
	int32_t rc = -EFAULT;
	uint16_t i = 0;
	struct msm_camera_cci_client *cci_client = NULL;
	CDBG("Enter\n");

	for (i = 0; i < ARRAY_SIZE(actuators); i++) {
		if (set_info->actuator_params.act_type ==
			actuators[i]->act_type) {
			a_ctrl->func_tbl = &actuators[i]->func_tbl;
			rc = 0;
		}
	}

	if (rc < 0) {
		pr_err("Actuator function table not found\n");
		return rc;
	}
	if (set_info->af_tuning_params.total_steps
		>  MAX_ACTUATOR_AF_TOTAL_STEPS) {
		pr_err("Max actuator totalsteps exceeded = %d\n",
		set_info->af_tuning_params.total_steps);
		return -EFAULT;
	}
	if (set_info->af_tuning_params.region_size
		> MAX_ACTUATOR_REGION) {
		pr_err("MAX_ACTUATOR_REGION is exceeded.\n");
		return -EFAULT;
	}

	a_ctrl->region_size = set_info->af_tuning_params.region_size;
	a_ctrl->pwd_step = set_info->af_tuning_params.pwd_step;

	if (copy_from_user(&a_ctrl->region_params,
		(void *)set_info->af_tuning_params.region_params,
		a_ctrl->region_size * sizeof(struct region_params_t))) {
<<<<<<< HEAD
		a_ctrl->total_steps = 0;
=======
>>>>>>> e9adf0ce
		pr_err("Error copying region_params\n");
		return -EFAULT;
	}
	if (a_ctrl->act_device_type == MSM_CAMERA_PLATFORM_DEVICE) {
		cci_client = a_ctrl->i2c_client.cci_client;
		cci_client->sid =
			set_info->actuator_params.i2c_addr >> 1;
		cci_client->retries = 3;
		cci_client->id_map = 0;
		cci_client->cci_i2c_master = a_ctrl->cci_master;
		cci_client->i2c_freq_mode =
			set_info->actuator_params.i2c_freq_mode;
	} else {
		a_ctrl->i2c_client.client->addr =
			set_info->actuator_params.i2c_addr;
	}

	a_ctrl->i2c_data_type = set_info->actuator_params.i2c_data_type;
	a_ctrl->i2c_client.addr_type = set_info->actuator_params.i2c_addr_type;
	if (set_info->actuator_params.reg_tbl_size <=
		MAX_ACTUATOR_REG_TBL_SIZE) {
		a_ctrl->reg_tbl_size = set_info->actuator_params.reg_tbl_size;
	} else {
		a_ctrl->reg_tbl_size = 0;
		pr_err("MAX_ACTUATOR_REG_TBL_SIZE is exceeded.\n");
		return -EFAULT;
	}

	if ((a_ctrl->actuator_state == ACT_OPS_ACTIVE) &&
		(a_ctrl->i2c_reg_tbl != NULL)) {
		kfree(a_ctrl->i2c_reg_tbl);
	}

	a_ctrl->i2c_reg_tbl = NULL;
	a_ctrl->i2c_reg_tbl =
		kmalloc(sizeof(struct msm_camera_i2c_reg_array) *
		(set_info->af_tuning_params.total_steps + 1), GFP_KERNEL);
	if (!a_ctrl->i2c_reg_tbl) {
		pr_err("kmalloc fail\n");
		return -ENOMEM;
	}

	a_ctrl->total_steps = set_info->af_tuning_params.total_steps;

	if (copy_from_user(&a_ctrl->reg_tbl,
		(void *)set_info->actuator_params.reg_tbl_params,
		a_ctrl->reg_tbl_size *
		sizeof(struct msm_actuator_reg_params_t))) {
		kfree(a_ctrl->i2c_reg_tbl);
		a_ctrl->i2c_reg_tbl = NULL;
		return -EFAULT;
	}

	if (set_info->actuator_params.init_setting_size &&
		set_info->actuator_params.init_setting_size
		<= MAX_ACTUATOR_INIT_SET) {
		if (a_ctrl->func_tbl->actuator_init_focus) {
			init_settings = kmalloc(sizeof(struct reg_settings_t) *
				(set_info->actuator_params.init_setting_size),
				GFP_KERNEL);
			if (init_settings == NULL) {
				kfree(a_ctrl->i2c_reg_tbl);
				a_ctrl->i2c_reg_tbl = NULL;
				pr_err("Error allocating memory for init_settings\n");
				return -EFAULT;
			}
			if (copy_from_user(init_settings,
				(void *)set_info->actuator_params.init_settings,
				set_info->actuator_params.init_setting_size *
				sizeof(struct reg_settings_t))) {
				kfree(init_settings);
				kfree(a_ctrl->i2c_reg_tbl);
				a_ctrl->i2c_reg_tbl = NULL;
				pr_err("Error copying init_settings\n");
				return -EFAULT;
			}
			rc = a_ctrl->func_tbl->actuator_init_focus(a_ctrl,
				set_info->actuator_params.init_setting_size,
				init_settings);
			kfree(init_settings);
			if (rc < 0) {
				kfree(a_ctrl->i2c_reg_tbl);
				a_ctrl->i2c_reg_tbl = NULL;
				pr_err("Error actuator_init_focus\n");
				return -EFAULT;
			}
		}
	}

	/* Park lens data */
	a_ctrl->park_lens = set_info->actuator_params.park_lens;
	a_ctrl->initial_code = set_info->af_tuning_params.initial_code;
	if (a_ctrl->func_tbl->actuator_init_step_table)
		rc = a_ctrl->func_tbl->
			actuator_init_step_table(a_ctrl, set_info);

	a_ctrl->curr_step_pos = 0;
	a_ctrl->curr_region_index = 0;
	CDBG("Exit\n");

	return rc;
}

static int msm_actuator_init(struct msm_actuator_ctrl_t *a_ctrl)
{
	int rc = 0;
	CDBG("Enter\n");
	if (!a_ctrl) {
		pr_err("failed\n");
		return -EINVAL;
	}
	if (a_ctrl->act_device_type == MSM_CAMERA_PLATFORM_DEVICE) {
		rc = a_ctrl->i2c_client.i2c_func_tbl->i2c_util(
			&a_ctrl->i2c_client, MSM_CCI_INIT);
		if (rc < 0)
			pr_err("cci_init failed\n");
	}
	a_ctrl->actuator_state = ACT_OPS_ACTIVE;
	CDBG("Exit\n");
	return rc;
}

static int32_t msm_actuator_config(struct msm_actuator_ctrl_t *a_ctrl,
	void __user *argp)
{
	struct msm_actuator_cfg_data *cdata =
		(struct msm_actuator_cfg_data *)argp;
	int32_t rc = -EINVAL;
	mutex_lock(a_ctrl->actuator_mutex);
	CDBG("Enter\n");
	CDBG("%s type %d\n", __func__, cdata->cfgtype);

	if (cdata->cfgtype != CFG_ACTUATOR_INIT &&
		cdata->cfgtype != CFG_ACTUATOR_POWERUP &&
		a_ctrl->actuator_state == ACT_DISABLE_STATE) {
		pr_err("actuator disabled %d\n", rc);
		mutex_unlock(a_ctrl->actuator_mutex);
		return rc;
	}

	switch (cdata->cfgtype) {
	case CFG_ACTUATOR_INIT:
		rc = msm_actuator_init(a_ctrl);
		if (rc < 0)
			pr_err("msm_actuator_init failed %d\n", rc);
		break;
	case CFG_GET_ACTUATOR_INFO:
		cdata->is_af_supported = 1;
		cdata->cfg.cam_name = a_ctrl->cam_name;
		rc = 0;
		break;

	case CFG_SET_ACTUATOR_INFO:
		rc = msm_actuator_set_param(a_ctrl, &cdata->cfg.set_info);
		if (rc < 0)
			pr_err("init table failed %d\n", rc);
		break;

	case CFG_SET_DEFAULT_FOCUS:
		if (a_ctrl->func_tbl &&
			a_ctrl->func_tbl->actuator_set_default_focus)
			rc = a_ctrl->func_tbl->actuator_set_default_focus(
				a_ctrl, &cdata->cfg.move);
		if (rc < 0)
			pr_err("move focus failed %d\n", rc);
		break;

	case CFG_MOVE_FOCUS:
		if (a_ctrl->func_tbl &&
			a_ctrl->func_tbl->actuator_move_focus)
			rc = a_ctrl->func_tbl->actuator_move_focus(a_ctrl,
				&cdata->cfg.move);
		if (rc < 0)
			pr_err("move focus failed %d\n", rc);
		break;
	case CFG_ACTUATOR_POWERDOWN:
		rc = msm_actuator_power_down(a_ctrl);
		if (rc < 0)
			pr_err("msm_actuator_power_down failed %d\n", rc);
		break;

	case CFG_SET_POSITION:
		if (a_ctrl->func_tbl &&
			a_ctrl->func_tbl->actuator_set_position)
			rc = a_ctrl->func_tbl->actuator_set_position(a_ctrl,
				&cdata->cfg.setpos);
		if (rc < 0)
			pr_err("actuator_set_position failed %d\n", rc);
		break;

	case CFG_ACTUATOR_POWERUP:
		rc = msm_actuator_power_up(a_ctrl);
		if (rc < 0)
			pr_err("Failed actuator power up%d\n", rc);
		break;

	default:
		break;
	}
	mutex_unlock(a_ctrl->actuator_mutex);
	CDBG("Exit\n");
	return rc;
}

static int32_t msm_actuator_get_subdev_id(struct msm_actuator_ctrl_t *a_ctrl,
	void *arg)
{
	uint32_t *subdev_id = (uint32_t *)arg;
	CDBG("Enter\n");
	if (!subdev_id) {
		pr_err("failed\n");
		return -EINVAL;
	}
	if (a_ctrl->act_device_type == MSM_CAMERA_PLATFORM_DEVICE)
		*subdev_id = a_ctrl->pdev->id;
	else
		*subdev_id = a_ctrl->subdev_id;

	CDBG("subdev_id %d\n", *subdev_id);
	CDBG("Exit\n");
	return 0;
}

static struct msm_camera_i2c_fn_t msm_sensor_cci_func_tbl = {
	.i2c_read = msm_camera_cci_i2c_read,
	.i2c_read_seq = msm_camera_cci_i2c_read_seq,
	.i2c_write = msm_camera_cci_i2c_write,
	.i2c_write_table = msm_camera_cci_i2c_write_table,
	.i2c_write_seq_table = msm_camera_cci_i2c_write_seq_table,
	.i2c_write_table_w_microdelay =
		msm_camera_cci_i2c_write_table_w_microdelay,
	.i2c_util = msm_sensor_cci_i2c_util,
	.i2c_poll =  msm_camera_cci_i2c_poll,
};

static struct msm_camera_i2c_fn_t msm_sensor_qup_func_tbl = {
	.i2c_read = msm_camera_qup_i2c_read,
	.i2c_read_seq = msm_camera_qup_i2c_read_seq,
	.i2c_write = msm_camera_qup_i2c_write,
	.i2c_write_table = msm_camera_qup_i2c_write_table,
	.i2c_write_seq_table = msm_camera_qup_i2c_write_seq_table,
	.i2c_write_table_w_microdelay =
		msm_camera_qup_i2c_write_table_w_microdelay,
	.i2c_poll = msm_camera_qup_i2c_poll,
};

static int msm_actuator_close(struct v4l2_subdev *sd,
	struct v4l2_subdev_fh *fh) {
	int rc = 0;
	struct msm_actuator_ctrl_t *a_ctrl =  v4l2_get_subdevdata(sd);
	CDBG("Enter\n");
	if (!a_ctrl) {
		pr_err("failed\n");
		return -EINVAL;
	}
	mutex_lock(a_ctrl->actuator_mutex);
	if (a_ctrl->act_device_type == MSM_CAMERA_PLATFORM_DEVICE &&
		a_ctrl->actuator_state != ACT_DISABLE_STATE) {
		rc = a_ctrl->i2c_client.i2c_func_tbl->i2c_util(
			&a_ctrl->i2c_client, MSM_CCI_RELEASE);
		if (rc < 0)
			pr_err("cci_init failed\n");
	}
	kfree(a_ctrl->i2c_reg_tbl);
	a_ctrl->i2c_reg_tbl = NULL;
	a_ctrl->actuator_state = ACT_DISABLE_STATE;
	mutex_unlock(a_ctrl->actuator_mutex);
	CDBG("Exit\n");
	return rc;
}

static const struct v4l2_subdev_internal_ops msm_actuator_internal_ops = {
	.close = msm_actuator_close,
};

static long msm_actuator_subdev_ioctl(struct v4l2_subdev *sd,
			unsigned int cmd, void *arg)
{
	int rc;
	struct msm_actuator_ctrl_t *a_ctrl = v4l2_get_subdevdata(sd);
	void __user *argp = (void __user *)arg;
	CDBG("Enter\n");
	CDBG("%s:%d a_ctrl %pK argp %pK\n", __func__, __LINE__, a_ctrl, argp);
	switch (cmd) {
	case VIDIOC_MSM_SENSOR_GET_SUBDEV_ID:
		return msm_actuator_get_subdev_id(a_ctrl, argp);
	case VIDIOC_MSM_ACTUATOR_CFG:
		return msm_actuator_config(a_ctrl, argp);
	case MSM_SD_NOTIFY_FREEZE:
		return 0;
	case MSM_SD_UNNOTIFY_FREEZE:
		return 0;
	case MSM_SD_SHUTDOWN:
		if (!a_ctrl->i2c_client.i2c_func_tbl) {
			pr_err("a_ctrl->i2c_client.i2c_func_tbl NULL\n");
			return -EINVAL;
		}
		mutex_lock(a_ctrl->actuator_mutex);
		rc = msm_actuator_power_down(a_ctrl);
		if (rc < 0) {
			pr_err("%s:%d Actuator Power down failed\n",
					__func__, __LINE__);
		}
		mutex_unlock(a_ctrl->actuator_mutex);
		return msm_actuator_close(sd, NULL);
	default:
		return -ENOIOCTLCMD;
	}
}

#ifdef CONFIG_COMPAT
static long msm_actuator_subdev_do_ioctl(
	struct file *file, unsigned int cmd, void *arg)
{
	struct video_device *vdev = video_devdata(file);
	struct v4l2_subdev *sd = vdev_to_v4l2_subdev(vdev);
	struct msm_actuator_cfg_data32 *u32 =
		(struct msm_actuator_cfg_data32 *)arg;
	struct msm_actuator_cfg_data actuator_data;
	void *parg = arg;
	long rc;

	switch (cmd) {
	case VIDIOC_MSM_ACTUATOR_CFG32:
		cmd = VIDIOC_MSM_ACTUATOR_CFG;
		switch (u32->cfgtype) {
		case CFG_SET_ACTUATOR_INFO:
			actuator_data.cfgtype = u32->cfgtype;
			actuator_data.is_af_supported = u32->is_af_supported;
			actuator_data.cfg.set_info.actuator_params.act_type =
				u32->cfg.set_info.actuator_params.act_type;

			actuator_data.cfg.set_info.actuator_params
				.reg_tbl_size =
				u32->cfg.set_info.actuator_params.reg_tbl_size;

			actuator_data.cfg.set_info.actuator_params.data_size =
				u32->cfg.set_info.actuator_params.data_size;

			actuator_data.cfg.set_info.actuator_params
				.init_setting_size =
				u32->cfg.set_info.actuator_params
				.init_setting_size;

			actuator_data.cfg.set_info.actuator_params.i2c_addr =
				u32->cfg.set_info.actuator_params.i2c_addr;

			actuator_data.cfg.set_info.actuator_params.
				i2c_freq_mode =
				u32->cfg.set_info.actuator_params.i2c_freq_mode;

			actuator_data.cfg.set_info.actuator_params
				.i2c_addr_type =
				u32->cfg.set_info.actuator_params.i2c_addr_type;

			actuator_data.cfg.set_info.actuator_params
				.i2c_data_type =
				u32->cfg.set_info.actuator_params.i2c_data_type;

			actuator_data.cfg.set_info.actuator_params
				.reg_tbl_params =
				compat_ptr(
				u32->cfg.set_info.actuator_params
				.reg_tbl_params);

			actuator_data.cfg.set_info.actuator_params
				.init_settings =
				compat_ptr(
				u32->cfg.set_info.actuator_params
				.init_settings);

			actuator_data.cfg.set_info.af_tuning_params
				.initial_code =
				u32->cfg.set_info.af_tuning_params.initial_code;

			actuator_data.cfg.set_info.af_tuning_params.pwd_step =
				u32->cfg.set_info.af_tuning_params.pwd_step;

			actuator_data.cfg.set_info.af_tuning_params
				.region_size =
				u32->cfg.set_info.af_tuning_params.region_size;

			actuator_data.cfg.set_info.af_tuning_params
				.total_steps =
				u32->cfg.set_info.af_tuning_params.total_steps;

			actuator_data.cfg.set_info.af_tuning_params
				.region_params = compat_ptr(
				u32->cfg.set_info.af_tuning_params
				.region_params);

			actuator_data.cfg.set_info.actuator_params.park_lens =
				u32->cfg.set_info.actuator_params.park_lens;

			parg = &actuator_data;
			break;
		case CFG_SET_DEFAULT_FOCUS:
		case CFG_MOVE_FOCUS:
			actuator_data.cfgtype = u32->cfgtype;
			actuator_data.is_af_supported = u32->is_af_supported;
			actuator_data.cfg.move.dir = u32->cfg.move.dir;

			actuator_data.cfg.move.sign_dir =
				u32->cfg.move.sign_dir;

			actuator_data.cfg.move.dest_step_pos =
				u32->cfg.move.dest_step_pos;

			actuator_data.cfg.move.num_steps =
				u32->cfg.move.num_steps;

			actuator_data.cfg.move.curr_lens_pos =
				u32->cfg.move.curr_lens_pos;

			actuator_data.cfg.move.ringing_params =
				compat_ptr(u32->cfg.move.ringing_params);
			parg = &actuator_data;
			break;
		case CFG_SET_POSITION:
			actuator_data.cfgtype = u32->cfgtype;
			actuator_data.is_af_supported = u32->is_af_supported;
			memcpy(&actuator_data.cfg.setpos, &(u32->cfg.setpos),
				sizeof(struct msm_actuator_set_position_t));
			break;
		default:
			actuator_data.cfgtype = u32->cfgtype;
			parg = &actuator_data;
			break;
		}
		break;
	case VIDIOC_MSM_ACTUATOR_CFG:
		pr_err("%s: invalid cmd 0x%x received\n", __func__, cmd);
		return -EINVAL;
	}

	rc = msm_actuator_subdev_ioctl(sd, cmd, parg);

	switch (cmd) {

	case VIDIOC_MSM_ACTUATOR_CFG:

		switch (u32->cfgtype) {

		case CFG_SET_DEFAULT_FOCUS:
		case CFG_MOVE_FOCUS:
			u32->cfg.move.curr_lens_pos =
				actuator_data.cfg.move.curr_lens_pos;
			break;
		default:
			break;
		}
	}

	return rc;
}

static long msm_actuator_subdev_fops_ioctl(struct file *file, unsigned int cmd,
	unsigned long arg)
{
	return video_usercopy(file, cmd, arg, msm_actuator_subdev_do_ioctl);
}
#endif

static int32_t msm_actuator_power_up(struct msm_actuator_ctrl_t *a_ctrl)
{
	int rc = 0;
	enum msm_sensor_power_seq_gpio_t gpio;

	CDBG("%s called\n", __func__);

	rc = msm_actuator_vreg_control(a_ctrl, 1);
	if (rc < 0) {
		pr_err("%s failed %d\n", __func__, __LINE__);
		return rc;
	}

	for (gpio = SENSOR_GPIO_AF_PWDM; gpio < SENSOR_GPIO_MAX; gpio++) {
		if (a_ctrl->gconf &&
			a_ctrl->gconf->gpio_num_info &&
			a_ctrl->gconf->gpio_num_info->valid[gpio] == 1) {
			rc = msm_camera_request_gpio_table(
				a_ctrl->gconf->cam_gpio_req_tbl,
				a_ctrl->gconf->cam_gpio_req_tbl_size, 1);
			if (rc < 0) {
				pr_err("ERR:%s:Failed in selecting state for actuator: %d\n",
					__func__, rc);
				return rc;
			}
			if (a_ctrl->cam_pinctrl_status) {
				rc = pinctrl_select_state(
					a_ctrl->pinctrl_info.pinctrl,
					a_ctrl->pinctrl_info.gpio_state_active);
				if (rc < 0)
					pr_err("ERR:%s:%d cannot set pin to active state: %d",
						__func__, __LINE__, rc);
			}

			gpio_set_value_cansleep(
				a_ctrl->gconf->gpio_num_info->gpio_num[gpio],
				1);
		}
	}

	/* VREG needs some delay to power up */
	usleep_range(2000, 3000);
	a_ctrl->actuator_state = ACT_ENABLE_STATE;

	CDBG("Exit\n");
	return rc;
}

static struct v4l2_subdev_core_ops msm_actuator_subdev_core_ops = {
	.ioctl = msm_actuator_subdev_ioctl,
};

static struct v4l2_subdev_ops msm_actuator_subdev_ops = {
	.core = &msm_actuator_subdev_core_ops,
};

static const struct i2c_device_id msm_actuator_i2c_id[] = {
	{"qcom,actuator", (kernel_ulong_t)NULL},
	{ }
};

static int32_t msm_actuator_i2c_probe(struct i2c_client *client,
	const struct i2c_device_id *id)
{
	int rc = 0;
	struct msm_actuator_ctrl_t *act_ctrl_t = NULL;
	struct msm_actuator_vreg *vreg_cfg = NULL;
	CDBG("Enter\n");

	if (client == NULL) {
		pr_err("msm_actuator_i2c_probe: client is null\n");
		return -EINVAL;
	}

	act_ctrl_t = kzalloc(sizeof(struct msm_actuator_ctrl_t),
		GFP_KERNEL);
	if (!act_ctrl_t) {
		pr_err("%s:%d failed no memory\n", __func__, __LINE__);
		return -ENOMEM;
	}

	if (!i2c_check_functionality(client->adapter, I2C_FUNC_I2C)) {
		pr_err("i2c_check_functionality failed\n");
		goto probe_failure;
	}

	CDBG("client = 0x%pK\n",  client);

	rc = of_property_read_u32(client->dev.of_node, "cell-index",
		&act_ctrl_t->subdev_id);
	CDBG("cell-index %d, rc %d\n", act_ctrl_t->subdev_id, rc);
	if (rc < 0) {
		pr_err("failed rc %d\n", rc);
		goto probe_failure;
	}

	if (of_find_property(client->dev.of_node,
		"qcom,cam-vreg-name", NULL)) {
		vreg_cfg = &act_ctrl_t->vreg_cfg;
		rc = msm_camera_get_dt_vreg_data(client->dev.of_node,
			&vreg_cfg->cam_vreg, &vreg_cfg->num_vreg);
		if (rc < 0) {
			pr_err("failed rc %d\n", rc);
			goto probe_failure;
		}
	}

	act_ctrl_t->i2c_driver = &msm_actuator_i2c_driver;
	act_ctrl_t->i2c_client.client = client;
	act_ctrl_t->curr_step_pos = 0,
	act_ctrl_t->curr_region_index = 0,
	/* Set device type as I2C */
	act_ctrl_t->act_device_type = MSM_CAMERA_I2C_DEVICE;
	act_ctrl_t->i2c_client.i2c_func_tbl = &msm_sensor_qup_func_tbl;
	act_ctrl_t->act_v4l2_subdev_ops = &msm_actuator_subdev_ops;
	act_ctrl_t->actuator_mutex = &msm_actuator_mutex;
	act_ctrl_t->cam_name = act_ctrl_t->subdev_id;
	CDBG("act_ctrl_t->cam_name: %d", act_ctrl_t->cam_name);
	/* Assign name for sub device */
	snprintf(act_ctrl_t->msm_sd.sd.name, sizeof(act_ctrl_t->msm_sd.sd.name),
		"%s", act_ctrl_t->i2c_driver->driver.name);

	/* Initialize sub device */
	v4l2_i2c_subdev_init(&act_ctrl_t->msm_sd.sd,
		act_ctrl_t->i2c_client.client,
		act_ctrl_t->act_v4l2_subdev_ops);
	v4l2_set_subdevdata(&act_ctrl_t->msm_sd.sd, act_ctrl_t);
	act_ctrl_t->msm_sd.sd.internal_ops = &msm_actuator_internal_ops;
	act_ctrl_t->msm_sd.sd.flags |= V4L2_SUBDEV_FL_HAS_DEVNODE;
	media_entity_init(&act_ctrl_t->msm_sd.sd.entity, 0, NULL, 0);
	act_ctrl_t->msm_sd.sd.entity.type = MEDIA_ENT_T_V4L2_SUBDEV;
	act_ctrl_t->msm_sd.sd.entity.group_id = MSM_CAMERA_SUBDEV_ACTUATOR;
	act_ctrl_t->msm_sd.close_seq = MSM_SD_CLOSE_2ND_CATEGORY | 0x2;
	msm_sd_register(&act_ctrl_t->msm_sd);
	msm_cam_copy_v4l2_subdev_fops(&msm_actuator_v4l2_subdev_fops);
#ifdef CONFIG_COMPAT
	msm_actuator_v4l2_subdev_fops.compat_ioctl32 =
		msm_actuator_subdev_fops_ioctl;
#endif
	act_ctrl_t->msm_sd.sd.devnode->fops =
		&msm_actuator_v4l2_subdev_fops;
	act_ctrl_t->actuator_state = ACT_DISABLE_STATE;
	pr_info("msm_actuator_i2c_probe: succeeded\n");
	CDBG("Exit\n");

	return 0;

probe_failure:
	kfree(act_ctrl_t);
	return rc;
}

static int32_t msm_actuator_platform_probe(struct platform_device *pdev)
{
	int32_t rc = 0;
	struct msm_camera_cci_client *cci_client = NULL;
	struct msm_actuator_ctrl_t *msm_actuator_t = NULL;
	struct msm_actuator_vreg *vreg_cfg;
	CDBG("Enter\n");

	if (!pdev->dev.of_node) {
		pr_err("of_node NULL\n");
		return -EINVAL;
	}

	msm_actuator_t = kzalloc(sizeof(struct msm_actuator_ctrl_t),
		GFP_KERNEL);
	if (!msm_actuator_t) {
		pr_err("%s:%d failed no memory\n", __func__, __LINE__);
		return -ENOMEM;
	}
	rc = of_property_read_u32((&pdev->dev)->of_node, "cell-index",
		&pdev->id);
	CDBG("cell-index %d, rc %d\n", pdev->id, rc);
	if (rc < 0) {
		kfree(msm_actuator_t);
		pr_err("failed rc %d\n", rc);
		return rc;
	}

	rc = of_property_read_u32((&pdev->dev)->of_node, "qcom,cci-master",
		&msm_actuator_t->cci_master);
	CDBG("qcom,cci-master %d, rc %d\n", msm_actuator_t->cci_master, rc);
	if (rc < 0 || msm_actuator_t->cci_master >= MASTER_MAX) {
		kfree(msm_actuator_t);
		pr_err("failed rc %d\n", rc);
		return rc;
	}

	if (of_find_property((&pdev->dev)->of_node,
			"qcom,cam-vreg-name", NULL)) {
		vreg_cfg = &msm_actuator_t->vreg_cfg;
		rc = msm_camera_get_dt_vreg_data((&pdev->dev)->of_node,
			&vreg_cfg->cam_vreg, &vreg_cfg->num_vreg);
		if (rc < 0) {
			kfree(msm_actuator_t);
			pr_err("failed rc %d\n", rc);
			return rc;
		}
	}
	rc = msm_sensor_driver_get_gpio_data(&(msm_actuator_t->gconf),
		(&pdev->dev)->of_node);
	if (rc <= 0) {
		pr_err("%s: No/Error Actuator GPIOs\n", __func__);
	} else {
		msm_actuator_t->cam_pinctrl_status = 1;
		rc = msm_camera_pinctrl_init(
			&(msm_actuator_t->pinctrl_info), &(pdev->dev));
		if (rc < 0) {
			pr_err("ERR:%s: Error in reading actuator pinctrl\n",
				__func__);
			msm_actuator_t->cam_pinctrl_status = 0;
		}
	}

	msm_actuator_t->act_v4l2_subdev_ops = &msm_actuator_subdev_ops;
	msm_actuator_t->actuator_mutex = &msm_actuator_mutex;
	msm_actuator_t->cam_name = pdev->id;

	/* Set platform device handle */
	msm_actuator_t->pdev = pdev;
	/* Set device type as platform device */
	msm_actuator_t->act_device_type = MSM_CAMERA_PLATFORM_DEVICE;
	msm_actuator_t->i2c_client.i2c_func_tbl = &msm_sensor_cci_func_tbl;
	msm_actuator_t->i2c_client.cci_client = kzalloc(sizeof(
		struct msm_camera_cci_client), GFP_KERNEL);
	if (!msm_actuator_t->i2c_client.cci_client) {
		kfree(msm_actuator_t->vreg_cfg.cam_vreg);
		kfree(msm_actuator_t);
		pr_err("failed no memory\n");
		return -ENOMEM;
	}

	cci_client = msm_actuator_t->i2c_client.cci_client;
	cci_client->cci_subdev = msm_cci_get_subdev();
	cci_client->cci_i2c_master = msm_actuator_t->cci_master;
	v4l2_subdev_init(&msm_actuator_t->msm_sd.sd,
		msm_actuator_t->act_v4l2_subdev_ops);
	v4l2_set_subdevdata(&msm_actuator_t->msm_sd.sd, msm_actuator_t);
	msm_actuator_t->msm_sd.sd.internal_ops = &msm_actuator_internal_ops;
	msm_actuator_t->msm_sd.sd.flags |= V4L2_SUBDEV_FL_HAS_DEVNODE;
	snprintf(msm_actuator_t->msm_sd.sd.name,
		ARRAY_SIZE(msm_actuator_t->msm_sd.sd.name), "msm_actuator");
	media_entity_init(&msm_actuator_t->msm_sd.sd.entity, 0, NULL, 0);
	msm_actuator_t->msm_sd.sd.entity.type = MEDIA_ENT_T_V4L2_SUBDEV;
	msm_actuator_t->msm_sd.sd.entity.group_id = MSM_CAMERA_SUBDEV_ACTUATOR;
	msm_actuator_t->msm_sd.close_seq = MSM_SD_CLOSE_2ND_CATEGORY | 0x2;
	msm_sd_register(&msm_actuator_t->msm_sd);
	msm_actuator_t->actuator_state = ACT_DISABLE_STATE;
	msm_cam_copy_v4l2_subdev_fops(&msm_actuator_v4l2_subdev_fops);
#ifdef CONFIG_COMPAT
	msm_actuator_v4l2_subdev_fops.compat_ioctl32 =
		msm_actuator_subdev_fops_ioctl;
#endif
	msm_actuator_t->msm_sd.sd.devnode->fops =
		&msm_actuator_v4l2_subdev_fops;

	CDBG("Exit\n");
	return rc;
}

static const struct of_device_id msm_actuator_i2c_dt_match[] = {
	{.compatible = "qcom,actuator"},
	{}
};

MODULE_DEVICE_TABLE(of, msm_actuator_i2c_dt_match);

static struct i2c_driver msm_actuator_i2c_driver = {
	.id_table = msm_actuator_i2c_id,
	.probe  = msm_actuator_i2c_probe,
	.remove = __exit_p(msm_actuator_i2c_remove),
	.driver = {
		.name = "qcom,actuator",
		.owner = THIS_MODULE,
		.of_match_table = msm_actuator_i2c_dt_match,
	},
};

static const struct of_device_id msm_actuator_dt_match[] = {
	{.compatible = "qcom,actuator", .data = NULL},
	{}
};

MODULE_DEVICE_TABLE(of, msm_actuator_dt_match);

static struct platform_driver msm_actuator_platform_driver = {
	.probe = msm_actuator_platform_probe,
	.driver = {
		.name = "qcom,actuator",
		.owner = THIS_MODULE,
		.of_match_table = msm_actuator_dt_match,
	},
};

static int __init msm_actuator_init_module(void)
{
	int32_t rc = 0;
	CDBG("Enter\n");
	rc = platform_driver_register(&msm_actuator_platform_driver);
	if (!rc)
		return rc;

	CDBG("%s:%d rc %d\n", __func__, __LINE__, rc);
	return i2c_add_driver(&msm_actuator_i2c_driver);
}

static struct msm_actuator msm_vcm_actuator_table = {
	.act_type = ACTUATOR_VCM,
	.func_tbl = {
		.actuator_init_step_table = msm_actuator_init_step_table,
		.actuator_move_focus = msm_actuator_move_focus,
		.actuator_write_focus = msm_actuator_write_focus,
		.actuator_set_default_focus = msm_actuator_set_default_focus,
		.actuator_init_focus = msm_actuator_init_focus,
		.actuator_parse_i2c_params = msm_actuator_parse_i2c_params,
		.actuator_set_position = msm_actuator_set_position,
		.actuator_park_lens = msm_actuator_park_lens,
	},
};

static struct msm_actuator msm_piezo_actuator_table = {
	.act_type = ACTUATOR_PIEZO,
	.func_tbl = {
		.actuator_init_step_table = NULL,
		.actuator_move_focus = msm_actuator_piezo_move_focus,
		.actuator_write_focus = NULL,
		.actuator_set_default_focus =
			msm_actuator_piezo_set_default_focus,
		.actuator_init_focus = msm_actuator_init_focus,
		.actuator_parse_i2c_params = msm_actuator_parse_i2c_params,
		.actuator_park_lens = NULL,
	},
};

static struct msm_actuator msm_hvcm_actuator_table = {
	.act_type = ACTUATOR_HVCM,
	.func_tbl = {
		.actuator_init_step_table = msm_actuator_init_step_table,
		.actuator_move_focus = msm_actuator_move_focus,
		.actuator_write_focus = msm_actuator_write_focus,
		.actuator_set_default_focus = msm_actuator_set_default_focus,
		.actuator_init_focus = msm_actuator_init_focus,
		.actuator_parse_i2c_params = msm_actuator_parse_i2c_params,
		.actuator_set_position = msm_actuator_set_position,
		.actuator_park_lens = msm_actuator_park_lens,
	},
};

static struct msm_actuator msm_bivcm_actuator_table = {
	.act_type = ACTUATOR_BIVCM,
	.func_tbl = {
		.actuator_init_step_table = msm_actuator_bivcm_init_step_table,
		.actuator_move_focus = msm_actuator_bivcm_move_focus,
		.actuator_write_focus = NULL,
		.actuator_set_default_focus = msm_actuator_set_default_focus,
		.actuator_init_focus = msm_actuator_init_focus,
		.actuator_parse_i2c_params = NULL,
		.actuator_set_position = msm_actuator_bivcm_set_position,
		.actuator_park_lens = NULL,
	},
};

module_init(msm_actuator_init_module);
MODULE_DESCRIPTION("MSM ACTUATOR");
MODULE_LICENSE("GPL v2");<|MERGE_RESOLUTION|>--- conflicted
+++ resolved
@@ -1301,10 +1301,7 @@
 	if (copy_from_user(&a_ctrl->region_params,
 		(void *)set_info->af_tuning_params.region_params,
 		a_ctrl->region_size * sizeof(struct region_params_t))) {
-<<<<<<< HEAD
 		a_ctrl->total_steps = 0;
-=======
->>>>>>> e9adf0ce
 		pr_err("Error copying region_params\n");
 		return -EFAULT;
 	}
