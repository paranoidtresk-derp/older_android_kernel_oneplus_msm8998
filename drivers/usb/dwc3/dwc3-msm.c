--- conflicted
+++ resolved
@@ -277,11 +277,8 @@
 	struct mutex suspend_resume_mutex;
 
 	enum usb_device_speed override_usb_speed;
-<<<<<<< HEAD
-=======
 
 	bool core_init_failed;
->>>>>>> 21038043
 };
 
 #define USB_HSPHY_3P3_VOL_MIN		3050000 /* uV */
