--- conflicted
+++ resolved
@@ -408,30 +408,22 @@
 				xhci_free_command(xhci, command);
 				goto cmd_cleanup;
 			}
-<<<<<<< HEAD
 
 			ret = xhci_queue_stop_endpoint(xhci, command, slot_id,
 					i, suspend);
 			if (ret) {
 				spin_unlock_irqrestore(&xhci->lock, flags);
 				xhci_free_command(xhci, command);
-				goto err_cmd_queue;
-			}
-=======
->>>>>>> 49fe90b8
+				goto cmd_cleanup;
+			}
 		}
 	}
 	ret = xhci_queue_stop_endpoint(xhci, cmd, slot_id, 0, suspend);
 	if (ret) {
 		spin_unlock_irqrestore(&xhci->lock, flags);
-<<<<<<< HEAD
-		goto err_cmd_queue;
-	}
-=======
 		goto cmd_cleanup;
 	}
 
->>>>>>> 49fe90b8
 	xhci_ring_cmd_db(xhci);
 	spin_unlock_irqrestore(&xhci->lock, flags);
 
@@ -443,11 +435,7 @@
 		ret = -ETIME;
 	}
 
-<<<<<<< HEAD
-err_cmd_queue:
-=======
 cmd_cleanup:
->>>>>>> 49fe90b8
 	xhci_free_command(xhci, cmd);
 	return ret;
 }
