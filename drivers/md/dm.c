--- conflicted
+++ resolved
@@ -2303,10 +2303,6 @@
 	 * - must do so here (in alloc_dev callchain) before queue is used
 	 */
 	md->queue->queuedata = md;
-<<<<<<< HEAD
-	md->queue->backing_dev_info->congested_data = md;
-=======
->>>>>>> 76e5c6fd
 }
 
 static void dm_init_old_md_queue(struct mapped_device *md)
@@ -2317,12 +2313,8 @@
 	/*
 	 * Initialize aspects of queue that aren't relevant for blk-mq
 	 */
-<<<<<<< HEAD
+	md->queue->backing_dev_info->congested_data = md;
 	md->queue->backing_dev_info->congested_fn = dm_any_congested;
-=======
-	md->queue->backing_dev_info.congested_data = md;
-	md->queue->backing_dev_info.congested_fn = dm_any_congested;
->>>>>>> 76e5c6fd
 	blk_queue_bounce_limit(md->queue, BLK_BOUNCE_ANY);
 }
 
