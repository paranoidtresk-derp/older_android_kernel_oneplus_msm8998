--- conflicted
+++ resolved
@@ -1997,7 +1997,6 @@
 		goto err_hif_stop;
 	}
 
-<<<<<<< HEAD
 	/* Some firmware revisions do not properly set up hardware rx filter
 	 * registers.
 	 *
@@ -2020,8 +2019,6 @@
 		}
 	}
 
-=======
->>>>>>> 49fe90b8
 	status = ath10k_htt_rx_ring_refill(ar);
 	if (status) {
 		ath10k_err(ar, "failed to refill htt rx ring: %d\n", status);
