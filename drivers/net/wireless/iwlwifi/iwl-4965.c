--- conflicted
+++ resolved
@@ -2240,10 +2240,7 @@
 	.broken_powersave = true,
 	.led_compensation = 61,
 	.chain_noise_num_beacons = IWL4965_CAL_NUM_BEACONS,
-<<<<<<< HEAD
-=======
 	.plcp_delta_threshold = IWL_MAX_PLCP_ERR_THRESHOLD_DEF,
->>>>>>> 5ffaf8a3
 };
 
 /* Module firmware */
