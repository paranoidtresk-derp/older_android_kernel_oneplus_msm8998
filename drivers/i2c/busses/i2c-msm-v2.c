/* Copyright (c) 2014-2019, The Linux Foundation. All rights reserved.
 *
 * This program is free software; you can redistribute it and/or modify
 * it under the terms of the GNU General Public License version 2 and
 * only version 2 as published by the Free Software Foundation.
 *
 * This program is distributed in the hope that it will be useful,
 * but WITHOUT ANY WARRANTY; without even the implied warranty of
 * MERCHANTABILITY or FITNESS FOR A PARTICULAR PURPOSE.  See the
 * GNU General Public License for more details.
 *
 */
/*
 * I2C controller driver for Qualcomm Technologies Inc platforms
 */

#define pr_fmt(fmt) "#%d " fmt "\n", __LINE__

#include <linux/module.h>
#include <linux/clk.h>
#include <linux/err.h>
#include <linux/init.h>
#include <linux/interrupt.h>
#include <linux/platform_device.h>
#include <linux/delay.h>
#include <linux/io.h>
#include <linux/mutex.h>
#include <linux/timer.h>
#include <linux/time.h>
#include <linux/slab.h>
#include <linux/pm_runtime.h>
#include <linux/dma-mapping.h>
#include <linux/i2c.h>
#include <linux/of.h>
#include <linux/gpio.h>
#include <linux/of_gpio.h>
#include <linux/msm-sps.h>
#include <linux/msm-bus.h>
#include <linux/msm-bus-board.h>
#include <linux/i2c/i2c-msm-v2.h>

#ifdef DEBUG
static const enum msm_i2_debug_level DEFAULT_DBG_LVL = MSM_DBG;
#else
static const enum msm_i2_debug_level DEFAULT_DBG_LVL = MSM_ERR;
#endif

/* Forward declarations */
static bool i2c_msm_xfer_next_buf(struct i2c_msm_ctrl *ctrl);
static int i2c_msm_xfer_wait_for_completion(struct i2c_msm_ctrl *ctrl,
						struct completion *complete);
static int  i2c_msm_pm_resume(struct device *dev);
static void i2c_msm_pm_suspend(struct device *dev);
static void i2c_msm_clk_path_init(struct i2c_msm_ctrl *ctrl);
static struct pinctrl_state *
	i2c_msm_rsrcs_gpio_get_state(struct i2c_msm_ctrl *ctrl,
					const char *name);
static void i2c_msm_pm_pinctrl_state(struct i2c_msm_ctrl *ctrl,
						bool runtime_active);

/* string table for enum i2c_msm_xfer_mode_id */
const char * const i2c_msm_mode_str_tbl[] = {
	"FIFO", "BLOCK", "DMA", "None",
};

static const u32 i2c_msm_fifo_block_sz_tbl[] = {16, 16 , 32, 0};

/* from enum i2c_msm_xfer_mode_id to qup_io_modes register values */
static const u32 i2c_msm_mode_to_reg_tbl[] = {
	0x0, /* map I2C_MSM_XFER_MODE_FIFO -> binary 00 */
	0x1, /* map I2C_MSM_XFER_MODE_BLOCK -> binary 01 */
	0x3  /* map I2C_MSM_XFER_MODE_DMA -> binary 11 */
};

const char *i2c_msm_err_str_table[] = {
	[I2C_MSM_NO_ERR]     = "NONE",
	[I2C_MSM_ERR_NACK]   = "NACK: slave not responding, ensure its powered",
	[I2C_MSM_ERR_ARB_LOST] = "ARB_LOST",
	[I2C_MSM_ERR_BUS_ERR] = "BUS ERROR:noisy bus/unexpected start/stop tag",
	[I2C_MSM_ERR_TIMEOUT]  = "TIMEOUT_ERROR",
	[I2C_MSM_ERR_CORE_CLK] = "CLOCK OFF: Check Core Clock",
	[I2C_MSM_ERR_OVR_UNDR_RUN] = "OVER_UNDER_RUN_ERROR",
};

static void i2c_msm_dbg_dump_diag(struct i2c_msm_ctrl *ctrl,
				bool use_param_vals, u32 status, u32 qup_op)
{
	struct i2c_msm_xfer *xfer = &ctrl->xfer;
	const char *str = i2c_msm_err_str_table[xfer->err];
	char buf[I2C_MSM_REG_2_STR_BUF_SZ];

	if (!use_param_vals) {
		void __iomem        *base = ctrl->rsrcs.base;
		status = readl_relaxed(base + QUP_I2C_STATUS);
		qup_op = readl_relaxed(base + QUP_OPERATIONAL);
	}

	if (xfer->err == I2C_MSM_ERR_TIMEOUT) {
		/*
		 * if we are not the bus master or SDA/SCL is low then it may be
		 * that slave is pulling the lines low. Otherwise it is likely a
		 * GPIO issue
		 */
		if (!(status & QUP_BUS_MASTER))
			snprintf(buf, I2C_MSM_REG_2_STR_BUF_SZ,
				"%s(val:%dmsec) misconfigured GPIO or slave pulling bus line(s) low\n",
				str, jiffies_to_msecs(xfer->timeout));
		 else
			snprintf(buf, I2C_MSM_REG_2_STR_BUF_SZ,
			"%s(val:%dmsec)", str, jiffies_to_msecs(xfer->timeout));

		str = buf;
	}

	/* dump xfer details */
	dev_err(ctrl->dev,
		"%s: msgs(n:%d cur:%d %s) bc(rx:%zu tx:%zu) mode:%s slv_addr:0x%0x MSTR_STS:0x%08x OPER:0x%08x\n",
		str, xfer->msg_cnt, xfer->cur_buf.msg_idx,
		xfer->cur_buf.is_rx ? "rx" : "tx", xfer->rx_cnt, xfer->tx_cnt,
		i2c_msm_mode_str_tbl[xfer->mode_id], xfer->msgs->addr,
		status, qup_op);
}

static u32 i2c_msm_reg_io_modes_out_blk_sz(u32 qup_io_modes)
{
	return i2c_msm_fifo_block_sz_tbl[qup_io_modes & 0x3];
}

static u32 i2c_msm_reg_io_modes_in_blk_sz(u32 qup_io_modes)
{
	return i2c_msm_fifo_block_sz_tbl[BITS_AT(qup_io_modes, 5, 2)];
}

static const u32 i2c_msm_fifo_sz_table[] = {2, 4 , 8, 16};

static void i2c_msm_qup_fifo_calc_size(struct i2c_msm_ctrl *ctrl)
{
	u32 reg_data, output_fifo_size, input_fifo_size;
	struct i2c_msm_xfer_mode_fifo *fifo = &ctrl->xfer.fifo;

	/* Gurad to read fifo size only once. It hard wired and never changes */
	if (fifo->input_fifo_sz && fifo->output_fifo_sz)
		return;

	reg_data = readl_relaxed(ctrl->rsrcs.base + QUP_IO_MODES);
	output_fifo_size  = BITS_AT(reg_data, 2, 2);
	input_fifo_size   = BITS_AT(reg_data, 7, 2);

	fifo->input_fifo_sz = i2c_msm_reg_io_modes_in_blk_sz(reg_data) *
					i2c_msm_fifo_sz_table[input_fifo_size];
	fifo->output_fifo_sz = i2c_msm_reg_io_modes_out_blk_sz(reg_data) *
					i2c_msm_fifo_sz_table[output_fifo_size];

	i2c_msm_dbg(ctrl, MSM_PROF, "QUP input-sz:%zu, input-sz:%zu",
			fifo->input_fifo_sz, fifo->output_fifo_sz);

}

/*
 * i2c_msm_tag_byte: accessor for tag as four bytes array
 */
static u8 *i2c_msm_tag_byte(struct i2c_msm_tag *tag, int byte_n)
{
	return ((u8 *)tag) + byte_n;
}

/*
 * i2c_msm_buf_to_ptr: translates a xfer buf to a pointer into the i2c_msg data
 */
static u8 *i2c_msm_buf_to_ptr(struct i2c_msm_xfer_buf *buf)
{
	struct i2c_msm_xfer *xfer =
				container_of(buf, struct i2c_msm_xfer, cur_buf);
	struct i2c_msg *msg = xfer->msgs + buf->msg_idx;
	return msg->buf + buf->byte_idx;
}

/*
 * tag_lookup_table[is_new_addr][is_last][is_rx]
 * @is_new_addr Is start tag required? (which requires two more bytes.)
 * @is_last     Use the XXXXX_N_STOP tag varient
 * @is_rx       READ/WRITE
 */
static const struct i2c_msm_tag tag_lookup_table[2][2][2] = {
	{{{QUP_TAG2_DATA_WRITE                                   , 2},
	   {QUP_TAG2_DATA_READ                                   , 2} },
	/* last buffer */
	  {{QUP_TAG2_DATA_WRITE_N_STOP                            , 2},
	   {QUP_TAG2_DATA_READ_N_STOP                             , 2} } } ,
	/* new addr */
	 {{{QUP_TAG2_START | (QUP_TAG2_DATA_WRITE           << 16), 4},
	   {QUP_TAG2_START | (QUP_TAG2_DATA_READ            << 16), 4} },
	/* last buffer + new addr */
	  {{QUP_TAG2_START | (QUP_TAG2_DATA_WRITE_N_STOP    << 16), 4},
	   {QUP_TAG2_START | (QUP_TAG2_DATA_READ_N_STOP     << 16), 4} } },
};

/*
 * i2c_msm_tag_create: format a qup tag ver2
 */
static struct i2c_msm_tag i2c_msm_tag_create(bool is_new_addr, bool is_last_buf,
					bool is_rx, u8 buf_len, u8 slave_addr)
{
	struct i2c_msm_tag tag;
	/* Normalize booleans to 1 or 0 */
	is_new_addr = is_new_addr ? 1 : 0;
	is_last_buf = is_last_buf ? 1 : 0;
	is_rx = is_rx ? 1 : 0;

	tag = tag_lookup_table[is_new_addr][is_last_buf][is_rx];
	/* fill in the non-const value: the address and the length */
	if (tag.len == I2C_MSM_TAG2_MAX_LEN) {
		*i2c_msm_tag_byte(&tag, 1) = slave_addr;
		*i2c_msm_tag_byte(&tag, 3) = buf_len;
	} else {
		*i2c_msm_tag_byte(&tag, 1) = buf_len;
	}

	return tag;
}

static int
i2c_msm_qup_state_wait_valid(struct i2c_msm_ctrl *ctrl,
			enum i2c_msm_qup_state state, bool only_valid)
{
	u32 status;
	void __iomem  *base     = ctrl->rsrcs.base;
	int ret      = 0;
	int read_cnt = 0;

	do {
		status = readl_relaxed(base + QUP_STATE);
		++read_cnt;

		/*
		 * If only valid bit needs to be checked, requested state is
		 * 'don't care'
		 */
		if (status & QUP_STATE_VALID) {
			if (only_valid)
				goto poll_valid_end;
			else if ((state & QUP_I2C_MAST_GEN) &&
					(status & QUP_I2C_MAST_GEN))
				goto poll_valid_end;
			else if ((status & QUP_STATE_MASK) == state)
				goto poll_valid_end;
		}

		/*
		 * Sleeping for 1-1.5 ms for every 100 iterations and break if
		 * iterations crosses the 1500 marks allows roughly 10-15 msec
		 * of time to get the core to valid state.
		 */
		if (!(read_cnt % 100))
			usleep_range(1000, 1500);
	} while (read_cnt <= 1500);

	ret = -ETIMEDOUT;
	dev_err(ctrl->dev,
		"error timeout on polling for valid state. check core_clk\n");

poll_valid_end:
	if (!only_valid)
		i2c_msm_prof_evnt_add(ctrl, MSM_DBG, I2C_MSM_VALID_END,
				/* aggregate ret and state */
				(((-ret) & 0xff) | ((state & 0xf) << 16)),
				read_cnt, status);

	return ret;
}

static int i2c_msm_qup_state_set(struct i2c_msm_ctrl *ctrl,
						enum i2c_msm_qup_state state)
{
	if (i2c_msm_qup_state_wait_valid(ctrl, 0, true))
		return -EIO;

	writel_relaxed(state, ctrl->rsrcs.base + QUP_STATE);

	if (i2c_msm_qup_state_wait_valid(ctrl, state, false))
		return -EIO;

	return 0;
}

static int i2c_msm_qup_sw_reset(struct i2c_msm_ctrl *ctrl)
{
	int ret;

	writel_relaxed(1, ctrl->rsrcs.base + QUP_SW_RESET);
	/*
	 * Ensure that QUP that reset state is written before waiting for a the
	 * reset state to be valid.
	 */
	wmb();
	ret = i2c_msm_qup_state_wait_valid(ctrl, QUP_STATE_RESET, false);
	if (ret) {
		if (atomic_read(&ctrl->xfer.is_active))
			ctrl->xfer.err = I2C_MSM_ERR_CORE_CLK;
		dev_err(ctrl->dev, "error on issuing QUP software-reset\n");
	}
	return ret;
}

/*
 * i2c_msm_qup_xfer_init_reset_state: setup QUP registers for the next run state
 * @pre QUP must be in reset state.
 * @pre xfer->mode_id is set to the chosen transfer state
 * @post update values in QUP_MX_*_COUNT, QUP_CONFIG, QUP_IO_MODES,
 *       and QUP_OPERATIONAL_MASK registers
 */
static void
i2c_msm_qup_xfer_init_reset_state(struct i2c_msm_ctrl *ctrl)
{
	struct i2c_msm_xfer *xfer = &ctrl->xfer;
	void __iomem * const base = ctrl->rsrcs.base;
	u32  mx_rd_cnt     = 0;
	u32  mx_wr_cnt     = 0;
	u32  mx_in_cnt     = 0;
	u32  mx_out_cnt    = 0;
	u32  no_input      = 0;
	u32  no_output     = 0;
	u32  input_mode    = i2c_msm_mode_to_reg_tbl[xfer->mode_id] << 12;
	u32  output_mode   = i2c_msm_mode_to_reg_tbl[xfer->mode_id] << 10;
	u32  config_reg;
	u32  io_modes_reg;
	u32  op_mask;
	u32  rx_cnt = 0;
	u32  tx_cnt = 0;
	/*
	 * DMA mode:
	 * 1. QUP_MX_*_COUNT must be zero in all cases.
	 * 2. both QUP_NO_INPUT and QUP_NO_OUPUT are unset.
	 * FIFO mode:
	 * 1. QUP_MX_INPUT_COUNT and QUP_MX_OUTPUT_COUNT are zero
	 * 2. QUP_MX_READ_COUNT and QUP_MX_WRITE_COUNT reflect true count
	 * 3. QUP_NO_INPUT and QUP_NO_OUPUT are set according to counts
	 */
	if (xfer->mode_id != I2C_MSM_XFER_MODE_DMA) {
		rx_cnt   = xfer->rx_cnt + xfer->rx_ovrhd_cnt;
		tx_cnt   = xfer->tx_cnt + xfer->tx_ovrhd_cnt;
		no_input = rx_cnt  ? 0 : QUP_NO_INPUT;

		switch (xfer->mode_id) {
		case I2C_MSM_XFER_MODE_FIFO:
			mx_rd_cnt  = rx_cnt;
			mx_wr_cnt  = tx_cnt;
			break;
		case I2C_MSM_XFER_MODE_BLOCK:
			mx_in_cnt  = rx_cnt;
			mx_out_cnt = tx_cnt;
			break;
		default:
			break;
		}
	}

	/* init DMA/BLOCK modes counter */
	writel_relaxed(mx_in_cnt,  base + QUP_MX_INPUT_COUNT);
	writel_relaxed(mx_out_cnt, base + QUP_MX_OUTPUT_COUNT);

	/* int FIFO mode counter */
	writel_relaxed(mx_rd_cnt, base + QUP_MX_READ_COUNT);
	writel_relaxed(mx_wr_cnt, base + QUP_MX_WRITE_COUNT);

	/*
	 * Set QUP mini-core to I2C tags ver-2
	 * sets NO_INPUT / NO_OUTPUT as needed
	 */
	config_reg = readl_relaxed(base + QUP_CONFIG);
	config_reg &=
	      ~(QUP_NO_INPUT | QUP_NO_OUPUT | QUP_N_MASK | QUP_MINI_CORE_MASK);
	config_reg |= (no_input | no_output | QUP_N_VAL |
							QUP_MINI_CORE_I2C_VAL);
	writel_relaxed(config_reg, base + QUP_CONFIG);

	/*
	 * Turns-on packing/unpacking
	 * sets NO_INPUT / NO_OUTPUT as needed
	 */
	io_modes_reg = readl_relaxed(base + QUP_IO_MODES);
	io_modes_reg &=
	   ~(QUP_INPUT_MODE | QUP_OUTPUT_MODE | QUP_PACK_EN | QUP_UNPACK_EN
	     | QUP_OUTPUT_BIT_SHIFT_EN);
	io_modes_reg |=
	   (input_mode | output_mode | QUP_PACK_EN | QUP_UNPACK_EN);
	writel_relaxed(io_modes_reg, base + QUP_IO_MODES);

	/*
	 * mask INPUT and OUTPUT service flags in to prevent IRQs on FIFO status
	 * change on DMA-mode transfers
	 */
	op_mask = (xfer->mode_id == I2C_MSM_XFER_MODE_DMA) ?
		    (QUP_INPUT_SERVICE_MASK | QUP_OUTPUT_SERVICE_MASK) : 0 ;
	writel_relaxed(op_mask, base + QUP_OPERATIONAL_MASK);
	/* Ensure that QUP configuration is written before leaving this func */
	wmb();
}

/*
 * i2c_msm_clk_div_fld:
 * @clk_freq_out output clock frequency
 * @fs_div fs divider value
 * @ht_div high time divider value
 */
struct i2c_msm_clk_div_fld {
	u32                clk_freq_out;
	u8                 fs_div;
	u8                 ht_div;
};

/*
 * divider values as per HW Designers
 */
static struct i2c_msm_clk_div_fld i2c_msm_clk_div_map[] = {
	{KHz(100), 124, 62},
	{KHz(400),  28, 14},
	{KHz(1000),  8,  5},
};

/*
 * @return zero on success
 * @fs_div when zero use value from table above, otherwise use given value
 * @ht_div when zero use value from table above, otherwise use given value
 *
 * Format the value to be configured into the clock divider register. This
 * register is configured every time core is moved from reset to run state.
 */
static int i2c_msm_set_mstr_clk_ctl(struct i2c_msm_ctrl *ctrl, int fs_div,
			int ht_div, int noise_rjct_scl, int noise_rjct_sda)
{
	int ret = 0;
	int i;
	u32 reg_val = 0;
	struct i2c_msm_clk_div_fld *itr = i2c_msm_clk_div_map;

	/* set noise rejection values for scl and sda */
	reg_val = I2C_MSM_SCL_NOISE_REJECTION(reg_val, noise_rjct_scl);
	reg_val = I2C_MSM_SDA_NOISE_REJECTION(reg_val, noise_rjct_sda);

	/*
	 * find matching freq and set divider values unless they are forced
	 * from parametr list
	 */
	for (i = 0; i < ARRAY_SIZE(i2c_msm_clk_div_map); ++i, ++itr) {
		if (ctrl->rsrcs.clk_freq_out == itr->clk_freq_out) {
			if (!fs_div)
				fs_div = itr->fs_div;
			if (!ht_div)
				ht_div = itr->ht_div;
			break;
		}
	}
	if (!fs_div) {
		dev_err(ctrl->dev, "For non-standard clock freq:%dKHz\n"
		"clk divider value fs_div should be supply by client through\n"
		"device tree\n", (ctrl->rsrcs.clk_freq_out / 1000));
		return -EINVAL;
	}

	/* format values in clk-ctl cache */
	ctrl->mstr_clk_ctl = (reg_val & (~0xff07ff)) | ((ht_div & 0xff) << 16)
							|(fs_div & 0xff);

	return ret;
}

/*
 * i2c_msm_qup_xfer_init_run_state: set qup regs which must be set *after* reset
 */
static void i2c_msm_qup_xfer_init_run_state(struct i2c_msm_ctrl *ctrl)
{
	void __iomem *base = ctrl->rsrcs.base;
	writel_relaxed(ctrl->mstr_clk_ctl, base + QUP_I2C_MASTER_CLK_CTL);

	/* Ensure that QUP configuration is written before leaving this func */
	wmb();

	if (ctrl->dbgfs.dbg_lvl == MSM_DBG) {
		dev_info(ctrl->dev,
			"QUP state after programming for next transfers\n");
		i2c_msm_dbg_qup_reg_dump(ctrl);
	}
}

static void i2c_msm_fifo_wr_word(struct i2c_msm_ctrl *ctrl, u32 data)
{
	writel_relaxed(data, ctrl->rsrcs.base + QUP_OUT_FIFO_BASE);
	i2c_msm_dbg(ctrl, MSM_DBG, "OUT-FIFO:0x%08x", data);
}

static u32 i2c_msm_fifo_rd_word(struct i2c_msm_ctrl *ctrl, u32 *data)
{
	u32 val;

	val = readl_relaxed(ctrl->rsrcs.base + QUP_IN_FIFO_BASE);
	i2c_msm_dbg(ctrl, MSM_DBG, "IN-FIFO :0x%08x", val);

	if (data)
		*data = val;

	return val;
}

/*
 * i2c_msm_fifo_wr_buf_flush:
 */
static void i2c_msm_fifo_wr_buf_flush(struct i2c_msm_ctrl *ctrl)
{
	struct i2c_msm_xfer_mode_fifo *fifo = &ctrl->xfer.fifo;
	u32 *word;

	if (!fifo->out_buf_idx)
		return;

	word = (u32 *) fifo->out_buf;
	i2c_msm_fifo_wr_word(ctrl, *word);
	fifo->out_buf_idx = 0;
	*word = 0;
}

/*
 * i2c_msm_fifo_wr_buf:
 *
 * @len buf size (in bytes)
 * @return number of bytes from buf which have been processed (written to
 *         FIFO or kept in out buffer and will be written later)
 */
static size_t
i2c_msm_fifo_wr_buf(struct i2c_msm_ctrl *ctrl, u8 *buf, size_t len)
{
	struct i2c_msm_xfer_mode_fifo *fifo = &ctrl->xfer.fifo;
	int i;

	for (i = 0 ; i < len; ++i, ++buf) {

		fifo->out_buf[fifo->out_buf_idx] = *buf;
		++fifo->out_buf_idx;

		if (fifo->out_buf_idx == 4) {
			u32 *word = (u32 *) fifo->out_buf;

			i2c_msm_fifo_wr_word(ctrl, *word);
			fifo->out_buf_idx = 0;
			*word = 0;
		}
	}
	return i;
}

static size_t i2c_msm_fifo_xfer_wr_tag(struct i2c_msm_ctrl *ctrl)
{
	struct i2c_msm_xfer_buf *buf = &ctrl->xfer.cur_buf;
	size_t len = 0;

	if (ctrl->dbgfs.dbg_lvl >= MSM_DBG) {
		char str[I2C_MSM_REG_2_STR_BUF_SZ];
		dev_info(ctrl->dev, "tag.val:0x%llx tag.len:%d %s\n",
			buf->out_tag.val, buf->out_tag.len,
			i2c_msm_dbg_tag_to_str(&buf->out_tag, str,
								sizeof(str)));
	}

	if (buf->out_tag.len) {
		len = i2c_msm_fifo_wr_buf(ctrl, (u8 *) &buf->out_tag.val,
							buf->out_tag.len);

		if (len < buf->out_tag.len)
			goto done;

		buf->out_tag = (struct i2c_msm_tag) {0};
	}
done:
	return len;
}

/*
 * i2c_msm_fifo_read: reads up to fifo size into user's buf
 */
static void i2c_msm_fifo_read_xfer_buf(struct i2c_msm_ctrl *ctrl)
{
	struct i2c_msm_xfer_buf *buf = &ctrl->xfer.cur_buf;
	struct i2c_msg          *msg = ctrl->xfer.msgs + buf->msg_idx;
	u8 *p_tag_val   = (u8 *) &buf->in_tag.val;
	int buf_need_bc = msg->len - buf->byte_idx;
	u8  word[4];
	int copy_bc;
	int word_idx;
	int word_bc;

	if (!buf->is_rx)
		return;

	while (buf_need_bc || buf->in_tag.len) {
		i2c_msm_fifo_rd_word(ctrl, (u32 *) word);
		word_bc  = sizeof(word);
		word_idx = 0;

		/*
		 * copy bytes from fifo word to tag.
		 * @note buf->in_tag.len (max 2bytes) < word_bc (4bytes)
		 */
		if (buf->in_tag.len) {
			copy_bc = min_t(int, word_bc, buf->in_tag.len);

			memcpy(p_tag_val + buf->in_tag.len, word, copy_bc);

			word_idx        += copy_bc;
			word_bc         -= copy_bc;
			buf->in_tag.len -= copy_bc;

			if ((ctrl->dbgfs.dbg_lvl >= MSM_DBG) &&
							!buf->in_tag.len) {
				char str[64];
				dev_info(ctrl->dev, "%s\n",
					i2c_msm_dbg_tag_to_str(&buf->in_tag,
							str, sizeof(str)));
			}
		}

		/* copy bytes from fifo word to user's buffer */
		copy_bc = min_t(int, word_bc, buf_need_bc);
		memcpy(msg->buf + buf->byte_idx, word + word_idx, copy_bc);

		buf->byte_idx += copy_bc;
		buf_need_bc   -= copy_bc;
	}
}

/*
 * i2c_msm_fifo_write_xfer_buf: write xfer.cur_buf (user's-buf + tag) to fifo
 */
static void i2c_msm_fifo_write_xfer_buf(struct i2c_msm_ctrl *ctrl)
{
	struct i2c_msm_xfer_buf *buf  = &ctrl->xfer.cur_buf;
	size_t len;
	size_t tag_len;

	tag_len = buf->out_tag.len;
	len = i2c_msm_fifo_xfer_wr_tag(ctrl);
	if (len < tag_len) {
		dev_err(ctrl->dev, "error on writing tag to out FIFO\n");
		return;
	}

	if (!buf->is_rx) {
		if (ctrl->dbgfs.dbg_lvl >= MSM_DBG) {
			char str[I2C_MSM_REG_2_STR_BUF_SZ];
			int  offset = 0;
			u8  *p      = i2c_msm_buf_to_ptr(buf);
			int  i;

			for (i = 0 ; i < len; ++i, ++p)
				offset += snprintf(str + offset,
						   sizeof(str) - offset,
						   "0x%x ", *p);
			dev_info(ctrl->dev, "data: %s\n", str);
		}

		len = i2c_msm_fifo_wr_buf(ctrl, i2c_msm_buf_to_ptr(buf),
						buf->len);
		if (len < buf->len)
			dev_err(ctrl->dev, "error on xfering buf with FIFO\n");
	}
}

/*
 * i2c_msm_fifo_xfer_process:
 *
 * @pre    transfer size is less then or equal to fifo size.
 * @pre    QUP in run state/pause
 * @return zero on success
 */
static int i2c_msm_fifo_xfer_process(struct i2c_msm_ctrl *ctrl)
{
	struct i2c_msm_xfer_buf first_buf = ctrl->xfer.cur_buf;
	int ret;

	/* load fifo while in pause state to avoid race conditions */
	ret = i2c_msm_qup_state_set(ctrl, QUP_STATE_PAUSE);
	if (ret < 0)
		return ret;

	/* write all that goes to output fifo */
	while (i2c_msm_xfer_next_buf(ctrl))
		i2c_msm_fifo_write_xfer_buf(ctrl);

	i2c_msm_fifo_wr_buf_flush(ctrl);

	ctrl->xfer.cur_buf = first_buf;

	ret = i2c_msm_qup_state_set(ctrl, QUP_STATE_RUN);
	if (ret < 0)
		return ret;

	/* wait for input done interrupt */
	ret = i2c_msm_xfer_wait_for_completion(ctrl, &ctrl->xfer.complete);
	if (ret < 0)
		return ret;

	/* read all from input fifo */
	while (i2c_msm_xfer_next_buf(ctrl))
		i2c_msm_fifo_read_xfer_buf(ctrl);

	return 0;
}

/*
 * i2c_msm_fifo_xfer: process transfer using fifo mode
 */
static int i2c_msm_fifo_xfer(struct i2c_msm_ctrl *ctrl)
{
	int ret;

	i2c_msm_dbg(ctrl, MSM_DBG, "Starting FIFO transfer");

	ret = i2c_msm_qup_state_set(ctrl, QUP_STATE_RESET);
	if (ret < 0)
		return ret;

	/* program qup registers */
	i2c_msm_qup_xfer_init_reset_state(ctrl);

	ret = i2c_msm_qup_state_set(ctrl, QUP_STATE_RUN);
	if (ret < 0)
		return ret;

	/* program qup registers which must be set *after* reset */
	i2c_msm_qup_xfer_init_run_state(ctrl);

	ret = i2c_msm_fifo_xfer_process(ctrl);

	return ret;
}

/*
 * i2c_msm_blk_init_struct: Allocate memory and initialize blk structure
 *
 * @return 0 on success or error code
 */
static int i2c_msm_blk_init_struct(struct i2c_msm_ctrl *ctrl)
{
	u32 reg_data = readl_relaxed(ctrl->rsrcs.base + QUP_IO_MODES);
	int ret;
	struct i2c_msm_xfer_mode_blk *blk = &ctrl->xfer.blk;

	blk->in_blk_sz  = i2c_msm_reg_io_modes_in_blk_sz(reg_data),
	blk->out_blk_sz = i2c_msm_reg_io_modes_out_blk_sz(reg_data),

	blk->tx_cache = kmalloc(blk->out_blk_sz, GFP_KERNEL);
	if (!blk->tx_cache) {
		dev_err(ctrl->dev,
		"error on allocating memory for block tx_cache. malloc(size:%zu)\n",
		 blk->out_blk_sz);
		ret = -ENOMEM;
		goto out_buf_err;
	}

	blk->rx_cache = kmalloc(blk->in_blk_sz, GFP_KERNEL);
	if (!blk->tx_cache) {
		dev_err(ctrl->dev,
		"error on allocating memory for block tx_cache. malloc(size:%zu)\n",
		 blk->out_blk_sz);
		ret = -ENOMEM;
		goto in_buf_err;
	}

	blk->is_init = true;
	return 0;

in_buf_err:
	kfree(blk->tx_cache);
out_buf_err:

	return ret;
}

/*
 * i2c_msm_blk_wr_flush: flushes internal cached block to FIFO
 *
 * @return 0 on success or error code
 */
static int i2c_msm_blk_wr_flush(struct i2c_msm_ctrl *ctrl)
{
	int byte_num;
	int ret = 0;
	struct i2c_msm_xfer_mode_blk *blk = &ctrl->xfer.blk;
	u32 *buf_u32_ptr;

	if (!blk->tx_cache_idx)
		return 0;

	/* if no blocks availble wait for interrupt */
	ret = i2c_msm_xfer_wait_for_completion(ctrl, &blk->wait_tx_blk);
	if (ret)
		return ret;

	/*
	 * pause the controller until we finish loading the block in order to
	 * avoid race conditions
	 */
	ret = i2c_msm_qup_state_set(ctrl, QUP_STATE_PAUSE);
	if (ret < 0)
		return ret;
	i2c_msm_dbg(ctrl, MSM_DBG, "OUT-BLK:%*phC", blk->tx_cache_idx,
							blk->tx_cache);

	for (byte_num = 0; byte_num < blk->tx_cache_idx;
						byte_num += sizeof(u32)) {
		buf_u32_ptr = (u32 *) (blk->tx_cache + byte_num);
		writel_relaxed(*buf_u32_ptr,
					ctrl->rsrcs.base + QUP_OUT_FIFO_BASE);
		*buf_u32_ptr = 0;
	}

	/* now cache is empty */
	blk->tx_cache_idx = 0;
	ret = i2c_msm_qup_state_set(ctrl, QUP_STATE_RUN);
	if (ret < 0)
		return ret;

	return ret;
}

/*
 * i2c_msm_blk_wr_buf:
 *
 * @len buf size (in bytes)
 * @return number of bytes from buf which have been processed (written to
 *         FIFO or kept in out buffer and will be written later)
 */
static int
i2c_msm_blk_wr_buf(struct i2c_msm_ctrl *ctrl, const u8 *buf, int len)
{
	struct i2c_msm_xfer_mode_blk *blk = &ctrl->xfer.blk;
	int byte_num;
	int ret = 0;

	for (byte_num = 0; byte_num < len; ++byte_num, ++buf) {
		blk->tx_cache[blk->tx_cache_idx] = *buf;
		++blk->tx_cache_idx;

		/* flush cached buffer to HW FIFO when full */
		if (blk->tx_cache_idx == blk->out_blk_sz) {
			ret = i2c_msm_blk_wr_flush(ctrl);
			if (ret)
				return ret;
		}
	}
	return byte_num;
}

/*
 * i2c_msm_blk_xfer_wr_tag: buffered writing the tag of current buf
 * @return zero on success
 */
static int i2c_msm_blk_xfer_wr_tag(struct i2c_msm_ctrl *ctrl)
{
	struct i2c_msm_xfer_buf *buf = &ctrl->xfer.cur_buf;
	int len = 0;
	if (!buf->out_tag.len)
		return 0;

	len = i2c_msm_blk_wr_buf(ctrl, (u8 *) &buf->out_tag.val,
							buf->out_tag.len);
	if (len != buf->out_tag.len)
		return -EFAULT;

	buf->out_tag = (struct i2c_msm_tag) {0};
	return 0;
}

/*
 * i2c_msm_blk_wr_xfer_buf: writes ctrl->xfer.cur_buf to HW
 *
 * @return zero on success
 */
static int i2c_msm_blk_wr_xfer_buf(struct i2c_msm_ctrl *ctrl)
{
	struct i2c_msm_xfer_buf *buf  = &ctrl->xfer.cur_buf;
	int len;
	int ret;
	ret = i2c_msm_blk_xfer_wr_tag(ctrl);
	if (ret)
		return ret;

	len = i2c_msm_blk_wr_buf(ctrl, i2c_msm_buf_to_ptr(buf), buf->len);
	if (len < buf->len)
		return -EFAULT;

	buf->byte_idx += len;
	return 0;
}

/*
 * i2c_msm_blk_rd_blk: read a block from HW FIFO to internal cache
 *
 * @return number of bytes read or negative error value
 * @need_bc number of bytes that we need
 *
 * uses internal counter to keep track of number of available blocks. When
 * zero, waits for interrupt.
 */
static int i2c_msm_blk_rd_blk(struct i2c_msm_ctrl *ctrl, int need_bc)
{
	int byte_num;
	int ret = 0;
	struct i2c_msm_xfer_mode_blk *blk = &ctrl->xfer.blk;
	u32 *cache_ptr = (u32 *) blk->rx_cache;
	int read_bc    = min_t(int, blk->in_blk_sz, need_bc);

	/* wait for block avialble interrupt */
	ret = i2c_msm_xfer_wait_for_completion(ctrl, &blk->wait_rx_blk);
	if (ret)
		return ret;

	/* Read block from HW to cache */
	for (byte_num = 0; byte_num < blk->in_blk_sz;
					byte_num += sizeof(u32)) {
		if (byte_num < read_bc) {
			*cache_ptr = readl_relaxed(ctrl->rsrcs.base +
							QUP_IN_FIFO_BASE);
			++cache_ptr;
		}
	}
	blk->rx_cache_idx = 0;
	return read_bc;
}

/*
 * i2c_msm_blk_rd_xfer_buf: fill in ctrl->xfer.cur_buf from HW
 *
 * @return zero on success
 */
static int i2c_msm_blk_rd_xfer_buf(struct i2c_msm_ctrl *ctrl)
{
	struct i2c_msm_xfer_mode_blk *blk = &ctrl->xfer.blk;
	struct i2c_msm_xfer_buf *buf      = &ctrl->xfer.cur_buf;
	struct i2c_msg *msg               = ctrl->xfer.msgs + buf->msg_idx;
	int    copy_bc;         /* number of bytes to copy to user's buffer */
	int    cache_avail_bc;
	int    ret = 0;

	/* write tag to out FIFO */
	ret = i2c_msm_blk_xfer_wr_tag(ctrl);
	if (ret)
		return ret;
	i2c_msm_blk_wr_flush(ctrl);

	while (buf->len || buf->in_tag.len) {
		cache_avail_bc = i2c_msm_blk_rd_blk(ctrl,
						buf->len + buf->in_tag.len);

		i2c_msm_dbg(ctrl, MSM_DBG, "IN-BLK:%*phC\n", cache_avail_bc,
					blk->rx_cache + blk->rx_cache_idx);

		if (cache_avail_bc < 0)
			return cache_avail_bc;

		/* discard tag from input FIFO */
		if (buf->in_tag.len) {
			int discard_bc = min_t(int, cache_avail_bc,
							buf->in_tag.len);
			blk->rx_cache_idx += discard_bc;
			buf->in_tag.len   -= discard_bc;
			cache_avail_bc    -= discard_bc;
		}

		/* copy bytes from cached block to user's buffer */
		copy_bc = min_t(int, cache_avail_bc, buf->len);
		memcpy(msg->buf + buf->byte_idx,
			blk->rx_cache + blk->rx_cache_idx, copy_bc);

		blk->rx_cache_idx += copy_bc;
		buf->len          -= copy_bc;
		buf->byte_idx     += copy_bc;
	}
	return ret;
}

/*
 * i2c_msm_blk_xfer: process transfer using block mode
 */
static int i2c_msm_blk_xfer(struct i2c_msm_ctrl *ctrl)
{
	int ret = 0;
	struct i2c_msm_xfer_buf      *buf = &ctrl->xfer.cur_buf;
	struct i2c_msm_xfer_mode_blk *blk = &ctrl->xfer.blk;

	if (!blk->is_init) {
		ret = i2c_msm_blk_init_struct(ctrl);
		if (!blk->is_init)
			return ret;
	}

	init_completion(&blk->wait_rx_blk);
	init_completion(&blk->wait_tx_blk);

	/* tx_cnt > 0 always */
	blk->complete_mask = QUP_MAX_OUTPUT_DONE_FLAG;
	if (ctrl->xfer.rx_cnt)
		blk->complete_mask |= QUP_MAX_INPUT_DONE_FLAG;

	/* initialize block mode for new transfer */
	blk->tx_cache_idx = 0;
	blk->rx_cache_idx = 0;

	ret = i2c_msm_qup_state_set(ctrl, QUP_STATE_RESET);
	if (ret < 0)
		return ret;

	/* program qup registers */
	i2c_msm_qup_xfer_init_reset_state(ctrl);

	ret = i2c_msm_qup_state_set(ctrl, QUP_STATE_RUN);
	if (ret < 0)
		return ret;

	/* program qup registers which must be set *after* reset */
	i2c_msm_qup_xfer_init_run_state(ctrl);

	while (i2c_msm_xfer_next_buf(ctrl)) {
		if (buf->is_rx) {
			ret = i2c_msm_blk_rd_xfer_buf(ctrl);
			if (ret)
				return ret;
			/*
			* SW workaround to wait for extra interrupt from
			* hardware for last block in block mode for read
			*/
			if (buf->is_last) {
				ret = i2c_msm_xfer_wait_for_completion(ctrl,
							&blk->wait_rx_blk);
				if (!ret)
					complete(&ctrl->xfer.complete);
			}
		} else {
			ret = i2c_msm_blk_wr_xfer_buf(ctrl);
			if (ret)
				return ret;
		}
	}
	i2c_msm_blk_wr_flush(ctrl);
	return i2c_msm_xfer_wait_for_completion(ctrl, &ctrl->xfer.complete);
}

/*
 * i2c_msm_dma_xfer_prepare: map DMA buffers, and create tags.
 * @return zero on success or negative error value
 */
static int i2c_msm_dma_xfer_prepare(struct i2c_msm_ctrl *ctrl)
{
	struct i2c_msm_xfer_mode_dma *dma  = &ctrl->xfer.dma;
	struct i2c_msm_xfer_buf      *buf  = &ctrl->xfer.cur_buf;
	struct i2c_msm_dma_chan      *tx = &dma->chan[I2C_MSM_DMA_TX];
	struct i2c_msm_dma_chan      *rx = &dma->chan[I2C_MSM_DMA_RX];
	struct i2c_msm_dma_buf *dma_buf;
	int                     rem_buf_cnt = I2C_MSM_DMA_DESC_ARR_SIZ;
	struct i2c_msg         *cur_msg;
	enum dma_data_direction buf_dma_dirctn;
	struct i2c_msm_dma_mem  data;
	u8        *tag_arr_itr_vrtl_addr;
	dma_addr_t tag_arr_itr_phy_addr;

	tx->desc_cnt_cur    = 0;
	rx->desc_cnt_cur    = 0;
	dma->buf_arr_cnt      = 0;
	dma_buf               = dma->buf_arr;
	tag_arr_itr_vrtl_addr = ((u8 *) dma->tag_arr.vrtl_addr);
	tag_arr_itr_phy_addr  = dma->tag_arr.phy_addr;

	for (; i2c_msm_xfer_next_buf(ctrl) && rem_buf_cnt;
		++dma_buf,
		tag_arr_itr_phy_addr  += sizeof(dma_addr_t),
		tag_arr_itr_vrtl_addr += sizeof(dma_addr_t)) {

		/* dma-map the client's message */
		cur_msg        = ctrl->xfer.msgs + buf->msg_idx;
		data.vrtl_addr = cur_msg->buf + buf->byte_idx;
		if (buf->is_rx) {
			buf_dma_dirctn  = DMA_FROM_DEVICE;
			rx->desc_cnt_cur += 2; /* msg + tag */
			tx->desc_cnt_cur += 1; /* tag */
		} else {
			buf_dma_dirctn  = DMA_TO_DEVICE;
			tx->desc_cnt_cur += 2; /* msg + tag */
		}

		/* for last buffer in a transfer msg */
		if (buf->is_last) {
			/* add ovrhead byte cnt for tags specific to DMA mode */
			ctrl->xfer.rx_ovrhd_cnt += 2; /* EOT+FLUSH_STOP tags*/
			ctrl->xfer.tx_ovrhd_cnt += 2; /* EOT+FLUSH_STOP tags */

			/* increment rx desc cnt to read off tags and
			 * increment tx desc cnt to queue EOT+FLUSH_STOP tags */
			tx->desc_cnt_cur++;
			rx->desc_cnt_cur++;
		}

		if ((rx->desc_cnt_cur >= I2C_MSM_DMA_RX_SZ) ||
		    (tx->desc_cnt_cur >= I2C_MSM_DMA_TX_SZ))
			return -ENOMEM;

		data.phy_addr = dma_map_single(ctrl->dev, data.vrtl_addr,
						buf->len, buf_dma_dirctn);

		if (dma_mapping_error(ctrl->dev, data.phy_addr)) {
			dev_err(ctrl->dev,
			  "error DMA mapping DMA buffers, err:%lld buf_vrtl:0x%p data_len:%d dma_dir:%s\n",
			  (u64) data.phy_addr, data.vrtl_addr, buf->len,
			  ((buf_dma_dirctn == DMA_FROM_DEVICE)
				? "DMA_FROM_DEVICE" : "DMA_TO_DEVICE"));
			return -EFAULT;
		}

		/* copy 8 bytes. Only tag.len bytes will be used */
		*((u64 *)tag_arr_itr_vrtl_addr) =  buf->out_tag.val;

		i2c_msm_dbg(ctrl, MSM_DBG,
			"vrtl:0x%p phy:0x%llx val:0x%llx sizeof(dma_addr_t):%zu",
			tag_arr_itr_vrtl_addr, (u64) tag_arr_itr_phy_addr,
			*((u64 *)tag_arr_itr_vrtl_addr), sizeof(dma_addr_t));

		/*
		 * create dma buf, in the dma buf arr, based on the buf created
		 * by i2c_msm_xfer_next_buf()
		 */
		*dma_buf = (struct i2c_msm_dma_buf) {
			.ptr      = data,
			.len      = buf->len,
			.dma_dir  = buf_dma_dirctn,
			.is_rx    = buf->is_rx,
			.is_last  = buf->is_last,
			.tag      = (struct i2c_msm_dma_tag) {
				.buf = tag_arr_itr_phy_addr,
				.len = buf->out_tag.len,
			},
		};
		++dma->buf_arr_cnt;
		--rem_buf_cnt;
	}
	return 0;
}

/*
 * i2c_msm_dma_xfer_unprepare: DAM unmap buffers.
 */
static void i2c_msm_dma_xfer_unprepare(struct i2c_msm_ctrl *ctrl)
{
	int i;
	struct i2c_msm_dma_buf *buf_itr = ctrl->xfer.dma.buf_arr;

	for (i = 0 ; i < ctrl->xfer.dma.buf_arr_cnt ; ++i, ++buf_itr)
		dma_unmap_single(ctrl->dev, buf_itr->ptr.phy_addr, buf_itr->len,
							buf_itr->dma_dir);
}

static void i2c_msm_dma_callback_tx_complete(void *dma_async_param)
{
	struct i2c_msm_ctrl *ctrl = dma_async_param;

	complete(&ctrl->xfer.complete);
}

static void i2c_msm_dma_callback_rx_complete(void *dma_async_param)
{
	struct i2c_msm_ctrl *ctrl = dma_async_param;

	complete(&ctrl->xfer.rx_complete);
}

/*
 * i2c_msm_dma_xfer_process: Queue transfers to DMA
 * @pre 1)QUP is in run state. 2) i2c_msm_dma_xfer_prepare() was called.
 * @return zero on success or negative error value
 */
static int i2c_msm_dma_xfer_process(struct i2c_msm_ctrl *ctrl)
{
	struct i2c_msm_xfer_mode_dma *dma = &ctrl->xfer.dma;
	struct i2c_msm_dma_chan *tx       = &dma->chan[I2C_MSM_DMA_TX];
	struct i2c_msm_dma_chan *rx       = &dma->chan[I2C_MSM_DMA_RX];
	struct scatterlist *sg_rx         = NULL;
	struct scatterlist *sg_rx_itr     = NULL;
	struct scatterlist *sg_tx         = NULL;
	struct scatterlist *sg_tx_itr     = NULL;
	struct dma_async_tx_descriptor     *dma_desc_rx;
	struct dma_async_tx_descriptor     *dma_desc_tx;
	struct i2c_msm_dma_buf             *buf_itr;
	int  i;
	int  ret = 0;

	i2c_msm_dbg(ctrl, MSM_DBG, "Going to enqueue %zu buffers in DMA",
							dma->buf_arr_cnt);

	/* Set the QUP State to pause while DMA completes the txn */
	ret = i2c_msm_qup_state_set(ctrl, QUP_STATE_PAUSE);
	if (ret) {
		dev_err(ctrl->dev, "transition to pause state failed before DMA transaction :%d\n",
									ret);
		return ret;
	}

	sg_tx = kzalloc(sizeof(struct scatterlist) * tx->desc_cnt_cur,
								GFP_KERNEL);
	if (!sg_tx) {
		ret = -ENOMEM;
		goto dma_xfer_end;
	}
	sg_init_table(sg_tx, tx->desc_cnt_cur);
	sg_tx_itr = sg_tx;

	sg_rx = kzalloc(sizeof(struct scatterlist) * rx->desc_cnt_cur,
								GFP_KERNEL);
	if (!sg_rx) {
		ret = -ENOMEM;
		goto dma_xfer_end;
	}
	sg_init_table(sg_rx, rx->desc_cnt_cur);
	sg_rx_itr = sg_rx;

	buf_itr = dma->buf_arr;

	for (i = 0; i < dma->buf_arr_cnt ; ++i, ++buf_itr) {
		/* Queue tag */
		sg_dma_address(sg_tx_itr) = buf_itr->tag.buf;
		sg_dma_len(sg_tx_itr) = buf_itr->tag.len;
		++sg_tx_itr;

		/* read off tag + len bytes(don't care) in input FIFO
		 * on read transfer
		 */
		if (buf_itr->is_rx) {
			/* rid of input tag */
			sg_dma_address(sg_rx_itr) =
					ctrl->xfer.dma.input_tag.phy_addr;
			sg_dma_len(sg_rx_itr)     = QUP_BUF_OVERHD_BC;
			++sg_rx_itr;

			/* queue data buffer */
			sg_dma_address(sg_rx_itr) = buf_itr->ptr.phy_addr;
			sg_dma_len(sg_rx_itr)     = buf_itr->len;
			++sg_rx_itr;
		} else {
			sg_dma_address(sg_tx_itr) = buf_itr->ptr.phy_addr;
			sg_dma_len(sg_tx_itr)     = buf_itr->len;
			++sg_tx_itr;
		}
	}

	/* this tag will be copied to rx fifo */
	sg_dma_address(sg_tx_itr) = dma->eot_n_flush_stop_tags.phy_addr;
	sg_dma_len(sg_tx_itr)     = QUP_BUF_OVERHD_BC;
	++sg_tx_itr;

	/*
	 * Reading the tag off the input fifo has side effects and
	 * it is mandatory for getting the DMA's interrupt.
	 */
	sg_dma_address(sg_rx_itr) = ctrl->xfer.dma.input_tag.phy_addr;
	sg_dma_len(sg_rx_itr)     = QUP_BUF_OVERHD_BC;
	++sg_rx_itr;

	/*
	 * We only want a single BAM interrupt per transfer, and we always
	 * add a flush-stop i2c tag as the last tx sg entry. Since the dma
	 * driver puts the supplied BAM flags only on the last BAM descriptor,
	 * the flush stop will always be the one which generate that interrupt
	 * and invokes the callback.
	 */
	dma_desc_tx = dmaengine_prep_slave_sg(tx->dma_chan,
						sg_tx,
						sg_tx_itr - sg_tx,
						tx->dir,
						(SPS_IOVEC_FLAG_EOT |
							SPS_IOVEC_FLAG_NWD));
	if (IS_ERR_OR_NULL(dma_desc_tx)) {
		dev_err(ctrl->dev, "error dmaengine_prep_slave_sg tx:%ld\n",
							PTR_ERR(dma_desc_tx));
		ret = dma_desc_tx ? PTR_ERR(dma_desc_tx) : -ENOMEM;
		goto dma_xfer_end;
	}

	/* callback defined for tx dma desc */
	dma_desc_tx->callback       = i2c_msm_dma_callback_tx_complete;
	dma_desc_tx->callback_param = ctrl;
	dmaengine_submit(dma_desc_tx);
	dma_async_issue_pending(tx->dma_chan);

	/* queue the rx dma desc */
	dma_desc_rx = dmaengine_prep_slave_sg(rx->dma_chan, sg_rx,
					sg_rx_itr - sg_rx, rx->dir,
					(SPS_IOVEC_FLAG_EOT |
							SPS_IOVEC_FLAG_NWD));
	if (IS_ERR_OR_NULL(dma_desc_rx)) {
		dev_err(ctrl->dev,
			"error dmaengine_prep_slave_sg rx:%ld\n",
						PTR_ERR(dma_desc_rx));
		ret = dma_desc_rx ? PTR_ERR(dma_desc_rx) : -ENOMEM;
		goto dma_xfer_end;
	}

	dma_desc_rx->callback       = i2c_msm_dma_callback_rx_complete;
	dma_desc_rx->callback_param = ctrl;
	dmaengine_submit(dma_desc_rx);
	dma_async_issue_pending(rx->dma_chan);

	/* Set the QUP State to Run when completes the txn */
	ret = i2c_msm_qup_state_set(ctrl, QUP_STATE_RUN);
	if (ret) {
		dev_err(ctrl->dev, "transition to run state failed before DMA transaction :%d\n",
									ret);
		goto dma_xfer_end;
	}

	ret = i2c_msm_xfer_wait_for_completion(ctrl, &ctrl->xfer.complete);
	if (!ret && ctrl->xfer.rx_cnt)
		ret = i2c_msm_xfer_wait_for_completion(ctrl,
						&ctrl->xfer.rx_complete);

dma_xfer_end:
	/* free scatter-gather lists */
	kfree(sg_tx);
	kfree(sg_rx);

	return ret;
}

static void i2c_msm_dma_free_channels(struct i2c_msm_ctrl *ctrl)
{
	int i;
	for (i = 0; i < I2C_MSM_DMA_CNT; ++i) {
		struct i2c_msm_dma_chan *chan = &ctrl->xfer.dma.chan[i];
		if (!chan->is_init)
			continue;

		dma_release_channel(chan->dma_chan);
		chan->is_init  = false;
		chan->dma_chan = NULL;
	}
	if (ctrl->xfer.dma.state > I2C_MSM_DMA_INIT_CORE)
		ctrl->xfer.dma.state = I2C_MSM_DMA_INIT_CORE;
}

static const char * const i2c_msm_dma_chan_name[] = {"tx", "rx"};

static int i2c_msm_dmaengine_dir[] = {
	DMA_MEM_TO_DEV, DMA_DEV_TO_MEM
};

static int i2c_msm_dma_init_channels(struct i2c_msm_ctrl *ctrl)
{
	int ret = 0;
	int i;
	/* Iterate over the dma channels to initialize them */
	for (i = 0; i < I2C_MSM_DMA_CNT; ++i) {
		struct dma_slave_config cfg = {0};
		struct i2c_msm_dma_chan *chan = &ctrl->xfer.dma.chan[i];
		if (chan->is_init)
			continue;

		chan->name     = i2c_msm_dma_chan_name[i];
		chan->dma_chan = dma_request_slave_channel(ctrl->dev,
								chan->name);
		if (!chan->dma_chan) {
			dev_err(ctrl->dev,
				"error dma_request_slave_channel(dev:%s chan:%s)\n",
				dev_name(ctrl->dev), chan->name);
			/* free the channels if allocated before */
			i2c_msm_dma_free_channels(ctrl);
			return -ENODEV;
		}

		chan->dir = cfg.direction = i2c_msm_dmaengine_dir[i];
		ret = dmaengine_slave_config(chan->dma_chan, &cfg);
		if (ret) {
			dev_err(ctrl->dev,
			"error:%d dmaengine_slave_config(chan:%s)\n",
						ret, chan->name);
			dma_release_channel(chan->dma_chan);
			chan->dma_chan = NULL;
			i2c_msm_dma_free_channels(ctrl);
			return ret;
		}
		chan->is_init = true;
	}
	ctrl->xfer.dma.state = I2C_MSM_DMA_INIT_CHAN;
	return 0;
}

static void i2c_msm_dma_teardown(struct i2c_msm_ctrl *ctrl)
{
	struct i2c_msm_xfer_mode_dma *dma = &ctrl->xfer.dma;

	i2c_msm_dma_free_channels(ctrl);

	if (dma->state > I2C_MSM_DMA_INIT_NONE)
		dma_free_coherent(ctrl->dev, I2C_MSM_DMA_TAG_MEM_SZ,
				  dma->input_tag.vrtl_addr,
				  dma->input_tag.phy_addr);

	dma->state = I2C_MSM_DMA_INIT_NONE;
}

static int i2c_msm_dma_init(struct i2c_msm_ctrl *ctrl)
{
	struct i2c_msm_xfer_mode_dma *dma = &ctrl->xfer.dma;
	u8             *tags_space_virt_addr;
	dma_addr_t      tags_space_phy_addr;

	/* check if DMA core is initialized */
	if (dma->state > I2C_MSM_DMA_INIT_NONE)
		goto dma_core_is_init;

	/*
	 * allocate dma memory for input_tag + eot_n_flush_stop_tags + tag_arr
	 * for more see: I2C_MSM_DMA_TAG_MEM_SZ definition
	 */
	tags_space_virt_addr = dma_alloc_coherent(
						ctrl->dev,
						I2C_MSM_DMA_TAG_MEM_SZ,
						&tags_space_phy_addr,
						GFP_KERNEL);
	if (!tags_space_virt_addr) {
		dev_err(ctrl->dev,
		  "error alloc %d bytes of DMAable memory for DMA tags space\n",
		  I2C_MSM_DMA_TAG_MEM_SZ);
		return -ENOMEM;
	}

	/*
	 * set the dma-tags virtual and physical addresses:
	 * 1) the first tag space is for the input (throw away) tag
	 */
	dma->input_tag.vrtl_addr  = tags_space_virt_addr;
	dma->input_tag.phy_addr   = tags_space_phy_addr;

	/* 2) second tag space is for eot_flush_stop tag which is const value */
	tags_space_virt_addr += I2C_MSM_TAG2_MAX_LEN;
	tags_space_phy_addr  += I2C_MSM_TAG2_MAX_LEN;
	dma->eot_n_flush_stop_tags.vrtl_addr = tags_space_virt_addr;
	dma->eot_n_flush_stop_tags.phy_addr  = tags_space_phy_addr;

	/* set eot_n_flush_stop_tags value */
	*((u16 *) dma->eot_n_flush_stop_tags.vrtl_addr) =
				QUP_TAG2_INPUT_EOT | (QUP_TAG2_FLUSH_STOP << 8);

	/* 3) all other tag spaces are used for transfer tags */
	tags_space_virt_addr  += I2C_MSM_TAG2_MAX_LEN;
	tags_space_phy_addr   += I2C_MSM_TAG2_MAX_LEN;
	dma->tag_arr.vrtl_addr = tags_space_virt_addr;
	dma->tag_arr.phy_addr  = tags_space_phy_addr;

	dma->state = I2C_MSM_DMA_INIT_CORE;

dma_core_is_init:
	return i2c_msm_dma_init_channels(ctrl);
}

static int i2c_msm_dma_xfer(struct i2c_msm_ctrl *ctrl)
{
	int ret;
	ret = i2c_msm_dma_init(ctrl);
	if (ret) {
		dev_err(ctrl->dev, "DMA Init Failed: %d\n", ret);
		return ret;
	}

	/* dma map user's buffers and create tags */
	ret = i2c_msm_dma_xfer_prepare(ctrl);
	if (ret < 0) {
		dev_err(ctrl->dev, "error on i2c_msm_dma_xfer_prepare():%d\n",
									ret);
		goto err_dma_xfer;
	}

	ret = i2c_msm_qup_state_set(ctrl, QUP_STATE_RESET);
	if (ret < 0)
		goto err_dma_xfer;

	/* program qup registers */
	i2c_msm_qup_xfer_init_reset_state(ctrl);

	ret = i2c_msm_qup_state_set(ctrl, QUP_STATE_RUN);
	if (ret < 0)
		goto err_dma_xfer;

	/* program qup registers which must be set *after* reset */
	i2c_msm_qup_xfer_init_run_state(ctrl);

	/* enqueue transfer buffers */
	ret = i2c_msm_dma_xfer_process(ctrl);
	if (ret)
		dev_err(ctrl->dev,
			"error i2c_msm_dma_xfer_process(n_bufs:%zu):%d\n",
			ctrl->xfer.dma.buf_arr_cnt, ret);

err_dma_xfer:
	i2c_msm_dma_xfer_unprepare(ctrl);
	return ret;
}

/*
 * i2c_msm_qup_slv_holds_bus: true when slave hold the SDA low
 */
static bool i2c_msm_qup_slv_holds_bus(struct i2c_msm_ctrl *ctrl)
{
	u32 status = readl_relaxed(ctrl->rsrcs.base + QUP_I2C_STATUS);

	bool slv_holds_bus =	!(status & QUP_I2C_SDA) &&
				(status & QUP_BUS_ACTIVE) &&
				!(status & QUP_BUS_MASTER);
	if (slv_holds_bus)
		dev_info(ctrl->dev,
			"bus lines held low by a slave detected\n");

	return slv_holds_bus;
}

/*
 * i2c_msm_qup_poll_bus_active_unset: poll until QUP_BUS_ACTIVE is unset
 *
 * @return zero when bus inactive, or nonzero on timeout.
 *
 * Loop and reads QUP_I2C_MASTER_STATUS until bus is inactive or timeout
 * reached. Used to avoid race condition due to gap between QUP completion
 * interrupt and QUP issuing stop signal on the bus.
 */
static int i2c_msm_qup_poll_bus_active_unset(struct i2c_msm_ctrl *ctrl)
{
	void __iomem *base    = ctrl->rsrcs.base;
	ulong timeout = jiffies + msecs_to_jiffies(I2C_MSM_MAX_POLL_MSEC);
	int    ret      = 0;
	size_t read_cnt = 0;

	do {
		if (!(readl_relaxed(base + QUP_I2C_STATUS) & QUP_BUS_ACTIVE))
			goto poll_active_end;
		++read_cnt;
	} while (time_before_eq(jiffies, timeout));

	ret = -EBUSY;

poll_active_end:
	/* second logged value is time-left before timeout or zero if expired */
	i2c_msm_prof_evnt_add(ctrl, MSM_DBG, I2C_MSM_ACTV_END,
				ret, (ret ? 0 : (timeout - jiffies)), read_cnt);

	return ret;
}

static void i2c_msm_clk_path_vote(struct i2c_msm_ctrl *ctrl)
{
	i2c_msm_clk_path_init(ctrl);

	if (ctrl->rsrcs.clk_path_vote.client_hdl)
		msm_bus_scale_client_update_request(
					ctrl->rsrcs.clk_path_vote.client_hdl,
					I2C_MSM_CLK_PATH_RESUME_VEC);
}

static void i2c_msm_clk_path_unvote(struct i2c_msm_ctrl *ctrl)
{
	if (ctrl->rsrcs.clk_path_vote.client_hdl)
		msm_bus_scale_client_update_request(
					ctrl->rsrcs.clk_path_vote.client_hdl,
					I2C_MSM_CLK_PATH_SUSPEND_VEC);
}

static void i2c_msm_clk_path_teardown(struct i2c_msm_ctrl *ctrl)
{
	if (ctrl->rsrcs.clk_path_vote.client_hdl) {
		msm_bus_scale_unregister_client(
					ctrl->rsrcs.clk_path_vote.client_hdl);
		ctrl->rsrcs.clk_path_vote.client_hdl = 0;
	}
}

/*
 * i2c_msm_clk_path_init_structs: internal impl detail of i2c_msm_clk_path_init
 *
 * allocates and initilizes the bus scaling vectors.
 */
static int i2c_msm_clk_path_init_structs(struct i2c_msm_ctrl *ctrl)
{
	struct msm_bus_vectors *paths    = NULL;
	struct msm_bus_paths   *usecases = NULL;

	i2c_msm_dbg(ctrl, MSM_PROF, "initializes path clock voting structs");

	paths = devm_kzalloc(ctrl->dev, sizeof(*paths) * 2, GFP_KERNEL);
	if (!paths) {
		dev_err(ctrl->dev,
			"error msm_bus_paths.paths memory allocation failed\n");
		return -ENOMEM;
	}

	usecases = devm_kzalloc(ctrl->dev, sizeof(*usecases) * 2, GFP_KERNEL);
	if (!usecases) {
		dev_err(ctrl->dev,
		"error  msm_bus_scale_pdata.usecases memory allocation failed\n");
		goto path_init_err;
	}

	ctrl->rsrcs.clk_path_vote.pdata = devm_kzalloc(ctrl->dev,
				       sizeof(*ctrl->rsrcs.clk_path_vote.pdata),
				       GFP_KERNEL);
	if (!ctrl->rsrcs.clk_path_vote.pdata) {
		dev_err(ctrl->dev,
			"error  msm_bus_scale_pdata memory allocation failed\n");
		goto path_init_err;
	}

	paths[I2C_MSM_CLK_PATH_SUSPEND_VEC] = (struct msm_bus_vectors) {
		.src = ctrl->rsrcs.clk_path_vote.mstr_id,
		.dst = MSM_BUS_SLAVE_EBI_CH0,
		.ab  = 0,
		.ib  = 0,
	};

	paths[I2C_MSM_CLK_PATH_RESUME_VEC]  = (struct msm_bus_vectors) {
		.src = ctrl->rsrcs.clk_path_vote.mstr_id,
		.dst = MSM_BUS_SLAVE_EBI_CH0,
		.ab  = I2C_MSM_CLK_PATH_AVRG_BW(ctrl),
		.ib  = I2C_MSM_CLK_PATH_BRST_BW(ctrl),
	};

	usecases[I2C_MSM_CLK_PATH_SUSPEND_VEC] = (struct msm_bus_paths) {
		.num_paths = 1,
		.vectors   = &paths[I2C_MSM_CLK_PATH_SUSPEND_VEC],
	};

	usecases[I2C_MSM_CLK_PATH_RESUME_VEC] = (struct msm_bus_paths) {
		.num_paths = 1,
		.vectors   = &paths[I2C_MSM_CLK_PATH_RESUME_VEC],
	};

	*ctrl->rsrcs.clk_path_vote.pdata = (struct msm_bus_scale_pdata) {
		.usecase      = usecases,
		.num_usecases = 2,
		.name         = dev_name(ctrl->dev),
	};

	return 0;

path_init_err:
	devm_kfree(ctrl->dev, paths);
	devm_kfree(ctrl->dev, usecases);
	devm_kfree(ctrl->dev, ctrl->rsrcs.clk_path_vote.pdata);
	ctrl->rsrcs.clk_path_vote.pdata = NULL;
	return -ENOMEM;
}

/*
 * i2c_msm_clk_path_postponed_register: reg with bus-scaling after it is probed
 *
 * @return zero on success
 *
 * Workaround: i2c driver may be probed before the bus scaling driver. Calling
 * msm_bus_scale_register_client() will fail if the bus scaling driver is not
 * ready yet. Thus, this function should be called not from probe but from a
 * later context. Also, this function may be called more then once before
 * register succeed. At this case only one error message will be logged. At boot
 * time all clocks are on, so earlier i2c transactions should succeed.
 */
static int i2c_msm_clk_path_postponed_register(struct i2c_msm_ctrl *ctrl)
{
	ctrl->rsrcs.clk_path_vote.client_hdl =
		msm_bus_scale_register_client(ctrl->rsrcs.clk_path_vote.pdata);

	if (ctrl->rsrcs.clk_path_vote.client_hdl) {
		if (ctrl->rsrcs.clk_path_vote.reg_err) {
			/* log a success message if an error msg was logged */
			ctrl->rsrcs.clk_path_vote.reg_err = false;
			dev_err(ctrl->dev,
				"msm_bus_scale_register_client(mstr-id:%d):0x%x (ok)",
				ctrl->rsrcs.clk_path_vote.mstr_id,
				ctrl->rsrcs.clk_path_vote.client_hdl);
		}
	} else {
		/* guard to log only one error on multiple failure */
		if (!ctrl->rsrcs.clk_path_vote.reg_err) {
			ctrl->rsrcs.clk_path_vote.reg_err = true;

			dev_info(ctrl->dev,
				"msm_bus_scale_register_client(mstr-id:%d):0 (not a problem)",
				ctrl->rsrcs.clk_path_vote.mstr_id);
		}
	}

	return ctrl->rsrcs.clk_path_vote.client_hdl ? 0 : -EAGAIN;
}

static void i2c_msm_clk_path_init(struct i2c_msm_ctrl *ctrl)
{
	/*
	 * bail out if path voting is diabled (master_id == 0) or if it is
	 * already registered (client_hdl != 0)
	 */
	if (!ctrl->rsrcs.clk_path_vote.mstr_id ||
		ctrl->rsrcs.clk_path_vote.client_hdl)
		return;

	/* if fail once then try no more */
	if (!ctrl->rsrcs.clk_path_vote.pdata &&
					i2c_msm_clk_path_init_structs(ctrl)) {
		ctrl->rsrcs.clk_path_vote.mstr_id = 0;
		return;
	};

	/* on failure try again later */
	if (i2c_msm_clk_path_postponed_register(ctrl))
		return;
}

/*
 * i2c_msm_qup_isr: QUP interrupt service routine
 */
static irqreturn_t i2c_msm_qup_isr(int irq, void *devid)
{
	struct i2c_msm_ctrl *ctrl = devid;
	void __iomem        *base = ctrl->rsrcs.base;
	struct i2c_msm_xfer *xfer = &ctrl->xfer;
	struct i2c_msm_xfer_mode_blk *blk = &ctrl->xfer.blk;
	u32  err_flags  = 0;
	u32  clr_flds   = 0;
	bool log_event       = false;
	bool signal_complete = false;
	bool need_wmb        = false;

	i2c_msm_prof_evnt_add(ctrl, MSM_PROF, I2C_MSM_IRQ_BGN, irq, 0, 0);

	if (!atomic_read(&ctrl->xfer.is_active)) {
		dev_info(ctrl->dev, "irq:%d when no active transfer\n", irq);
		return IRQ_HANDLED;
	}

	ctrl->i2c_sts_reg  = readl_relaxed(base + QUP_I2C_STATUS);
	err_flags	   = readl_relaxed(base + QUP_ERROR_FLAGS);
	ctrl->qup_op_reg   = readl_relaxed(base + QUP_OPERATIONAL);

	if (ctrl->i2c_sts_reg & QUP_MSTR_STTS_ERR_MASK) {
		signal_complete = true;
		log_event       = true;
		/*
		 * If there is more than 1 error here, last one sticks.
		 * The order of the error set here matters.
		 */
		if (ctrl->i2c_sts_reg & QUP_ARB_LOST)
			ctrl->xfer.err = I2C_MSM_ERR_ARB_LOST;

		if (ctrl->i2c_sts_reg & QUP_BUS_ERROR)
			ctrl->xfer.err = I2C_MSM_ERR_BUS_ERR;

		if (ctrl->i2c_sts_reg & QUP_PACKET_NACKED)
			ctrl->xfer.err = I2C_MSM_ERR_NACK;
	}

	/* check for FIFO over/under runs error */
	if (err_flags & QUP_ERR_FLGS_MASK)
		ctrl->xfer.err = I2C_MSM_ERR_OVR_UNDR_RUN;

	/* Dump the register values before reset the core */
	if (ctrl->xfer.err && ctrl->dbgfs.dbg_lvl >= MSM_DBG)
		i2c_msm_dbg_qup_reg_dump(ctrl);

	/* clear interrupts fields */
	clr_flds = ctrl->i2c_sts_reg & QUP_MSTR_STTS_ERR_MASK;
	if (clr_flds) {
		writel_relaxed(clr_flds, base + QUP_I2C_STATUS);
		need_wmb = true;
	}

	clr_flds = err_flags & QUP_ERR_FLGS_MASK;
	if (clr_flds) {
		writel_relaxed(clr_flds,  base + QUP_ERROR_FLAGS);
		need_wmb = true;
	}

	clr_flds = ctrl->qup_op_reg &
			(QUP_OUTPUT_SERVICE_FLAG |
			QUP_INPUT_SERVICE_FLAG);
	if (clr_flds) {
		writel_relaxed(clr_flds, base + QUP_OPERATIONAL);
		need_wmb = true;
	}

	if (need_wmb)
		/*
		 * flush writes that clear the interrupt flags before changing
		 * state to reset.
		 */
		wmb();

	/* Reset and bail out on error */
	if (ctrl->xfer.err) {
		/* Flush for the tags in case of an error and DMA Mode*/
		if (ctrl->xfer.mode_id == I2C_MSM_XFER_MODE_DMA) {
			writel_relaxed(QUP_I2C_FLUSH, ctrl->rsrcs.base
								+ QUP_STATE);
			/*
			 * Ensure that QUP_I2C_FLUSH is written before
			 * State reset
			 */
			wmb();
		}

		/* HW workaround: when interrupt is level triggerd, more
		 * than one interrupt may fire in error cases. Thus we
		 * change the QUP core state to Reset immediately in the
		 * ISR to ward off the next interrupt.
		 */
		writel_relaxed(QUP_STATE_RESET, ctrl->rsrcs.base + QUP_STATE);

		signal_complete = true;
		log_event       = true;
		goto isr_end;
	}

	/* handle data completion */
	if (xfer->mode_id == I2C_MSM_XFER_MODE_BLOCK) {
		/* block ready for writing */
		if (ctrl->qup_op_reg & QUP_OUTPUT_SERVICE_FLAG) {
			log_event = true;
			if (ctrl->qup_op_reg & QUP_OUT_BLOCK_WRITE_REQ)
				complete(&blk->wait_tx_blk);

			if ((ctrl->qup_op_reg & blk->complete_mask)
					== blk->complete_mask) {
				log_event       = true;
				signal_complete = true;
			}
		}
		/* block ready for reading */
		if (ctrl->qup_op_reg & QUP_INPUT_SERVICE_FLAG) {
			log_event = true;
			complete(&blk->wait_rx_blk);
		}
	} else {
		/* for FIFO/DMA Mode*/
		if (ctrl->qup_op_reg & QUP_MAX_INPUT_DONE_FLAG) {
			log_event = true;
			/*
			 * If last transaction is an input then the entire
			 * transfer is done
			 */
			if (ctrl->xfer.last_is_rx)
				signal_complete = true;
		}
		/*
		 * Ideally, would like to check QUP_MAX_OUTPUT_DONE_FLAG.
		 * However, QUP_MAX_OUTPUT_DONE_FLAG is lagging behind
		 * QUP_OUTPUT_SERVICE_FLAG. The only reason for
		 * QUP_OUTPUT_SERVICE_FLAG to be set in FIFO mode is
		 * QUP_MAX_OUTPUT_DONE_FLAG condition. The code checking
		 * here QUP_OUTPUT_SERVICE_FLAG and assumes that
		 * QUP_MAX_OUTPUT_DONE_FLAG.
		 */
		if (ctrl->qup_op_reg & (QUP_OUTPUT_SERVICE_FLAG |
						QUP_MAX_OUTPUT_DONE_FLAG)) {
			log_event = true;
			/*
			 * If last transaction is an output then the
			 * entire transfer is done
			 */
			if (!ctrl->xfer.last_is_rx)
				signal_complete = true;
		}
	}

isr_end:
	if (log_event || (ctrl->dbgfs.dbg_lvl >= MSM_DBG))
		i2c_msm_prof_evnt_add(ctrl, MSM_PROF,
					I2C_MSM_IRQ_END,
					ctrl->i2c_sts_reg, ctrl->qup_op_reg,
					err_flags);

	if (signal_complete)
		complete(&ctrl->xfer.complete);

	return IRQ_HANDLED;
}

static void i2x_msm_blk_free_cache(struct i2c_msm_ctrl *ctrl)
{
	kfree(ctrl->xfer.blk.tx_cache);
	kfree(ctrl->xfer.blk.rx_cache);
}

static void i2c_msm_qup_init(struct i2c_msm_ctrl *ctrl)
{
	u32 state;
	void __iomem *base = ctrl->rsrcs.base;

	i2c_msm_prof_evnt_add(ctrl, MSM_PROF, I2C_MSM_PROF_RESET, 0, 0, 0);

	i2c_msm_qup_sw_reset(ctrl);
	i2c_msm_qup_state_set(ctrl, QUP_STATE_RESET);

	writel_relaxed(QUP_N_VAL | QUP_MINI_CORE_I2C_VAL, base + QUP_CONFIG);

	writel_relaxed(QUP_OUTPUT_OVER_RUN_ERR_EN | QUP_INPUT_UNDER_RUN_ERR_EN
		     | QUP_OUTPUT_UNDER_RUN_ERR_EN | QUP_INPUT_OVER_RUN_ERR_EN,
					base + QUP_ERROR_FLAGS_EN);

	writel_relaxed(QUP_INPUT_SERVICE_MASK | QUP_OUTPUT_SERVICE_MASK,
					base + QUP_OPERATIONAL_MASK);

	writel_relaxed(QUP_EN_VERSION_TWO_TAG, base + QUP_I2C_MASTER_CONFIG);

	i2c_msm_qup_fifo_calc_size(ctrl);
	/*
	 * Ensure that QUP configuration is written and that fifo size if read
	 * before leaving this function
	 */
	mb();

	state = readl_relaxed(base + QUP_STATE);

	if (!(state & QUP_I2C_MAST_GEN))
		dev_err(ctrl->dev,
			"error on verifying HW support (I2C_MAST_GEN=0)\n");
}

static void qup_i2c_recover_bit_bang(struct i2c_msm_ctrl *ctrl)
{
	int i, ret;
	int gpio_clk;
	int gpio_dat;
	bool gpio_clk_status = false;
	uint32_t status = readl_relaxed(ctrl->rsrcs.base + QUP_I2C_STATUS);
	struct pinctrl_state *bitbang;

	dev_info(ctrl->dev, "Executing bus recovery procedure (9 clk pulse)\n");
	disable_irq(ctrl->rsrcs.irq);
	if (!(status & (I2C_STATUS_BUS_ACTIVE)) ||
		(status & (I2C_STATUS_BUS_MASTER))) {
		dev_warn(ctrl->dev, "unexpected i2c recovery call:0x%x\n",
				    status);
		goto recovery_exit;
	}

	gpio_clk = of_get_named_gpio(ctrl->adapter.dev.of_node, "qcom,i2c-clk",
				     0);
	gpio_dat = of_get_named_gpio(ctrl->adapter.dev.of_node, "qcom,i2c-dat",
				     0);

	if (gpio_clk < 0 || gpio_dat < 0) {
		dev_warn(ctrl->dev, "SW bigbang err: i2c gpios not known\n");
		goto recovery_exit;
	}

	bitbang = i2c_msm_rsrcs_gpio_get_state(ctrl, "i2c_bitbang");
	if (bitbang)
		ret = pinctrl_select_state(ctrl->rsrcs.pinctrl, bitbang);
	if (!bitbang || ret) {
		dev_err(ctrl->dev, "GPIO pins have no bitbang setting\n");
		goto recovery_exit;
	}
	for (i = 0; i < 10; i++) {
		if (gpio_get_value(gpio_dat) && gpio_clk_status)
			break;
		gpio_direction_output(gpio_clk, 0);
		udelay(5);
		gpio_direction_output(gpio_dat, 0);
		udelay(5);
		gpio_direction_input(gpio_clk);
		udelay(5);
		if (!gpio_get_value(gpio_clk))
			udelay(20);
		if (!gpio_get_value(gpio_clk))
			usleep_range(10000, 10001);
		gpio_clk_status = gpio_get_value(gpio_clk);
		gpio_direction_input(gpio_dat);
		udelay(5);
	}

	i2c_msm_pm_pinctrl_state(ctrl, true);
	udelay(10);

	status = readl_relaxed(ctrl->rsrcs.base + QUP_I2C_STATUS);
	if (!(status & I2C_STATUS_BUS_ACTIVE)) {
		dev_info(ctrl->dev,
			"Bus busy cleared after %d clock cycles, status %x\n",
			 i, status);
		goto recovery_exit;
	}

	dev_warn(ctrl->dev, "Bus still busy, status %x\n", status);

recovery_exit:
	enable_irq(ctrl->rsrcs.irq);
}

static int i2c_msm_qup_post_xfer(struct i2c_msm_ctrl *ctrl, int err)
{
	/* poll until bus is released */
	if (i2c_msm_qup_poll_bus_active_unset(ctrl)) {
		if ((ctrl->xfer.err == I2C_MSM_ERR_ARB_LOST) ||
		    (ctrl->xfer.err == I2C_MSM_ERR_BUS_ERR)  ||
		    (ctrl->xfer.err == I2C_MSM_ERR_TIMEOUT)) {
			if (i2c_msm_qup_slv_holds_bus(ctrl))
				qup_i2c_recover_bit_bang(ctrl);

			/* do not generalize error to EIO if its already set */
			if (!err)
				err = -EIO;
		}
	}

	/*
	 * Disable the IRQ before change to reset state to avoid
	 * spurious interrupts.
	 *
	 */
	disable_irq(ctrl->rsrcs.irq);

	/* flush dma data and reset the qup core in timeout error.
	 * for other error case, its handled by the ISR
	 */
	if (ctrl->xfer.err & I2C_MSM_ERR_TIMEOUT) {
		/* Flush for the DMA registers */
		if (ctrl->xfer.mode_id == I2C_MSM_XFER_MODE_DMA)
			writel_relaxed(QUP_I2C_FLUSH, ctrl->rsrcs.base
								+ QUP_STATE);

		/* reset the qup core */
		i2c_msm_qup_state_set(ctrl, QUP_STATE_RESET);
		err = -ETIMEDOUT;
	} else if (ctrl->xfer.err == I2C_MSM_ERR_NACK) {
		err = -ENOTCONN;
	}

	return err;
}

static enum i2c_msm_xfer_mode_id
i2c_msm_qup_choose_mode(struct i2c_msm_ctrl *ctrl)
{
	struct i2c_msm_xfer_mode_fifo *fifo = &ctrl->xfer.fifo;
	struct i2c_msm_xfer           *xfer = &ctrl->xfer;
	size_t rx_cnt_sum = xfer->rx_cnt + xfer->rx_ovrhd_cnt;
	size_t tx_cnt_sum = xfer->tx_cnt + xfer->tx_ovrhd_cnt;


	if (ctrl->dbgfs.force_xfer_mode != I2C_MSM_XFER_MODE_NONE)
		return ctrl->dbgfs.force_xfer_mode;

	if (((rx_cnt_sum < fifo->input_fifo_sz) &&
		(tx_cnt_sum < fifo->output_fifo_sz)))
		return I2C_MSM_XFER_MODE_FIFO;

	if (ctrl->rsrcs.disable_dma)
		return I2C_MSM_XFER_MODE_BLOCK;

	return I2C_MSM_XFER_MODE_DMA;
}

/*
 * i2c_msm_xfer_calc_timeout: calc maximum xfer time in jiffies
 *
 * Basically timeout = (bit_count / frequency) * safety_coefficient.
 * The safety-coefficient also accounts for debugging delay (mostly from
 * printk() calls).
 */
static void i2c_msm_xfer_calc_timeout(struct i2c_msm_ctrl *ctrl)
{
	size_t byte_cnt = ctrl->xfer.rx_cnt + ctrl->xfer.tx_cnt;
	size_t bit_cnt  = byte_cnt * 9;
	size_t bit_usec = (bit_cnt * USEC_PER_SEC) / ctrl->rsrcs.clk_freq_out;
	size_t loging_ovrhd_coef = ctrl->dbgfs.dbg_lvl + 1;
	size_t safety_coef   = I2C_MSM_TIMEOUT_SAFTY_COEF * loging_ovrhd_coef;
	size_t xfer_max_usec = (bit_usec * safety_coef) +
						I2C_MSM_TIMEOUT_MIN_USEC;

	ctrl->xfer.timeout = usecs_to_jiffies(xfer_max_usec);
}

static int i2c_msm_xfer_wait_for_completion(struct i2c_msm_ctrl *ctrl,
						struct completion *complete)
{
	struct i2c_msm_xfer *xfer = &ctrl->xfer;
	long  time_left;
	int   ret = 0;

	time_left = wait_for_completion_timeout(complete,
						xfer->timeout);
	if (!time_left) {
		xfer->err = I2C_MSM_ERR_TIMEOUT;
		i2c_msm_dbg_dump_diag(ctrl, false, 0, 0);
		ret = -EIO;
		i2c_msm_prof_evnt_add(ctrl, MSM_ERR, I2C_MSM_COMPLT_FL,
					xfer->timeout, time_left, 0);
	} else {
		/* return an error if one detected by ISR */
		if (ctrl->xfer.err ||
				(ctrl->dbgfs.dbg_lvl >= MSM_DBG)) {
			i2c_msm_dbg_dump_diag(ctrl, true,
					ctrl->i2c_sts_reg, ctrl->qup_op_reg);
			ret = -(xfer->err);
		}
		i2c_msm_prof_evnt_add(ctrl, MSM_DBG, I2C_MSM_COMPLT_OK,
					xfer->timeout, time_left, 0);
	}

	return ret;
}

static u16 i2c_msm_slv_rd_wr_addr(u16 slv_addr, bool is_rx)
{
	return (slv_addr << 1) | (is_rx ? 0x1 : 0x0);
}

/*
 * @return true when the current transfer's buffer points to the last message
 *    of the user's request.
 */
static bool i2c_msm_xfer_msg_is_last(struct i2c_msm_ctrl *ctrl)
{
	return ctrl->xfer.cur_buf.msg_idx >= (ctrl->xfer.msg_cnt - 1);
}

/*
 * @return true when the current transfer's buffer points to the last
 *    transferable buffer (size =< QUP_MAX_BUF_SZ) of the last message of the
 *    user's request.
 */
static bool i2c_msm_xfer_buf_is_last(struct i2c_msm_ctrl *ctrl)
{
	struct i2c_msm_xfer_buf *cur_buf = &ctrl->xfer.cur_buf;
	struct i2c_msg *cur_msg = ctrl->xfer.msgs + cur_buf->msg_idx;

	return i2c_msm_xfer_msg_is_last(ctrl) &&
		((cur_buf->byte_idx + QUP_MAX_BUF_SZ) >= cur_msg->len);
}

static void i2c_msm_xfer_create_cur_tag(struct i2c_msm_ctrl *ctrl,
								bool start_req)
{
	struct i2c_msm_xfer_buf *cur_buf = &ctrl->xfer.cur_buf;

	cur_buf->out_tag = i2c_msm_tag_create(start_req, cur_buf->is_last,
					cur_buf->is_rx, cur_buf->len,
					cur_buf->slv_addr);

	cur_buf->in_tag.len = cur_buf->is_rx ? QUP_BUF_OVERHD_BC : 0;
}

/*
 * i2c_msm_xfer_next_buf: support cases when msg.len > 256 bytes
 *
 * @return true when next buffer exist, or false when no such buffer
 */
static bool i2c_msm_xfer_next_buf(struct i2c_msm_ctrl *ctrl)
{
	struct i2c_msm_xfer_buf *cur_buf = &ctrl->xfer.cur_buf;
	struct i2c_msg          *cur_msg = ctrl->xfer.msgs + cur_buf->msg_idx;
	int bc_rem = 0;

	if (!cur_msg)
		return false;

	bc_rem = cur_msg->len - cur_buf->end_idx;
	if (cur_buf->is_init && cur_buf->end_idx && bc_rem) {
		/* not the first buffer in a message */

		cur_buf->byte_idx  = cur_buf->end_idx;
		cur_buf->is_last   = i2c_msm_xfer_buf_is_last(ctrl);
		cur_buf->len       = min_t(int, bc_rem, QUP_MAX_BUF_SZ);
		cur_buf->end_idx  += cur_buf->len;

		/* No Start is required if it is not a first buffer in msg */
		i2c_msm_xfer_create_cur_tag(ctrl, false);
	} else {
		/* first buffer in a new message */
		if (cur_buf->is_init) {
			if (i2c_msm_xfer_msg_is_last(ctrl)) {
				return false;
			} else {
				++cur_buf->msg_idx;
				++cur_msg;
			}
		} else {
			cur_buf->is_init = true;
		}
		cur_buf->byte_idx  = 0;
		cur_buf->is_last   = i2c_msm_xfer_buf_is_last(ctrl);
		cur_buf->len       = min_t(int, cur_msg->len, QUP_MAX_BUF_SZ);
		cur_buf->is_rx     = (cur_msg->flags & I2C_M_RD);
		cur_buf->end_idx   = cur_buf->len;
		cur_buf->slv_addr  = i2c_msm_slv_rd_wr_addr(cur_msg->addr,
								cur_buf->is_rx);
		i2c_msm_xfer_create_cur_tag(ctrl, true);
	}
	i2c_msm_prof_evnt_add(ctrl, MSM_DBG, I2C_MSM_NEXT_BUF, cur_buf->msg_idx,
							cur_buf->byte_idx, 0);
	return  true;
}

static void i2c_msm_pm_clk_unprepare(struct i2c_msm_ctrl *ctrl)
{
	clk_unprepare(ctrl->rsrcs.core_clk);
	clk_unprepare(ctrl->rsrcs.iface_clk);
}

static int i2c_msm_pm_clk_prepare(struct i2c_msm_ctrl *ctrl)
{
	int ret;
	ret = clk_prepare(ctrl->rsrcs.iface_clk);
	if (ret) {
		dev_err(ctrl->dev,
			"error on clk_prepare(iface_clk):%d\n", ret);
		return ret;
	}

	ret = clk_prepare(ctrl->rsrcs.core_clk);
	if (ret) {
		clk_unprepare(ctrl->rsrcs.iface_clk);
		dev_err(ctrl->dev,
			"error clk_prepare(core_clk):%d\n", ret);
	}
	return ret;
}

static void i2c_msm_pm_clk_disable(struct i2c_msm_ctrl *ctrl)
{
	clk_disable(ctrl->rsrcs.core_clk);
	clk_disable(ctrl->rsrcs.iface_clk);
}

static int i2c_msm_pm_clk_enable(struct i2c_msm_ctrl *ctrl)
{
	int ret;

	ret = clk_enable(ctrl->rsrcs.iface_clk);
	if (ret) {
		dev_err(ctrl->dev,
			"error on clk_enable(iface_clk):%d\n", ret);
		i2c_msm_pm_clk_unprepare(ctrl);
		return ret;
	}
	ret = clk_enable(ctrl->rsrcs.core_clk);
	if (ret) {
		clk_disable(ctrl->rsrcs.iface_clk);
		i2c_msm_pm_clk_unprepare(ctrl);
		dev_err(ctrl->dev,
			"error clk_enable(core_clk):%d\n", ret);
	}
	return ret;
}

static int i2c_msm_pm_xfer_start(struct i2c_msm_ctrl *ctrl)
{
	int ret;
	mutex_lock(&ctrl->xfer.mtx);

	i2c_msm_pm_pinctrl_state(ctrl, true);
	pm_runtime_get_sync(ctrl->dev);
	/*
	 * if runtime PM callback was not invoked (when both runtime-pm
	 * and systme-pm are in transition concurrently)
	 */
	if (ctrl->pwr_state != I2C_MSM_PM_RT_ACTIVE) {
		dev_info(ctrl->dev, "Runtime PM-callback was not invoked.\n");
		i2c_msm_pm_resume(ctrl->dev);
	}

	ret = i2c_msm_pm_clk_enable(ctrl);
	if (ret) {
		mutex_unlock(&ctrl->xfer.mtx);
		return ret;
	}
	i2c_msm_qup_init(ctrl);

	/* Set xfer to active state (efectively enabling our ISR)*/
	atomic_set(&ctrl->xfer.is_active, 1);

	enable_irq(ctrl->rsrcs.irq);
	return 0;
}

static void i2c_msm_pm_xfer_end(struct i2c_msm_ctrl *ctrl)
{

	atomic_set(&ctrl->xfer.is_active, 0);

	/*
	 * DMA resources are freed due to multi-EE use case.
	 * Other EEs can potentially use the DMA
	 * resources with in the same runtime PM vote.
	 */
	if (ctrl->xfer.mode_id == I2C_MSM_XFER_MODE_DMA)
		i2c_msm_dma_free_channels(ctrl);

	i2c_msm_pm_clk_disable(ctrl);

	if (!pm_runtime_enabled(ctrl->dev))
		i2c_msm_pm_suspend(ctrl->dev);

	pm_runtime_mark_last_busy(ctrl->dev);
	pm_runtime_put_autosuspend(ctrl->dev);
	i2c_msm_pm_pinctrl_state(ctrl, false);
	mutex_unlock(&ctrl->xfer.mtx);
}

/*
 * i2c_msm_xfer_scan: initial input scan
 */
static void i2c_msm_xfer_scan(struct i2c_msm_ctrl *ctrl)
{
	struct i2c_msm_xfer     *xfer      = &ctrl->xfer;
	struct i2c_msm_xfer_buf *cur_buf   = &xfer->cur_buf;

	while (i2c_msm_xfer_next_buf(ctrl)) {

		if (cur_buf->is_rx)
			xfer->rx_cnt += cur_buf->len;
		else
			xfer->tx_cnt += cur_buf->len;

		xfer->rx_ovrhd_cnt += cur_buf->in_tag.len;
		xfer->tx_ovrhd_cnt += cur_buf->out_tag.len;

		if (i2c_msm_xfer_msg_is_last(ctrl))
			xfer->last_is_rx = cur_buf->is_rx;
	}
	xfer->cur_buf = (struct i2c_msm_xfer_buf){0};
}

static int
i2c_msm_frmwrk_xfer(struct i2c_adapter *adap, struct i2c_msg msgs[], int num)
{
	int ret = 0;
	struct i2c_msm_ctrl      *ctrl = i2c_get_adapdata(adap);
	struct i2c_msm_xfer      *xfer = &ctrl->xfer;

<<<<<<< HEAD
	if (num < 1) {
		dev_err(ctrl->dev,
		"error on number of msgs(%d) received\n", num);
		return -EINVAL;
	}

	if (IS_ERR_OR_NULL(msgs)) {
		dev_err(ctrl->dev, " error on msgs Accessing invalid  pointer location\n");
		return PTR_ERR(msgs);
=======
	if (IS_ERR_OR_NULL(msgs) || num < 1) {
		dev_err(ctrl->dev,
		"Error on msgs Accessing invalid message pointer or message buffer\n");
		return -EINVAL;
>>>>>>> 21038043
	}

	/* if system is suspended just bail out */
	if (ctrl->pwr_state == I2C_MSM_PM_SYS_SUSPENDED) {
		dev_err(ctrl->dev,
				"slave:0x%x is calling xfer when system is suspended\n",
				msgs->addr);
		return -EIO;
	}

	ret = i2c_msm_pm_xfer_start(ctrl);
	if (ret)
		return ret;

	/* init xfer */
	xfer->msgs         = msgs;
	xfer->msg_cnt      = num;
	xfer->mode_id      = I2C_MSM_XFER_MODE_NONE;
	xfer->err          = 0;
	xfer->rx_cnt       = 0;
	xfer->tx_cnt       = 0;
	xfer->rx_ovrhd_cnt = 0;
	xfer->tx_ovrhd_cnt = 0;
	atomic_set(&xfer->event_cnt, 0);
	init_completion(&xfer->complete);
	init_completion(&xfer->rx_complete);

	xfer->cur_buf.is_init = false;
	xfer->cur_buf.msg_idx = 0;

	i2c_msm_prof_evnt_add(ctrl, MSM_PROF, I2C_MSM_XFER_BEG, num,
								msgs->addr, 0);

	i2c_msm_xfer_scan(ctrl);
	i2c_msm_xfer_calc_timeout(ctrl);
	xfer->mode_id = i2c_msm_qup_choose_mode(ctrl);

	dev_dbg(ctrl->dev, "xfer() mode:%d msg_cnt:%d rx_cbt:%zu tx_cnt:%zu\n",
		xfer->mode_id, xfer->msg_cnt, xfer->rx_cnt, xfer->tx_cnt);

	switch (xfer->mode_id) {
	case I2C_MSM_XFER_MODE_FIFO:
		ret = i2c_msm_fifo_xfer(ctrl);
		break;
	case I2C_MSM_XFER_MODE_BLOCK:
		ret = i2c_msm_blk_xfer(ctrl);
		break;
	case I2C_MSM_XFER_MODE_DMA:
		ret = i2c_msm_dma_xfer(ctrl);
		break;
	default:
		ret = -EINTR;
	};

	i2c_msm_prof_evnt_add(ctrl, MSM_PROF, I2C_MSM_SCAN_SUM,
		((xfer->rx_cnt & 0xff) | ((xfer->rx_ovrhd_cnt & 0xff) << 16)),
		((xfer->tx_cnt & 0xff) | ((xfer->tx_ovrhd_cnt & 0xff) << 16)),
		((ctrl->xfer.timeout & 0xfff) | ((xfer->mode_id & 0xf) << 24)));

	ret = i2c_msm_qup_post_xfer(ctrl, ret);
	/* on success, return number of messages sent (which is index + 1)*/
	if (!ret)
		ret = xfer->cur_buf.msg_idx + 1;

	i2c_msm_prof_evnt_add(ctrl, MSM_PROF, I2C_MSM_XFER_END, ret, xfer->err,
						xfer->cur_buf.msg_idx + 1);
	/* process and dump profiling data */
	if (xfer->err || (ctrl->dbgfs.dbg_lvl >= MSM_PROF))
		i2c_msm_prof_evnt_dump(ctrl);

	i2c_msm_pm_xfer_end(ctrl);
	return ret;
}

enum i2c_msm_dt_entry_status {
	DT_REQ,  /* Required:  fail if missing */
	DT_SGST, /* Suggested: warn if missing */
	DT_OPT,  /* Optional:  don't warn if missing */
};

enum i2c_msm_dt_entry_type {
	DT_U32,
	DT_BOOL,
	DT_ID,   /* of_alias_get_id() */
};

struct i2c_msm_dt_to_pdata_map {
	const char                  *dt_name;
	void                        *ptr_data;
	enum i2c_msm_dt_entry_status status;
	enum i2c_msm_dt_entry_type   type;
	int                          default_val;
};

static int i2c_msm_dt_to_pdata_populate(struct i2c_msm_ctrl *ctrl,
					struct platform_device *pdev,
					struct i2c_msm_dt_to_pdata_map *itr)
{
	int  ret, err = 0;
	struct device_node *node = pdev->dev.of_node;

	for (; itr->dt_name ; ++itr) {
		switch (itr->type) {
		case DT_U32:
			ret = of_property_read_u32(node, itr->dt_name,
							 (u32 *) itr->ptr_data);
			break;
		case DT_BOOL:
			*((bool *) itr->ptr_data) =
				of_property_read_bool(node, itr->dt_name);
			ret = 0;
			break;
		case DT_ID:
			ret = of_alias_get_id(node, itr->dt_name);
			if (ret >= 0) {
				*((int *) itr->ptr_data) = ret;
				ret = 0;
			}
			break;
		default:
			dev_err(ctrl->dev,
				"error %d is of unknown DT entry type\n",
				itr->type);
			ret = -EBADE;
		}

		i2c_msm_dbg(ctrl, MSM_PROF, "DT entry ret:%d name:%s val:%d",
				ret, itr->dt_name, *((int *)itr->ptr_data));

		if (ret) {
			*((int *)itr->ptr_data) = itr->default_val;

			if (itr->status < DT_OPT) {
				dev_err(ctrl->dev,
					"error Missing '%s' DT entry\n",
					itr->dt_name);

				/* cont on err to dump all missing entries */
				if (itr->status == DT_REQ && !err)
					err = ret;
			}
		}
	}

	return err;
}


/*
 * i2c_msm_rsrcs_process_dt: copy data from DT to platform data
 * @return zero on success or negative error code
 */
static int i2c_msm_rsrcs_process_dt(struct i2c_msm_ctrl *ctrl,
					struct platform_device *pdev)
{
	u32 fs_clk_div, ht_clk_div, noise_rjct_scl, noise_rjct_sda;
	int ret;

	struct i2c_msm_dt_to_pdata_map map[] = {
	{"i2c",				&pdev->id,	DT_REQ,  DT_ID,  -1},
	{"qcom,clk-freq-out",		&ctrl->rsrcs.clk_freq_out,
							DT_REQ,  DT_U32,  0},
	{"qcom,clk-freq-in",		&ctrl->rsrcs.clk_freq_in,
							DT_REQ,  DT_U32,  0},
	{"qcom,disable-dma",		&(ctrl->rsrcs.disable_dma),
							DT_OPT,  DT_BOOL, 0},
	{"qcom,master-id",		&(ctrl->rsrcs.clk_path_vote.mstr_id),
							DT_SGST, DT_U32,  0},
	{"qcom,noise-rjct-scl",		&noise_rjct_scl,
							DT_OPT,  DT_U32,  0},
	{"qcom,noise-rjct-sda",		&noise_rjct_sda,
							DT_OPT,  DT_U32,  0},
	{"qcom,high-time-clk-div",	&ht_clk_div,
							DT_OPT,  DT_U32,  0},
	{"qcom,fs-clk-div",		&fs_clk_div,
							DT_OPT,  DT_U32,  0},
	{NULL,  NULL,					0,       0,       0},
	};

	ret = i2c_msm_dt_to_pdata_populate(ctrl, pdev, map);
	if (ret)
		return ret;

	/* set divider and noise reject values */
	return i2c_msm_set_mstr_clk_ctl(ctrl, fs_clk_div, ht_clk_div,
						noise_rjct_scl, noise_rjct_sda);
}

/*
 * i2c_msm_rsrcs_mem_init: reads pdata request region and ioremap it
 * @return zero on success or negative error code
 */
static int i2c_msm_rsrcs_mem_init(struct platform_device *pdev,
						struct i2c_msm_ctrl *ctrl)
{
	struct resource *mem_region;

	ctrl->rsrcs.mem = platform_get_resource_byname(pdev, IORESOURCE_MEM,
							"qup_phys_addr");
	if (!ctrl->rsrcs.mem) {
		dev_err(ctrl->dev, "error Missing 'qup_phys_addr' resource\n");
		return -ENODEV;
	}

	mem_region = request_mem_region(ctrl->rsrcs.mem->start,
					resource_size(ctrl->rsrcs.mem),
					pdev->name);
	if (!mem_region) {
		dev_err(ctrl->dev,
			"QUP physical memory region already claimed\n");
		return -EBUSY;
	}

	ctrl->rsrcs.base = devm_ioremap(ctrl->dev, ctrl->rsrcs.mem->start,
				   resource_size(ctrl->rsrcs.mem));
	if (!ctrl->rsrcs.base) {
		dev_err(ctrl->dev,
			"error failed ioremap(base:0x%llx size:0x%llx\n)",
			(u64) ctrl->rsrcs.mem->start,
			(u64) resource_size(ctrl->rsrcs.mem));
		release_mem_region(ctrl->rsrcs.mem->start,
						resource_size(ctrl->rsrcs.mem));
		return -ENOMEM;
	}

	return 0;
}

static void i2c_msm_rsrcs_mem_teardown(struct i2c_msm_ctrl *ctrl)
{
	release_mem_region(ctrl->rsrcs.mem->start,
						resource_size(ctrl->rsrcs.mem));
}

/*
 * i2c_msm_rsrcs_irq_init: finds irq num in pdata and requests it
 * @return zero on success or negative error code
 */
static int i2c_msm_rsrcs_irq_init(struct platform_device *pdev,
						struct i2c_msm_ctrl *ctrl)
{
	int ret, irq;

	irq = platform_get_irq_byname(pdev, "qup_irq");
	if (irq < 0) {
		dev_err(ctrl->dev, "error reading irq resource\n");
		return irq;
	}

	ret = request_irq(irq, i2c_msm_qup_isr, IRQF_TRIGGER_HIGH,
						"i2c-msm-v2-irq", ctrl);
	if (ret) {
		dev_err(ctrl->dev, "error request_irq(irq_num:%d ) ret:%d\n",
								irq, ret);
		return ret;
	}

	disable_irq(irq);
	ctrl->rsrcs.irq = irq;
	return 0;
}

static void i2c_msm_rsrcs_irq_teardown(struct i2c_msm_ctrl *ctrl)
{
	free_irq(ctrl->rsrcs.irq, ctrl);
}


static struct pinctrl_state *
i2c_msm_rsrcs_gpio_get_state(struct i2c_msm_ctrl *ctrl, const char *name)
{
	struct pinctrl_state *pin_state
			= pinctrl_lookup_state(ctrl->rsrcs.pinctrl, name);

	if (IS_ERR_OR_NULL(pin_state))
		dev_info(ctrl->dev, "note pinctrl_lookup_state(%s) err:%ld\n",
						name, PTR_ERR(pin_state));
	return pin_state;
}

/*
 * i2c_msm_rsrcs_gpio_pinctrl_init: initializes the pinctrl for i2c gpios
 *
 * @pre platform data must be initialized
 */
static int i2c_msm_rsrcs_gpio_pinctrl_init(struct i2c_msm_ctrl *ctrl)
{
	ctrl->rsrcs.pinctrl = devm_pinctrl_get(ctrl->dev);
	if (IS_ERR_OR_NULL(ctrl->rsrcs.pinctrl)) {
		dev_err(ctrl->dev, "error devm_pinctrl_get() failed err:%ld\n",
				PTR_ERR(ctrl->rsrcs.pinctrl));
		return PTR_ERR(ctrl->rsrcs.pinctrl);
	}

	ctrl->rsrcs.gpio_state_active =
		i2c_msm_rsrcs_gpio_get_state(ctrl, I2C_MSM_PINCTRL_ACTIVE);

	ctrl->rsrcs.gpio_state_suspend =
		i2c_msm_rsrcs_gpio_get_state(ctrl, I2C_MSM_PINCTRL_SUSPEND);

	return 0;
}

static void i2c_msm_pm_pinctrl_state(struct i2c_msm_ctrl *ctrl,
				bool runtime_active)
{
	struct pinctrl_state *pins_state;
	const char           *pins_state_name;

	if (runtime_active) {
		pins_state      = ctrl->rsrcs.gpio_state_active;
		pins_state_name = I2C_MSM_PINCTRL_ACTIVE;
	} else {
		pins_state      = ctrl->rsrcs.gpio_state_suspend;
		pins_state_name = I2C_MSM_PINCTRL_SUSPEND;
	}

	if (!IS_ERR_OR_NULL(pins_state)) {
		int ret = pinctrl_select_state(ctrl->rsrcs.pinctrl, pins_state);
		if (ret)
			dev_err(ctrl->dev,
			"error pinctrl_select_state(%s) err:%d\n",
			pins_state_name, ret);
	} else {
		dev_err(ctrl->dev,
			"error pinctrl state-name:'%s' is not configured\n",
			pins_state_name);
	}
}

/*
 * i2c_msm_rsrcs_clk_init: get clocks and set rate
 *
 * @return zero on success or negative error code
 */
static int i2c_msm_rsrcs_clk_init(struct i2c_msm_ctrl *ctrl)
{
	int ret = 0;

	if ((ctrl->rsrcs.clk_freq_out <= 0) ||
	    (ctrl->rsrcs.clk_freq_out > I2C_MSM_CLK_FAST_PLUS_FREQ)) {
		dev_err(ctrl->dev,
			"error clock frequency %dKHZ is not supported\n",
			(ctrl->rsrcs.clk_freq_out / 1000));
		return -EIO;
	}

	ctrl->rsrcs.core_clk = clk_get(ctrl->dev, "core_clk");
	if (IS_ERR(ctrl->rsrcs.core_clk)) {
		ret = PTR_ERR(ctrl->rsrcs.core_clk);
		dev_err(ctrl->dev, "error on clk_get(core_clk):%d\n", ret);
		return ret;
	}

	ret = clk_set_rate(ctrl->rsrcs.core_clk, ctrl->rsrcs.clk_freq_in);
	if (ret) {
		dev_err(ctrl->dev, "error on clk_set_rate(core_clk, %dKHz):%d\n",
					(ctrl->rsrcs.clk_freq_in / 1000), ret);
		goto err_set_rate;
	}

	ctrl->rsrcs.iface_clk = clk_get(ctrl->dev, "iface_clk");
	if (IS_ERR(ctrl->rsrcs.iface_clk)) {
		ret = PTR_ERR(ctrl->rsrcs.iface_clk);
		dev_err(ctrl->dev, "error on clk_get(iface_clk):%d\n", ret);
		goto err_set_rate;
	}

	return 0;

err_set_rate:
		clk_put(ctrl->rsrcs.core_clk);
		ctrl->rsrcs.core_clk = NULL;
	return ret;
}

static void i2c_msm_rsrcs_clk_teardown(struct i2c_msm_ctrl *ctrl)
{
	clk_put(ctrl->rsrcs.core_clk);
	clk_put(ctrl->rsrcs.iface_clk);
	i2c_msm_clk_path_teardown(ctrl);
}



static void i2c_msm_pm_suspend(struct device *dev)
{
	struct i2c_msm_ctrl *ctrl = dev_get_drvdata(dev);

	if (ctrl->pwr_state == I2C_MSM_PM_RT_SUSPENDED) {
		dev_err(ctrl->dev, "attempt to suspend when suspended\n");
		return;
	}
	i2c_msm_dbg(ctrl, MSM_DBG, "suspending...");
	i2c_msm_pm_clk_unprepare(ctrl);
	i2c_msm_clk_path_unvote(ctrl);

	/*
	 * We implement system and runtime suspend in the same way. However
	 * it is important for us to distinguish between them in when servicing
	 * a transfer requests. If we get transfer request while in runtime
	 * suspend we want to simply wake up and service that request. But if we
	 * get a transfer request while system is suspending we want to bail
	 * out on that request. This is why if we marked that we are in system
	 * suspend, we do not want to override that state with runtime suspend.
	 */
	if (ctrl->pwr_state != I2C_MSM_PM_SYS_SUSPENDED)
		ctrl->pwr_state = I2C_MSM_PM_RT_SUSPENDED;
	return;
}

static int i2c_msm_pm_resume(struct device *dev)
{
	struct i2c_msm_ctrl *ctrl = dev_get_drvdata(dev);

	if (ctrl->pwr_state == I2C_MSM_PM_RT_ACTIVE)
		return 0;

	i2c_msm_dbg(ctrl, MSM_DBG, "resuming...");

	i2c_msm_clk_path_vote(ctrl);
	i2c_msm_pm_clk_prepare(ctrl);
	ctrl->pwr_state = I2C_MSM_PM_RT_ACTIVE;
	return 0;
}

#ifdef CONFIG_PM
/*
 * i2c_msm_pm_sys_suspend_noirq: system power management callback
 */
static int i2c_msm_pm_sys_suspend_noirq(struct device *dev)
{
	int ret = 0;
	struct i2c_msm_ctrl *ctrl = dev_get_drvdata(dev);
	enum i2c_msm_power_state prev_state = ctrl->pwr_state;
	i2c_msm_dbg(ctrl, MSM_DBG, "pm_sys_noirq: suspending...");

	/* Acquire mutex to ensure current transaction is over */
	mutex_lock(&ctrl->xfer.mtx);
	ctrl->pwr_state = I2C_MSM_PM_SYS_SUSPENDED;
	mutex_unlock(&ctrl->xfer.mtx);
	i2c_msm_dbg(ctrl, MSM_DBG, "pm_sys_noirq: suspending...");

	if (prev_state == I2C_MSM_PM_RT_ACTIVE) {
		i2c_msm_pm_suspend(dev);
		/*
		 * Synchronize runtime-pm and system-pm states:
		 * at this point we are already suspended. However, the
		 * runtime-PM framework still thinks that we are active.
		 * The three calls below let the runtime-PM know that we are
		 * suspended already without re-invoking the suspend callback
		 */
		pm_runtime_disable(dev);
		pm_runtime_set_suspended(dev);
		pm_runtime_enable(dev);
	}

	return ret;
}

/*
 * i2c_msm_pm_sys_resume: system power management callback
 * shifts the controller's power state from system suspend to runtime suspend
 */
static int i2c_msm_pm_sys_resume_noirq(struct device *dev)
{
	struct i2c_msm_ctrl *ctrl = dev_get_drvdata(dev);
	i2c_msm_dbg(ctrl, MSM_DBG, "pm_sys_noirq: resuming...");
	mutex_lock(&ctrl->xfer.mtx);
	ctrl->pwr_state = I2C_MSM_PM_RT_SUSPENDED;
	mutex_unlock(&ctrl->xfer.mtx);
	return  0;
}
#endif

#ifdef CONFIG_PM
static void i2c_msm_pm_rt_init(struct device *dev)
{
	pm_runtime_set_suspended(dev);
	pm_runtime_set_autosuspend_delay(dev, (MSEC_PER_SEC >> 2));
	pm_runtime_use_autosuspend(dev);
	pm_runtime_enable(dev);
}

/*
 * i2c_msm_pm_rt_suspend: runtime power management callback
 */
static int i2c_msm_pm_rt_suspend(struct device *dev)
{
	struct i2c_msm_ctrl *ctrl = dev_get_drvdata(dev);

	i2c_msm_dbg(ctrl, MSM_DBG, "pm_runtime: suspending...");
	i2c_msm_pm_suspend(dev);
	return 0;
}

/*
 * i2c_msm_pm_rt_resume: runtime power management callback
 */
static int i2c_msm_pm_rt_resume(struct device *dev)
{
	struct i2c_msm_ctrl *ctrl = dev_get_drvdata(dev);

	i2c_msm_dbg(ctrl, MSM_DBG, "pm_runtime: resuming...");
	return  i2c_msm_pm_resume(dev);
}

#else
static void i2c_msm_pm_rt_init(struct device *dev) {}
#define i2c_msm_pm_rt_suspend NULL
#define i2c_msm_pm_rt_resume NULL
#endif

static const struct dev_pm_ops i2c_msm_pm_ops = {
#ifdef CONFIG_PM_SLEEP
	SET_NOIRQ_SYSTEM_SLEEP_PM_OPS(i2c_msm_pm_sys_suspend_noirq,
					i2c_msm_pm_sys_resume_noirq)
#endif
	SET_RUNTIME_PM_OPS(i2c_msm_pm_rt_suspend,
			   i2c_msm_pm_rt_resume,
			   NULL)
};

static u32 i2c_msm_frmwrk_func(struct i2c_adapter *adap)
{
	return I2C_FUNC_I2C | (I2C_FUNC_SMBUS_EMUL & ~I2C_FUNC_SMBUS_QUICK);
}

static const struct i2c_algorithm i2c_msm_frmwrk_algrtm = {
	.master_xfer	= i2c_msm_frmwrk_xfer,
	.functionality	= i2c_msm_frmwrk_func,
};

static const char const *i2c_msm_adapter_name = "MSM-I2C-v2-adapter";

static int i2c_msm_frmwrk_reg(struct platform_device *pdev,
						struct i2c_msm_ctrl *ctrl)
{
	int ret;

	i2c_set_adapdata(&ctrl->adapter, ctrl);
	ctrl->adapter.algo = &i2c_msm_frmwrk_algrtm;
	strlcpy(ctrl->adapter.name, i2c_msm_adapter_name,
						sizeof(ctrl->adapter.name));

	ctrl->adapter.nr = pdev->id;
	ctrl->adapter.dev.parent = &pdev->dev;
	ctrl->adapter.dev.of_node = pdev->dev.of_node;
	ret = i2c_add_numbered_adapter(&ctrl->adapter);
	if (ret) {
		dev_err(ctrl->dev, "error i2c_add_adapter failed\n");
		return ret;
	}

	return ret;
}

static void i2c_msm_frmwrk_unreg(struct i2c_msm_ctrl *ctrl)
{
	i2c_del_adapter(&ctrl->adapter);
}

static int i2c_msm_probe(struct platform_device *pdev)
{
	struct i2c_msm_ctrl *ctrl;
	int ret = 0;

	dev_info(&pdev->dev, "probing driver i2c-msm-v2\n");

	ctrl = devm_kzalloc(&pdev->dev, sizeof(*ctrl), GFP_KERNEL);
	if (!ctrl)
		return -ENOMEM;
	ctrl->dev = &pdev->dev;
	platform_set_drvdata(pdev, ctrl);
	ctrl->dbgfs.dbg_lvl         = DEFAULT_DBG_LVL;
	ctrl->dbgfs.force_xfer_mode = I2C_MSM_XFER_MODE_NONE;
	mutex_init(&ctrl->xfer.mtx);
	ctrl->pwr_state = I2C_MSM_PM_RT_SUSPENDED;

	if (!pdev->dev.of_node) {
		dev_err(&pdev->dev, "error: null device-tree node");
		return -EBADE;
	}

	ret = i2c_msm_rsrcs_process_dt(ctrl, pdev);
	if (ret) {
		dev_err(ctrl->dev, "error in process device tree node");
		return ret;
	}

	ret = i2c_msm_rsrcs_mem_init(pdev, ctrl);
	if (ret)
		goto mem_err;

	ret = i2c_msm_rsrcs_clk_init(ctrl);
	if (ret)
		goto clk_err;

	/* vote for clock to enable reading the version number off the HW */
	i2c_msm_clk_path_vote(ctrl);

	ret = i2c_msm_pm_clk_prepare(ctrl);
	if (ret)
		goto clk_err;

	ret = i2c_msm_pm_clk_enable(ctrl);
	if (ret) {
		i2c_msm_pm_clk_unprepare(ctrl);
		goto clk_err;
	}

	/*
	 * reset the core before registering for interrupts. This solves an
	 * interrupt storm issue when the bootloader leaves a pending interrupt.
	 */
	ret = i2c_msm_qup_sw_reset(ctrl);
	if (ret)
		dev_err(ctrl->dev, "error error on qup software reset\n");

	i2c_msm_pm_clk_disable(ctrl);
	i2c_msm_pm_clk_unprepare(ctrl);
	i2c_msm_clk_path_unvote(ctrl);

	ret = i2c_msm_rsrcs_gpio_pinctrl_init(ctrl);
	if (ret)
		goto err_no_pinctrl;

	i2c_msm_pm_rt_init(ctrl->dev);

	ret = i2c_msm_rsrcs_irq_init(pdev, ctrl);
	if (ret)
		goto irq_err;

	i2c_msm_dbgfs_init(ctrl);

	ret = i2c_msm_frmwrk_reg(pdev, ctrl);
	if (ret)
		goto reg_err;

	i2c_msm_dbg(ctrl, MSM_PROF, "probe() completed with success");
	return 0;

reg_err:
	i2c_msm_dbgfs_teardown(ctrl);
	i2c_msm_rsrcs_irq_teardown(ctrl);
irq_err:
	i2x_msm_blk_free_cache(ctrl);
err_no_pinctrl:
	i2c_msm_rsrcs_clk_teardown(ctrl);
clk_err:
	i2c_msm_rsrcs_mem_teardown(ctrl);
mem_err:
	dev_err(ctrl->dev, "error probe() failed with err:%d\n", ret);
	devm_kfree(&pdev->dev, ctrl);
	return ret;
}

static int i2c_msm_remove(struct platform_device *pdev)
{
	struct i2c_msm_ctrl *ctrl = platform_get_drvdata(pdev);

	/* Grab mutex to ensure ongoing transaction is over */
	mutex_lock(&ctrl->xfer.mtx);
	ctrl->pwr_state = I2C_MSM_PM_SYS_SUSPENDED;
	pm_runtime_disable(ctrl->dev);
	/* no one can call a xfer after the next line */
	i2c_msm_frmwrk_unreg(ctrl);
	mutex_unlock(&ctrl->xfer.mtx);
	mutex_destroy(&ctrl->xfer.mtx);

	i2c_msm_dma_teardown(ctrl);
	i2c_msm_dbgfs_teardown(ctrl);
	i2c_msm_rsrcs_irq_teardown(ctrl);
	i2c_msm_rsrcs_clk_teardown(ctrl);
	i2c_msm_rsrcs_mem_teardown(ctrl);
	i2x_msm_blk_free_cache(ctrl);
	return 0;
}

static struct of_device_id i2c_msm_dt_match[] = {
	{
		.compatible = "qcom,i2c-msm-v2",
	},
	{}
};

static struct platform_driver i2c_msm_driver = {
	.probe  = i2c_msm_probe,
	.remove = i2c_msm_remove,
	.driver = {
		.name           = "i2c-msm-v2",
		.owner          = THIS_MODULE,
		.pm             = &i2c_msm_pm_ops,
		.of_match_table = i2c_msm_dt_match,
	},
};

static int i2c_msm_init(void)
{
	return platform_driver_register(&i2c_msm_driver);
}
subsys_initcall(i2c_msm_init);

static void i2c_msm_exit(void)
{
	platform_driver_unregister(&i2c_msm_driver);
}
module_exit(i2c_msm_exit);

MODULE_LICENSE("GPL v2");
MODULE_ALIAS("platform:i2c-msm-v2");<|MERGE_RESOLUTION|>--- conflicted
+++ resolved
@@ -2334,22 +2334,10 @@
 	struct i2c_msm_ctrl      *ctrl = i2c_get_adapdata(adap);
 	struct i2c_msm_xfer      *xfer = &ctrl->xfer;
 
-<<<<<<< HEAD
-	if (num < 1) {
-		dev_err(ctrl->dev,
-		"error on number of msgs(%d) received\n", num);
-		return -EINVAL;
-	}
-
-	if (IS_ERR_OR_NULL(msgs)) {
-		dev_err(ctrl->dev, " error on msgs Accessing invalid  pointer location\n");
-		return PTR_ERR(msgs);
-=======
 	if (IS_ERR_OR_NULL(msgs) || num < 1) {
 		dev_err(ctrl->dev,
 		"Error on msgs Accessing invalid message pointer or message buffer\n");
 		return -EINVAL;
->>>>>>> 21038043
 	}
 
 	/* if system is suspended just bail out */
