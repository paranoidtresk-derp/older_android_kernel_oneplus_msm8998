--- conflicted
+++ resolved
@@ -1,11 +1,7 @@
 /*
  * Core MDSS framebuffer driver.
  *
-<<<<<<< HEAD
- * Copyright (c) 2008-2018, The Linux Foundation. All rights reserved.
-=======
  * Copyright (c) 2008-2019, The Linux Foundation. All rights reserved.
->>>>>>> 21038043
  * Copyright (C) 2007 Google Incorporated
  *
  * This software is licensed under the terms of the GNU General Public
