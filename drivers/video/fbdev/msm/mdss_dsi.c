/* Copyright (c) 2012-2020, The Linux Foundation. All rights reserved.
 *
 * This program is free software; you can redistribute it and/or modify
 * it under the terms of the GNU General Public License version 2 and
 * only version 2 as published by the Free Software Foundation.
 *
 * This program is distributed in the hope that it will be useful,
 * but WITHOUT ANY WARRANTY; without even the implied warranty of
 * MERCHANTABILITY or FITNESS FOR A PARTICULAR PURPOSE.  See the
 * GNU General Public License for more details.
 *
 */

#include <linux/module.h>
#include <linux/interrupt.h>
#include <linux/spinlock.h>
#include <linux/delay.h>
#include <linux/io.h>
#include <linux/of_device.h>
#include <linux/of_gpio.h>
#include <linux/gpio.h>
#include <linux/err.h>
#include <linux/regulator/consumer.h>
#include <linux/leds-qpnp-wled.h>
#include <linux/clk.h>
#include <linux/uaccess.h>
#include <linux/msm-bus.h>
#include <linux/pm_qos.h>
#include <linux/dma-buf.h>

#include "mdss.h"
#include "mdss_panel.h"
#include "mdss_dsi.h"
#include "mdss_debug.h"
#include "mdss_dsi_phy.h"
#include "mdss_dba_utils.h"

#define CMDLINE_DSI_CTL_NUM_STRING_LEN 2

/* Master structure to hold all the information about the DSI/panel */
static struct mdss_dsi_data *mdss_dsi_res;

#define DSI_DISABLE_PC_LATENCY 100
#define DSI_ENABLE_PC_LATENCY PM_QOS_DEFAULT_VALUE

static struct pm_qos_request mdss_dsi_pm_qos_request;

void mdss_dump_dsi_debug_bus(u32 bus_dump_flag,
	u32 **dump_mem)
{
	struct mdss_dsi_data *sdata = mdss_dsi_res;
	struct mdss_dsi_ctrl_pdata *m_ctrl, *s_ctrl;
	bool in_log, in_mem;
	u32 *dump_addr = NULL;
	u32 status0 = 0, status1 = 0;
	phys_addr_t phys = 0;
	int list_size = 0;
	int i;
	bool dsi0_active = false, dsi1_active = false;

	if (!sdata || !sdata->dbg_bus || !sdata->dbg_bus_size)
		return;

	m_ctrl = sdata->ctrl_pdata[0];
	s_ctrl = sdata->ctrl_pdata[1];

	if (!m_ctrl)
		return;

	if (m_ctrl && m_ctrl->shared_data->dsi0_active)
		dsi0_active = true;
	if (s_ctrl && s_ctrl->shared_data->dsi1_active)
		dsi1_active = true;

	list_size = (sdata->dbg_bus_size * sizeof(sdata->dbg_bus[0]) * 4);

	in_log = (bus_dump_flag & MDSS_DBG_DUMP_IN_LOG);
	in_mem = (bus_dump_flag & MDSS_DBG_DUMP_IN_MEM);

	if (in_mem) {
		if (!(*dump_mem))
			*dump_mem = dma_alloc_coherent(&sdata->pdev->dev,
				list_size, &phys, GFP_KERNEL);

		if (*dump_mem) {
			dump_addr = *dump_mem;
			pr_info("%s: start_addr:0x%pK end_addr:0x%pK\n",
				__func__, dump_addr, dump_addr + list_size);
		} else {
			in_mem = false;
			pr_err("dump_mem: allocation fails\n");
		}
	}

	pr_info("========= Start DSI Debug Bus =========\n");

	mdss_dsi_clk_ctrl(m_ctrl, m_ctrl->dsi_clk_handle,
			  MDSS_DSI_CORE_CLK, MDSS_DSI_CLK_ON);

	for (i = 0; i < sdata->dbg_bus_size; i++) {
		if (dsi0_active) {
			writel_relaxed(sdata->dbg_bus[i],
					m_ctrl->ctrl_base + 0x124);
			wmb(); /* ensure regsiter is committed */
		}
		if (dsi1_active) {
			writel_relaxed(sdata->dbg_bus[i],
					s_ctrl->ctrl_base + 0x124);
			wmb(); /* ensure register is committed */
		}

		if (dsi0_active) {
			status0 = readl_relaxed(m_ctrl->ctrl_base + 0x128);
			if (in_log)
				pr_err("CTRL:0 bus_ctrl: 0x%x status: 0x%x\n",
					sdata->dbg_bus[i], status0);
		}
		if (dsi1_active) {
			status1 = readl_relaxed(s_ctrl->ctrl_base + 0x128);
			if (in_log)
				pr_err("CTRL:1 bus_ctrl: 0x%x status: 0x%x\n",
					sdata->dbg_bus[i], status1);
		}

		if (dump_addr && in_mem) {
			dump_addr[i*4]     = sdata->dbg_bus[i];
			dump_addr[i*4 + 1] = status0;
			dump_addr[i*4 + 2] = status1;
			dump_addr[i*4 + 3] = 0x0;
		}
	}

	mdss_dsi_clk_ctrl(m_ctrl, m_ctrl->dsi_clk_handle,
			  MDSS_DSI_CORE_CLK, MDSS_DSI_CLK_OFF);

	pr_info("========End DSI Debug Bus=========\n");
}

static void mdss_dsi_pm_qos_add_request(struct mdss_dsi_ctrl_pdata *ctrl_pdata)
{
	struct irq_info *irq_info;

	if (!ctrl_pdata || !ctrl_pdata->shared_data)
		return;

	irq_info = ctrl_pdata->dsi_hw->irq_info;

	if (!irq_info)
		return;

	mutex_lock(&ctrl_pdata->shared_data->pm_qos_lock);
	if (!ctrl_pdata->shared_data->pm_qos_req_cnt) {
		pr_debug("%s: add request irq\n", __func__);

		mdss_dsi_pm_qos_request.type = PM_QOS_REQ_AFFINE_IRQ;
		mdss_dsi_pm_qos_request.irq = irq_info->irq;
		pm_qos_add_request(&mdss_dsi_pm_qos_request,
			PM_QOS_CPU_DMA_LATENCY, PM_QOS_DEFAULT_VALUE);
	}
	ctrl_pdata->shared_data->pm_qos_req_cnt++;
	mutex_unlock(&ctrl_pdata->shared_data->pm_qos_lock);
}

static void mdss_dsi_pm_qos_remove_request(struct dsi_shared_data *sdata)
{
	if (!sdata)
		return;

	mutex_lock(&sdata->pm_qos_lock);
	if (sdata->pm_qos_req_cnt) {
		sdata->pm_qos_req_cnt--;
		if (!sdata->pm_qos_req_cnt) {
			pr_debug("%s: remove request", __func__);
			pm_qos_remove_request(&mdss_dsi_pm_qos_request);
		}
	} else {
		pr_warn("%s: unbalanced pm_qos ref count\n", __func__);
	}
	mutex_unlock(&sdata->pm_qos_lock);
}

static void mdss_dsi_pm_qos_update_request(int val)
{
	pr_debug("%s: update request %d", __func__, val);
	pm_qos_update_request(&mdss_dsi_pm_qos_request, val);
}

static int mdss_dsi_pinctrl_set_state(struct mdss_dsi_ctrl_pdata *ctrl_pdata,
					bool active);

static struct mdss_dsi_ctrl_pdata *mdss_dsi_get_ctrl(u32 ctrl_id)
{
	if (ctrl_id >= DSI_CTRL_MAX || !mdss_dsi_res)
		return NULL;

	return mdss_dsi_res->ctrl_pdata[ctrl_id];
}

static void mdss_dsi_config_clk_src(struct platform_device *pdev)
{
	struct mdss_dsi_data *dsi_res = platform_get_drvdata(pdev);
	struct dsi_shared_data *sdata = dsi_res->shared_data;

	if (!sdata->ext_byte0_clk || !sdata->ext_pixel0_clk) {
		pr_debug("%s: DSI-0 ext. clocks not present\n", __func__);
		return;
	}

	if (mdss_dsi_is_pll_src_default(sdata)) {
		/*
		 * Default Mapping:
		 * 1. dual-dsi/single-dsi:
		 *     DSI0 <--> PLL0
		 *     DSI1 <--> PLL1
		 * 2. split-dsi:
		 *     DSI0 <--> PLL0
		 *     DSI1 <--> PLL0
		 */
		sdata->byte0_parent = sdata->ext_byte0_clk;
		sdata->pixel0_parent = sdata->ext_pixel0_clk;

		if (mdss_dsi_is_hw_config_split(sdata)) {
			sdata->byte1_parent = sdata->byte0_parent;
			sdata->pixel1_parent = sdata->pixel0_parent;
		} else if (sdata->ext_byte1_clk && sdata->ext_pixel1_clk) {
			sdata->byte1_parent = sdata->ext_byte1_clk;
			sdata->pixel1_parent = sdata->ext_pixel1_clk;
		} else {
			pr_debug("%s: DSI-1 external clocks not present\n",
				__func__);
			return;
		}

		pr_debug("%s: default: DSI0 <--> PLL0, DSI1 <--> %s", __func__,
			mdss_dsi_is_hw_config_split(sdata) ? "PLL0" : "PLL1");
	} else {
		/*
		 * For split-dsi and single-dsi use cases, map the PLL source
		 * based on the pll source configuration. It is possible that
		 * for split-dsi case, the only supported config is to source
		 * the clocks from PLL0. This is not explictly checked here as
		 * it should have been already enforced when validating the
		 * board configuration.
		 */
		if (mdss_dsi_is_pll_src_pll0(sdata)) {
			pr_debug("%s: single source: PLL0", __func__);
			sdata->byte0_parent = sdata->ext_byte0_clk;
			sdata->pixel0_parent = sdata->ext_pixel0_clk;
		} else if (mdss_dsi_is_pll_src_pll1(sdata)) {
			if (sdata->ext_byte1_clk && sdata->ext_pixel1_clk) {
				pr_debug("%s: single source: PLL1", __func__);
				sdata->byte0_parent = sdata->ext_byte1_clk;
				sdata->pixel0_parent = sdata->ext_pixel1_clk;
			} else {
				pr_err("%s: DSI-1 external clocks not present\n",
					__func__);
				return;
			}
		}
		sdata->byte1_parent = sdata->byte0_parent;
		sdata->pixel1_parent = sdata->pixel0_parent;
	}

	return;
}

static char const *mdss_dsi_get_clk_src(struct mdss_dsi_ctrl_pdata *ctrl)
{
	struct dsi_shared_data *sdata;

	if (!ctrl) {
		pr_err("%s: Invalid input data\n", __func__);
		return "????";
	}

	sdata = ctrl->shared_data;

	if (mdss_dsi_is_left_ctrl(ctrl)) {
		if (sdata->byte0_parent == sdata->ext_byte0_clk)
			return "PLL0";
		else
			return "PLL1";
	} else {
		if (sdata->byte1_parent == sdata->ext_byte0_clk)
			return "PLL0";
		else
			return "PLL1";
	}
}

static int mdss_dsi_set_clk_src(struct mdss_dsi_ctrl_pdata *ctrl)
{
	int rc;
	struct dsi_shared_data *sdata;
	struct clk *byte_parent, *pixel_parent;

	if (!ctrl) {
		pr_err("%s: Invalid input data\n", __func__);
		return -EINVAL;
	}

	sdata = ctrl->shared_data;

	if (!ctrl->byte_clk_rcg || !ctrl->pixel_clk_rcg) {
		pr_debug("%s: set_clk_src not needed\n", __func__);
		return 0;
	}

	if (mdss_dsi_is_left_ctrl(ctrl)) {
		byte_parent = sdata->byte0_parent;
		pixel_parent = sdata->pixel0_parent;
	} else {
		byte_parent = sdata->byte1_parent;
		pixel_parent = sdata->pixel1_parent;
	}

	rc = clk_set_parent(ctrl->byte_clk_rcg, byte_parent);
	if (rc) {
		pr_err("%s: failed to set parent for byte clk for ctrl%d. rc=%d\n",
			__func__, ctrl->ndx, rc);
		goto error;
	}

	rc = clk_set_parent(ctrl->pixel_clk_rcg, pixel_parent);
	if (rc) {
		pr_err("%s: failed to set parent for pixel clk for ctrl%d. rc=%d\n",
			__func__, ctrl->ndx, rc);
		goto error;
	}

	pr_debug("%s: ctrl%d clock source set to %s", __func__, ctrl->ndx,
		mdss_dsi_get_clk_src(ctrl));

error:
	return rc;
}

static int mdss_dsi_regulator_init(struct platform_device *pdev,
		struct dsi_shared_data *sdata)
{
	int rc = 0, i = 0, j = 0;

	if (!pdev || !sdata) {
		pr_err("%s: invalid input\n", __func__);
		return -EINVAL;
	}

	for (i = DSI_CORE_PM; !rc && (i < DSI_MAX_PM); i++) {
		rc = msm_dss_config_vreg(&pdev->dev,
			sdata->power_data[i].vreg_config,
			sdata->power_data[i].num_vreg, 1);
		if (rc) {
			pr_err("%s: failed to init vregs for %s\n",
				__func__, __mdss_dsi_pm_name(i));
			for (j = i-1; j >= DSI_CORE_PM; j--) {
				msm_dss_config_vreg(&pdev->dev,
				sdata->power_data[j].vreg_config,
				sdata->power_data[j].num_vreg, 0);
			}
		}
	}

	return rc;
}

static int mdss_dsi_panel_power_off(struct mdss_panel_data *pdata)
{
	int ret = 0;
	struct mdss_dsi_ctrl_pdata *ctrl_pdata = NULL;

	if (pdata == NULL) {
		pr_err("%s: Invalid input data\n", __func__);
		ret = -EINVAL;
		goto end;
	}

	ctrl_pdata = container_of(pdata, struct mdss_dsi_ctrl_pdata,
				panel_data);

	ret = mdss_dsi_panel_reset(pdata, 0);
	if (ret) {
		pr_warn("%s: Panel reset failed. rc=%d\n", __func__, ret);
		ret = 0;
	}

	if (mdss_dsi_pinctrl_set_state(ctrl_pdata, false))
		pr_debug("reset disable: pinctrl not enabled\n");

	ret = msm_dss_enable_vreg(
		ctrl_pdata->panel_power_data.vreg_config,
		ctrl_pdata->panel_power_data.num_vreg, 0);
	if (ret)
		pr_err("%s: failed to disable vregs for %s\n",
			__func__, __mdss_dsi_pm_name(DSI_PANEL_PM));

  /*POC and vci voltage disable*/
	mdss_dsi_disp_poc_en(pdata, 0);
	mdss_dsi_disp_vci_en(pdata, 0);

end:
	return ret;
}

static int mdss_dsi_panel_power_on(struct mdss_panel_data *pdata)
{
	int ret = 0;
	struct mdss_dsi_ctrl_pdata *ctrl_pdata = NULL;

	if (pdata == NULL) {
		pr_err("%s: Invalid input data\n", __func__);
		return -EINVAL;
	}

	ctrl_pdata = container_of(pdata, struct mdss_dsi_ctrl_pdata,
				panel_data);


    /* POC voltage enable */
	mdss_dsi_disp_poc_en(pdata, 1);

	ret = msm_dss_enable_vreg(
		ctrl_pdata->panel_power_data.vreg_config,
		ctrl_pdata->panel_power_data.num_vreg, 1);
	if (ret) {
		pr_err("%s: failed to enable vregs for %s\n",
			__func__, __mdss_dsi_pm_name(DSI_PANEL_PM));
		return ret;
	}

	mdss_dsi_disp_vci_en(pdata, 1);
	/*
	 * If continuous splash screen feature is enabled, then we need to
	 * request all the GPIOs that have already been configured in the
	 * bootloader. This needs to be done irresepective of whether
	 * the lp11_init flag is set or not.
	 */
	if (pdata->panel_info.cont_splash_enabled ||
		!pdata->panel_info.mipi.lp11_init) {
		if (mdss_dsi_pinctrl_set_state(ctrl_pdata, true))
			pr_debug("reset enable: pinctrl not enabled\n");

		ret = mdss_dsi_panel_reset(pdata, 1);
		if (ret)
			pr_err("%s: Panel reset failed. rc=%d\n",
					__func__, ret);
	}

	return ret;
}

static int mdss_dsi_panel_power_lp(struct mdss_panel_data *pdata, int enable)
{
	/* Panel power control when entering/exiting lp mode */
	return 0;
}

static int mdss_dsi_panel_power_ctrl(struct mdss_panel_data *pdata,
	int power_state)
{
	int ret = 0;
	struct mdss_panel_info *pinfo;

	if (pdata == NULL) {
		pr_err("%s: Invalid input data\n", __func__);
		return -EINVAL;
	}

	pinfo = &pdata->panel_info;
	pr_debug("%s: cur_power_state=%d req_power_state=%d\n", __func__,
		pinfo->panel_power_state, power_state);

	if (pinfo->panel_power_state == power_state) {
		pr_debug("%s: no change needed\n", __func__);
		return 0;
	}

	/*
	 * If a dynamic mode switch is pending, the regulators should not
	 * be turned off or on.
	 */
	if (pdata->panel_info.dynamic_switch_pending)
		return 0;

	switch (power_state) {
	case MDSS_PANEL_POWER_OFF:
	case MDSS_PANEL_POWER_LCD_DISABLED:
		/* if LCD has not been disabled, then disable it now */
		if ((pinfo->panel_power_state != MDSS_PANEL_POWER_LCD_DISABLED)
		     && (pinfo->panel_power_state != MDSS_PANEL_POWER_OFF))
			ret = mdss_dsi_panel_power_off(pdata);
		break;
	case MDSS_PANEL_POWER_ON:
		if (mdss_dsi_is_panel_on_lp(pdata))
			ret = mdss_dsi_panel_power_lp(pdata, false);
		else
			ret = mdss_dsi_panel_power_on(pdata);
		break;
	case MDSS_PANEL_POWER_LP1:
	case MDSS_PANEL_POWER_LP2:
		ret = mdss_dsi_panel_power_lp(pdata, true);
		break;
	default:
		pr_err("%s: unknown panel power state requested (%d)\n",
			__func__, power_state);
		ret = -EINVAL;
	}

	if (!ret)
		pinfo->panel_power_state = power_state;

	return ret;
}

static void mdss_dsi_put_dt_vreg_data(struct device *dev,
	struct dss_module_power *module_power)
{
	if (!module_power) {
		pr_err("%s: invalid input\n", __func__);
		return;
	}

	if (module_power->vreg_config) {
		devm_kfree(dev, module_power->vreg_config);
		module_power->vreg_config = NULL;
	}
	module_power->num_vreg = 0;
}

static int mdss_dsi_get_dt_vreg_data(struct device *dev,
	struct device_node *of_node, struct dss_module_power *mp,
	enum dsi_pm_type module)
{
	int i = 0, rc = 0;
	u32 tmp = 0;
	struct device_node *supply_node = NULL;
	const char *pm_supply_name = NULL;
	struct device_node *supply_root_node = NULL;

	if (!dev || !mp) {
		pr_err("%s: invalid input\n", __func__);
		rc = -EINVAL;
		return rc;
	}

	mp->num_vreg = 0;
	pm_supply_name = __mdss_dsi_pm_supply_node_name(module);
	supply_root_node = of_get_child_by_name(of_node, pm_supply_name);
	if (!supply_root_node) {
		/*
		 * Try to get the root node for panel power supply using
		 * of_parse_phandle() API if of_get_child_by_name() API fails.
		 */
		supply_root_node = of_parse_phandle(of_node, pm_supply_name, 0);
		if (!supply_root_node) {
			pr_err("no supply entry present: %s\n", pm_supply_name);
			goto novreg;
		}
	}


	for_each_child_of_node(supply_root_node, supply_node) {
		mp->num_vreg++;
	}

	if (mp->num_vreg == 0) {
		pr_debug("%s: no vreg\n", __func__);
		goto novreg;
	} else {
		pr_debug("%s: vreg found. count=%d\n", __func__, mp->num_vreg);
	}

	mp->vreg_config = devm_kzalloc(dev, sizeof(struct dss_vreg) *
		mp->num_vreg, GFP_KERNEL);
	if (!mp->vreg_config) {
		pr_err("%s: can't alloc vreg mem\n", __func__);
		rc = -ENOMEM;
		goto error;
	}

	for_each_child_of_node(supply_root_node, supply_node) {
		const char *st = NULL;
		/* vreg-name */
		rc = of_property_read_string(supply_node,
			"qcom,supply-name", &st);
		if (rc) {
			pr_err("%s: error reading name. rc=%d\n",
				__func__, rc);
			goto error;
		}
		snprintf(mp->vreg_config[i].vreg_name,
			ARRAY_SIZE((mp->vreg_config[i].vreg_name)), "%s", st);
		/* vreg-min-voltage */
		rc = of_property_read_u32(supply_node,
			"qcom,supply-min-voltage", &tmp);
		if (rc) {
			pr_err("%s: error reading min volt. rc=%d\n",
				__func__, rc);
			goto error;
		}
		mp->vreg_config[i].min_voltage = tmp;

		/* vreg-max-voltage */
		rc = of_property_read_u32(supply_node,
			"qcom,supply-max-voltage", &tmp);
		if (rc) {
			pr_err("%s: error reading max volt. rc=%d\n",
				__func__, rc);
			goto error;
		}
		mp->vreg_config[i].max_voltage = tmp;

		/* enable-load */
		rc = of_property_read_u32(supply_node,
			"qcom,supply-enable-load", &tmp);
		if (rc) {
			pr_err("%s: error reading enable load. rc=%d\n",
				__func__, rc);
			goto error;
		}
		mp->vreg_config[i].enable_load = tmp;

		/* disable-load */
		rc = of_property_read_u32(supply_node,
			"qcom,supply-disable-load", &tmp);
		if (rc) {
			pr_err("%s: error reading disable load. rc=%d\n",
				__func__, rc);
			goto error;
		}
		mp->vreg_config[i].disable_load = tmp;

		/* pre-sleep */
		rc = of_property_read_u32(supply_node,
			"qcom,supply-pre-on-sleep", &tmp);
		if (rc) {
			pr_debug("%s: error reading supply pre sleep value. rc=%d\n",
				__func__, rc);
			rc = 0;
		} else {
			mp->vreg_config[i].pre_on_sleep = tmp;
		}

		rc = of_property_read_u32(supply_node,
			"qcom,supply-pre-off-sleep", &tmp);
		if (rc) {
			pr_debug("%s: error reading supply pre sleep value. rc=%d\n",
				__func__, rc);
			rc = 0;
		} else {
			mp->vreg_config[i].pre_off_sleep = tmp;
		}

		/* post-sleep */
		rc = of_property_read_u32(supply_node,
			"qcom,supply-post-on-sleep", &tmp);
		if (rc) {
			pr_debug("%s: error reading supply post sleep value. rc=%d\n",
				__func__, rc);
			rc = 0;
		} else {
			mp->vreg_config[i].post_on_sleep = tmp;
		}

		rc = of_property_read_u32(supply_node,
			"qcom,supply-post-off-sleep", &tmp);
		if (rc) {
			pr_debug("%s: error reading supply post sleep value. rc=%d\n",
				__func__, rc);
			rc = 0;
		} else {
			mp->vreg_config[i].post_off_sleep = tmp;
		}

		mp->vreg_config[i].lp_disable_allowed =
			of_property_read_bool(supply_node,
			"qcom,supply-lp-mode-disable-allowed");

		pr_debug("%s: %s min=%d, max=%d, enable=%d, disable=%d, preonsleep=%d, postonsleep=%d, preoffsleep=%d, postoffsleep=%d lp_disable_allowed=%d\n",
			__func__,
			mp->vreg_config[i].vreg_name,
			mp->vreg_config[i].min_voltage,
			mp->vreg_config[i].max_voltage,
			mp->vreg_config[i].enable_load,
			mp->vreg_config[i].disable_load,
			mp->vreg_config[i].pre_on_sleep,
			mp->vreg_config[i].post_on_sleep,
			mp->vreg_config[i].pre_off_sleep,
			mp->vreg_config[i].post_off_sleep,
			mp->vreg_config[i].lp_disable_allowed);
		++i;
	}

	return rc;

error:
	if (mp->vreg_config) {
		devm_kfree(dev, mp->vreg_config);
		mp->vreg_config = NULL;
	}
novreg:
	mp->num_vreg = 0;

	return rc;
}

static int mdss_dsi_get_panel_cfg(char *panel_cfg,
				struct mdss_dsi_ctrl_pdata *ctrl)
{
	int rc;
	struct mdss_panel_cfg *pan_cfg = NULL;

	if (!panel_cfg)
		return MDSS_PANEL_INTF_INVALID;

	pan_cfg = ctrl->mdss_util->panel_intf_type(MDSS_PANEL_INTF_DSI);
	if (IS_ERR(pan_cfg)) {
		return PTR_ERR(pan_cfg);
	} else if (!pan_cfg) {
		panel_cfg[0] = 0;
		return 0;
	}

	pr_debug("%s:%d: cfg:[%s]\n", __func__, __LINE__,
		 pan_cfg->arg_cfg);
	rc = strlcpy(panel_cfg, pan_cfg->arg_cfg,
		     sizeof(pan_cfg->arg_cfg));
	return rc;
}

struct buf_data {
	char *buf; /* cmd buf */
	int blen; /* cmd buf length */
	char *string_buf; /* cmd buf as string, 3 bytes per number */
	int sblen; /* string buffer length */
	int sync_flag;
	struct mutex dbg_mutex; /* mutex to synchronize read/write/flush */
};

struct mdss_dsi_debugfs_info {
	struct dentry *root;
	struct mdss_dsi_ctrl_pdata ctrl_pdata;
	struct buf_data on_cmd;
	struct buf_data off_cmd;
	u32 override_flag;
};

static int mdss_dsi_cmd_state_open(struct inode *inode, struct file *file)
{
	/* non-seekable */
	file->private_data = inode->i_private;
	return nonseekable_open(inode, file);
}

static ssize_t mdss_dsi_cmd_state_read(struct file *file, char __user *buf,
				size_t count, loff_t *ppos)
{
	int *link_state = file->private_data;
	char buffer[32];
	int blen = 0;

	if (*ppos)
		return 0;

	if ((*link_state) == DSI_HS_MODE)
		blen = snprintf(buffer, sizeof(buffer), "dsi_hs_mode\n");
	else
		blen = snprintf(buffer, sizeof(buffer), "dsi_lp_mode\n");

	if (blen < 0)
		return 0;

	if (copy_to_user(buf, buffer, min(count, (size_t)blen+1)))
		return -EFAULT;

	*ppos += blen;
	return blen;
}

static ssize_t mdss_dsi_cmd_state_write(struct file *file,
			const char __user *p, size_t count, loff_t *ppos)
{
	int *link_state = file->private_data;
	char *input;

	if (!count) {
		pr_err("%s: Zero bytes to be written\n", __func__);
		return -EINVAL;
	}

	input = kmalloc(count, GFP_KERNEL);
	if (!input) {
		pr_err("%s: Failed to allocate memory\n", __func__);
		return -ENOMEM;
	}

	if (copy_from_user(input, p, count)) {
		kfree(input);
		return -EFAULT;
	}
	input[count-1] = '\0';

	if (strnstr(input, "dsi_hs_mode", strlen("dsi_hs_mode")))
		*link_state = DSI_HS_MODE;
	else
		*link_state = DSI_LP_MODE;

	kfree(input);
	return count;
}

static const struct file_operations mdss_dsi_cmd_state_fop = {
	.open = mdss_dsi_cmd_state_open,
	.read = mdss_dsi_cmd_state_read,
	.write = mdss_dsi_cmd_state_write,
};

static int mdss_dsi_cmd_open(struct inode *inode, struct file *file)
{
	/* non-seekable */
	file->private_data = inode->i_private;
	return nonseekable_open(inode, file);
}

static ssize_t mdss_dsi_cmd_read(struct file *file, char __user *buf,
				 size_t count, loff_t *ppos)
{
	struct buf_data *pcmds = file->private_data;
	char *bp;
	ssize_t ret = 0;

	mutex_lock(&pcmds->dbg_mutex);
	if (*ppos == 0) {
		kfree(pcmds->string_buf);
		pcmds->string_buf = NULL;
		pcmds->sblen = 0;
	}

	if (!pcmds->string_buf) {
		/*
		 * Buffer size is the sum of cmd length (3 bytes per number)
		 * with NULL terminater
		 */
		int bsize = ((pcmds->blen)*3 + 1);
		int blen = 0;
		char *buffer;

		buffer = kmalloc(bsize, GFP_KERNEL);
		if (!buffer) {
			pr_err("%s: Failed to allocate memory\n", __func__);
			mutex_unlock(&pcmds->dbg_mutex);
			return -ENOMEM;
		}

		bp = pcmds->buf;
		while ((blen < (bsize-1)) &&
		       (bp < ((pcmds->buf) + (pcmds->blen)))) {
			struct dsi_ctrl_hdr dchdr =
					*((struct dsi_ctrl_hdr *)bp);
			int dhrlen = sizeof(dchdr), dlen;
			char *tmp = (char *)(&dchdr);
			dlen = dchdr.dlen;
			dchdr.dlen = htons(dchdr.dlen);
			while (dhrlen--)
				blen += snprintf(buffer+blen, bsize-blen,
						 "%02x ", (*tmp++));

			bp += sizeof(dchdr);
			while (dlen--)
				blen += snprintf(buffer+blen, bsize-blen,
						 "%02x ", (*bp++));
			buffer[blen-1] = '\n';
		}
		buffer[blen] = '\0';
		pcmds->string_buf = buffer;
		pcmds->sblen = blen;
	}

	/*
	 * The max value of count is PAGE_SIZE(4096).
	 * It may need multiple times of reading if string buf is too large
	 */
	if (*ppos >= (pcmds->sblen)) {
		kfree(pcmds->string_buf);
		pcmds->string_buf = NULL;
		pcmds->sblen = 0;
		mutex_unlock(&pcmds->dbg_mutex);
		return 0; /* the end */
	}
	ret = simple_read_from_buffer(buf, count, ppos, pcmds->string_buf,
				      pcmds->sblen);
	mutex_unlock(&pcmds->dbg_mutex);
	return ret;
}

static ssize_t mdss_dsi_cmd_write(struct file *file, const char __user *p,
				  size_t count, loff_t *ppos)
{
	struct buf_data *pcmds = file->private_data;
	ssize_t ret = 0;
	unsigned int blen = 0;
	char *string_buf;

	mutex_lock(&pcmds->dbg_mutex);
	if (*ppos == 0) {
		kfree(pcmds->string_buf);
		pcmds->string_buf = NULL;
		pcmds->sblen = 0;
	}

	/* Allocate memory for the received string */
	blen = count + (pcmds->sblen);
	if (blen > U32_MAX - 1) {
		mutex_unlock(&pcmds->dbg_mutex);
		return -EINVAL;
	}

	string_buf = krealloc(pcmds->string_buf, blen + 1, GFP_KERNEL);
	if (!string_buf) {
		pr_err("%s: Failed to allocate memory\n", __func__);
		mutex_unlock(&pcmds->dbg_mutex);
		return -ENOMEM;
	}

	pcmds->string_buf = string_buf;
	/* Writing in batches is possible */
	ret = simple_write_to_buffer(string_buf, blen, ppos, p, count);
	if (ret < 0) {
		pr_err("%s: Failed to copy data\n", __func__);
		mutex_unlock(&pcmds->dbg_mutex);
		return -EINVAL;
	}

	string_buf[ret] = '\0';
	pcmds->sblen = count;
	mutex_unlock(&pcmds->dbg_mutex);
	return ret;
}

static int mdss_dsi_cmd_flush(struct file *file, fl_owner_t id)
{
	struct buf_data *pcmds = file->private_data;
	unsigned int len;
	int blen, i;
	char *buf, *bufp, *bp;
	struct dsi_ctrl_hdr *dchdr;

	mutex_lock(&pcmds->dbg_mutex);

	if (!pcmds->string_buf) {
		mutex_unlock(&pcmds->dbg_mutex);
		return 0;
	}

	/*
	 * Allocate memory for command buffer
	 * 3 bytes per number, and 2 bytes for the last one
	 */
	blen = ((pcmds->sblen) + 2) / 3;
	buf = kzalloc(blen, GFP_KERNEL);
	if (!buf) {
		pr_err("%s: Failed to allocate memory\n", __func__);
		kfree(pcmds->string_buf);
		pcmds->string_buf = NULL;
		pcmds->sblen = 0;
		mutex_unlock(&pcmds->dbg_mutex);
		return -ENOMEM;
	}

	/* Translate the input string to command array */
	bufp = pcmds->string_buf;
	for (i = 0; i < blen; i++) {
		uint32_t value = 0;
		int step = 0;
		if (sscanf(bufp, "%02x%n", &value, &step) > 0) {
			*(buf+i) = (char)value;
			bufp += step;
		}
	}

	/* Scan dcs commands */
	bp = buf;
	len = blen;
	while (len >= sizeof(*dchdr)) {
		dchdr = (struct dsi_ctrl_hdr *)bp;
		dchdr->dlen = ntohs(dchdr->dlen);
		if (dchdr->dlen > (len - sizeof(*dchdr)) || dchdr->dlen < 0) {
			pr_err("%s: dtsi cmd=%x error, len=%d\n",
				__func__, dchdr->dtype, dchdr->dlen);
			kfree(buf);
			mutex_unlock(&pcmds->dbg_mutex);
			return -EINVAL;
		}
		bp += sizeof(*dchdr);
		len -= sizeof(*dchdr);
		bp += dchdr->dlen;
		len -= dchdr->dlen;
	}
	if (len != 0) {
		pr_err("%s: dcs_cmd=%x len=%d error!\n", __func__,
				bp[0], len);
		kfree(buf);
		mutex_unlock(&pcmds->dbg_mutex);
		return -EINVAL;
	}

	if (pcmds->sync_flag) {
		pcmds->buf = buf;
		pcmds->blen = blen;
		pcmds->sync_flag = 0;
	} else {
		kfree(pcmds->buf);
		pcmds->buf = buf;
		pcmds->blen = blen;
	}
	mutex_unlock(&pcmds->dbg_mutex);
	return 0;
}

static const struct file_operations mdss_dsi_cmd_fop = {
	.open = mdss_dsi_cmd_open,
	.read = mdss_dsi_cmd_read,
	.write = mdss_dsi_cmd_write,
	.flush = mdss_dsi_cmd_flush,
};

struct dentry *dsi_debugfs_create_dcs_cmd(const char *name, umode_t mode,
				struct dentry *parent, struct buf_data *cmd,
				struct dsi_panel_cmds ctrl_cmds)
{
	mutex_init(&cmd->dbg_mutex);
	cmd->buf = ctrl_cmds.buf;
	cmd->blen = ctrl_cmds.blen;
	cmd->string_buf = NULL;
	cmd->sblen = 0;
	cmd->sync_flag = 1;

	return debugfs_create_file(name, mode, parent,
				   cmd, &mdss_dsi_cmd_fop);
}

#define DEBUGFS_CREATE_DCS_CMD(name, node, cmd, ctrl_cmd) \
	dsi_debugfs_create_dcs_cmd(name, 0644, node, cmd, ctrl_cmd)

static int mdss_dsi_debugfs_setup(struct mdss_panel_data *pdata,
			struct dentry *parent)
{
	struct mdss_dsi_ctrl_pdata *ctrl_pdata, *dfs_ctrl;
	struct mdss_dsi_debugfs_info *dfs;

	ctrl_pdata = container_of(pdata, struct mdss_dsi_ctrl_pdata,
				panel_data);

	dfs = kzalloc(sizeof(*dfs), GFP_KERNEL);
	if (!dfs) {
		pr_err("%s: No memory to create dsi ctrl debugfs info",
			__func__);
		return -ENOMEM;
	}

	dfs->root = debugfs_create_dir("dsi_ctrl_pdata", parent);
	if (IS_ERR_OR_NULL(dfs->root)) {
		pr_err("%s: debugfs_create_dir dsi fail, error %ld\n",
			__func__, PTR_ERR(dfs->root));
		kfree(dfs);
		return -ENODEV;
	}

	dfs_ctrl = &dfs->ctrl_pdata;
	debugfs_create_u32("override_flag", 0644, dfs->root,
			   &dfs->override_flag);

	debugfs_create_bool("cmd_sync_wait_broadcast", 0644, dfs->root,
			    &dfs_ctrl->cmd_sync_wait_broadcast);
	debugfs_create_bool("cmd_sync_wait_trigger", 0644, dfs->root,
			    &dfs_ctrl->cmd_sync_wait_trigger);

	debugfs_create_file("dsi_on_cmd_state", 0644, dfs->root,
		&dfs_ctrl->on_cmds.link_state, &mdss_dsi_cmd_state_fop);
	debugfs_create_file("dsi_off_cmd_state", 0644, dfs->root,
		&dfs_ctrl->off_cmds.link_state, &mdss_dsi_cmd_state_fop);

	DEBUGFS_CREATE_DCS_CMD("dsi_on_cmd", dfs->root, &dfs->on_cmd,
				ctrl_pdata->on_cmds);
	DEBUGFS_CREATE_DCS_CMD("dsi_off_cmd", dfs->root, &dfs->off_cmd,
				ctrl_pdata->off_cmds);

	debugfs_create_u32("dsi_err_counter", 0644, dfs->root,
			   &dfs_ctrl->err_cont.max_err_index);
	debugfs_create_u32("dsi_err_time_delta", 0644, dfs->root,
			   &dfs_ctrl->err_cont.err_time_delta);

	dfs->override_flag = 0;
	dfs->ctrl_pdata = *ctrl_pdata;
	ctrl_pdata->debugfs_info = dfs;
	return 0;
}

static int mdss_dsi_debugfs_init(struct mdss_dsi_ctrl_pdata *ctrl_pdata)
{
	int rc;
	struct mdss_panel_data *pdata;
	struct mdss_panel_info panel_info;

	if (!ctrl_pdata) {
		pr_warn_once("%s: Invalid pdata!\n", __func__);
		return -EINVAL;
	}

	pdata = &ctrl_pdata->panel_data;
	if (!pdata)
		return -EINVAL;

	panel_info = pdata->panel_info;
	rc = mdss_dsi_debugfs_setup(pdata, panel_info.debugfs_info->root);
	if (rc) {
		pr_err("%s: Error in initilizing dsi ctrl debugfs\n",
				__func__);
		return rc;
	}

	pr_debug("%s: Initialized mdss_dsi_debugfs_init\n", __func__);
	return 0;
}

static void mdss_dsi_debugfs_cleanup(struct mdss_dsi_ctrl_pdata *ctrl_pdata)
{
	struct mdss_panel_data *pdata = &ctrl_pdata->panel_data;

	do {
		struct mdss_dsi_ctrl_pdata *ctrl = container_of(pdata,
			struct mdss_dsi_ctrl_pdata, panel_data);
		struct mdss_dsi_debugfs_info *dfs = ctrl->debugfs_info;
		if (dfs && dfs->root)
			debugfs_remove_recursive(dfs->root);
		kfree(dfs);
		pdata = pdata->next;
	} while (pdata);
	pr_debug("%s: Cleaned up mdss_dsi_debugfs_info\n", __func__);
}

static int _mdss_dsi_refresh_cmd(struct buf_data *new_cmds,
	struct dsi_panel_cmds *original_pcmds)
{
	char *bp;
	int len, cnt, i;
	struct dsi_ctrl_hdr *dchdr;
	struct dsi_cmd_desc *cmds;

	if (new_cmds->sync_flag)
		return 0;

	bp = new_cmds->buf;
	len = new_cmds->blen;
	cnt = 0;
	/* Scan dcs commands and get dcs command count */
	while (len >= sizeof(*dchdr)) {
		dchdr = (struct dsi_ctrl_hdr *)bp;
		if (dchdr->dlen > len) {
			pr_err("%s: dtsi cmd=%x error, len=%d\n",
				__func__, dchdr->dtype, dchdr->dlen);
			return -EINVAL;
		}
		bp += sizeof(*dchdr) + dchdr->dlen;
		len -= sizeof(*dchdr) + dchdr->dlen;
		cnt++;
	}

	if (len != 0) {
		pr_err("%s: dcs_cmd=%x len=%d error!\n", __func__,
				bp[0], len);
		return -EINVAL;
	}

	/* Reallocate space for dcs commands */
	cmds = kzalloc(cnt * sizeof(struct dsi_cmd_desc), GFP_KERNEL);
	if (!cmds) {
		pr_err("%s: Failed to allocate memory\n", __func__);
		return -ENOMEM;
	}
	kfree(original_pcmds->buf);
	kfree(original_pcmds->cmds);
	original_pcmds->cmd_cnt = cnt;
	original_pcmds->cmds = cmds;
	original_pcmds->buf = new_cmds->buf;
	original_pcmds->blen = new_cmds->blen;

	bp = original_pcmds->buf;
	len = original_pcmds->blen;
	for (i = 0; i < cnt; i++) {
		dchdr = (struct dsi_ctrl_hdr *)bp;
		len -= sizeof(*dchdr);
		bp += sizeof(*dchdr);
		original_pcmds->cmds[i].dchdr = *dchdr;
		original_pcmds->cmds[i].payload = bp;
		bp += dchdr->dlen;
		len -= dchdr->dlen;
	}

	new_cmds->sync_flag = 1;
	return 0;
}

static void mdss_dsi_debugfsinfo_to_dsictrl_info(
			struct mdss_dsi_ctrl_pdata *ctrl_pdata)
{
	struct mdss_dsi_debugfs_info *dfs = ctrl_pdata->debugfs_info;
	struct dsi_err_container *dfs_err_cont = &dfs->ctrl_pdata.err_cont;
	struct dsi_err_container *err_cont = &ctrl_pdata->err_cont;

	ctrl_pdata->cmd_sync_wait_broadcast =
			dfs->ctrl_pdata.cmd_sync_wait_broadcast;
	ctrl_pdata->cmd_sync_wait_trigger =
			dfs->ctrl_pdata.cmd_sync_wait_trigger;

	_mdss_dsi_refresh_cmd(&dfs->on_cmd, &ctrl_pdata->on_cmds);
	_mdss_dsi_refresh_cmd(&dfs->off_cmd, &ctrl_pdata->off_cmds);

	ctrl_pdata->on_cmds.link_state =
			dfs->ctrl_pdata.on_cmds.link_state;
	ctrl_pdata->off_cmds.link_state =
			dfs->ctrl_pdata.off_cmds.link_state;

	/* keep error counter between 2 to 10 */
	if (dfs_err_cont->max_err_index >= 2 &&
		dfs_err_cont->max_err_index <= MAX_ERR_INDEX) {
		err_cont->max_err_index = dfs_err_cont->max_err_index;
	} else {
		dfs_err_cont->max_err_index = err_cont->max_err_index;
		pr_warn("resetting the dsi error counter to %d\n",
			err_cont->max_err_index);
	}

	/* keep error duration between 16 ms to 100 seconds */
	if (dfs_err_cont->err_time_delta >= 16 &&
		dfs_err_cont->err_time_delta <= 100000) {
		err_cont->err_time_delta = dfs_err_cont->err_time_delta;
	} else {
		dfs_err_cont->err_time_delta = err_cont->err_time_delta;
		pr_warn("resetting the dsi error time delta to %d ms\n",
			err_cont->err_time_delta);
	}
}

static void mdss_dsi_validate_debugfs_info(
		struct mdss_dsi_ctrl_pdata *ctrl_pdata)
{
	struct mdss_dsi_debugfs_info *dfs = ctrl_pdata->debugfs_info;

	if (dfs->override_flag) {
		pr_debug("%s: Overriding dsi ctrl_pdata with debugfs data\n",
			__func__);
		dfs->override_flag = 0;
		mdss_dsi_debugfsinfo_to_dsictrl_info(ctrl_pdata);
	}
}

/**
 * mdss_dsi_clamp_phy_reset_config() - configure DSI phy reset mask
 * @ctrl: pointer to DSI controller structure
 * @enable: true to mask the reset signal, false to unmask
 *
 * Configure the register to mask/unmask the propagation of the mdss ahb
 * clock reset signal to the DSI PHY. This would be necessary when the MDSS
 * core is idle power collapsed with the DSI panel on. This function assumes
 * that the mmss_misc_ahb clock is already on.
 */
static int mdss_dsi_clamp_phy_reset_config(struct mdss_dsi_ctrl_pdata *ctrl,
	bool enable)
{
	u32 regval;

	if (!ctrl) {
		pr_warn_ratelimited("%s: invalid input\n", __func__);
		return -EINVAL;
	}

	if (!ctrl->mmss_misc_io.base) {
		pr_warn_ratelimited("%s: mmss_misc_io not mapped\n", __func__);
		return -EINVAL;
	}

	if ((ctrl->shared_data->hw_rev >= MDSS_DSI_HW_REV_104) &&
		(MDSS_GET_STEP(ctrl->shared_data->hw_rev) !=
		MDSS_DSI_HW_REV_STEP_2)) {
		u32 clamp_reg_off = ctrl->shared_data->ulps_clamp_ctrl_off;

		regval = MIPI_INP(ctrl->mmss_misc_io.base + clamp_reg_off);
		if (enable)
			regval = regval | BIT(30);
		else
			regval = regval & ~BIT(30);
		MIPI_OUTP(ctrl->mmss_misc_io.base + clamp_reg_off, regval);
	} else {
		u32 phyrst_reg_off = ctrl->shared_data->ulps_phyrst_ctrl_off;

		if (enable)
			regval = BIT(0);
		else
			regval = 0;
		MIPI_OUTP(ctrl->mmss_misc_io.base + phyrst_reg_off, regval);
	}

	/* make sure that clamp ctrl is updated */
	wmb();

	return 0;
}

static int mdss_dsi_off(struct mdss_panel_data *pdata, int power_state)
{
	int ret = 0;
	struct mdss_dsi_ctrl_pdata *ctrl_pdata = NULL;
	struct mdss_panel_info *panel_info = NULL;

	if (pdata == NULL) {
		pr_err("%s: Invalid input data\n", __func__);
		return -EINVAL;
	}
	pr_err("%s start\n", __func__);
	ctrl_pdata = container_of(pdata, struct mdss_dsi_ctrl_pdata,
				panel_data);

	panel_info = &ctrl_pdata->panel_data.panel_info;

	pr_debug("%s+: ctrl=%pK ndx=%d power_state=%d\n",
		__func__, ctrl_pdata, ctrl_pdata->ndx, power_state);

	if (power_state == panel_info->panel_power_state) {
		pr_debug("%s: No change in power state %d -> %d\n", __func__,
			panel_info->panel_power_state, power_state);
		goto end;
	}

	if (mdss_panel_is_power_on(power_state)) {
		pr_debug("%s: dsi_off with panel always on\n", __func__);
		goto panel_power_ctrl;
	}

	/*
	 * Link clocks should be turned off before PHY can be disabled.
	 * For command mode panels, all clocks are turned off prior to reaching
	 * here, so core clocks should be turned on before accessing hardware
	 * registers. For video mode panel, turn off link clocks and then
	 * disable PHY
	 */
	if (pdata->panel_info.type == MIPI_CMD_PANEL)
		mdss_dsi_clk_ctrl(ctrl_pdata, ctrl_pdata->dsi_clk_handle,
					MDSS_DSI_CORE_CLK, MDSS_DSI_CLK_ON);
	else
		mdss_dsi_clk_ctrl(ctrl_pdata, ctrl_pdata->dsi_clk_handle,
				  MDSS_DSI_LINK_CLK, MDSS_DSI_CLK_OFF);

	if (!pdata->panel_info.ulps_suspend_enabled) {
		/* disable DSI controller */
		mdss_dsi_controller_cfg(0, pdata);

		/* disable DSI phy */
		mdss_dsi_phy_disable(ctrl_pdata);
	}
	ctrl_pdata->ctrl_state &= ~CTRL_STATE_DSI_ACTIVE;
	mdss_dsi_clamp_phy_reset_config(ctrl_pdata, false);
	mdss_dsi_clk_ctrl(ctrl_pdata, ctrl_pdata->dsi_clk_handle,
			  MDSS_DSI_CORE_CLK, MDSS_DSI_CLK_OFF);

panel_power_ctrl:
	ret = mdss_dsi_panel_power_ctrl(pdata, power_state);
	if (ret) {
		pr_err("%s: Panel power off failed\n", __func__);
		goto end;
	}

	if (panel_info->dynamic_fps
	    && (panel_info->dfps_update == DFPS_SUSPEND_RESUME_MODE)
	    && (panel_info->new_fps != panel_info->mipi.frame_rate))
		panel_info->mipi.frame_rate = panel_info->new_fps;

	/* Initialize Max Packet size for DCS reads */
	ctrl_pdata->cur_max_pkt_size = 0;
end:
	pr_debug("%s-:\n", __func__);
	pr_err("%s end\n", __func__);
	return ret;
}

int mdss_dsi_switch_mode(struct mdss_panel_data *pdata, int mode)
{
	struct mdss_dsi_ctrl_pdata *ctrl_pdata = NULL;
	struct mipi_panel_info *pinfo;
	bool dsi_ctrl_setup_needed = false;

	if (!pdata) {
		pr_err("%s: Invalid input data\n", __func__);
		return -EINVAL;
	}
	pr_debug("%s, start\n", __func__);

	pinfo = &pdata->panel_info.mipi;
	ctrl_pdata = container_of(pdata, struct mdss_dsi_ctrl_pdata,
		panel_data);

	if ((pinfo->dms_mode != DYNAMIC_MODE_RESOLUTION_SWITCH_IMMEDIATE) &&
			(pinfo->dms_mode != DYNAMIC_MODE_SWITCH_IMMEDIATE)) {
		pr_debug("%s: Dynamic mode switch not enabled.\n", __func__);
		return -EPERM;
	}

	if (mode == MIPI_VIDEO_PANEL) {
		mode = SWITCH_TO_VIDEO_MODE;
	} else if (mode == MIPI_CMD_PANEL) {
		mode = SWITCH_TO_CMD_MODE;
	} else if (mode == SWITCH_RESOLUTION) {
		dsi_ctrl_setup_needed = true;
		pr_debug("Resolution switch mode selected\n");
	} else {
		pr_err("Invalid mode selected, mode=%d\n", mode);
		return -EINVAL;
	}

	mdss_dsi_clk_ctrl(ctrl_pdata, ctrl_pdata->dsi_clk_handle,
			  MDSS_DSI_ALL_CLKS, MDSS_DSI_CLK_ON);
	if (dsi_ctrl_setup_needed)
		mdss_dsi_ctrl_setup(ctrl_pdata);

	ATRACE_BEGIN("switch_cmds");
	ctrl_pdata->switch_mode(pdata, mode);
	ATRACE_END("switch_cmds");

	mdss_dsi_clk_ctrl(ctrl_pdata, ctrl_pdata->dsi_clk_handle,
			  MDSS_DSI_ALL_CLKS, MDSS_DSI_CLK_OFF);

	pr_debug("%s, end\n", __func__);
	return 0;
}

static int mdss_dsi_reconfig(struct mdss_panel_data *pdata, int mode)
{
	struct mdss_dsi_ctrl_pdata *ctrl_pdata = NULL;
	struct mipi_panel_info *pinfo;

	if (!pdata) {
		pr_err("%s: Invalid input data\n", __func__);
		return -EINVAL;
	}
	pr_debug("%s, start\n", __func__);

	ctrl_pdata = container_of(pdata, struct mdss_dsi_ctrl_pdata,
		panel_data);
	pinfo = &pdata->panel_info.mipi;

	if (pinfo->dms_mode == DYNAMIC_MODE_SWITCH_IMMEDIATE) {
		/* reset DSI */
		mdss_dsi_clk_ctrl(ctrl_pdata, ctrl_pdata->dsi_clk_handle,
				  MDSS_DSI_ALL_CLKS, MDSS_DSI_CLK_ON);
		mdss_dsi_sw_reset(ctrl_pdata, true);
		mdss_dsi_ctrl_setup(ctrl_pdata);
		mdss_dsi_controller_cfg(true, pdata);
		mdss_dsi_clk_ctrl(ctrl_pdata, ctrl_pdata->dsi_clk_handle,
				  MDSS_DSI_ALL_CLKS, MDSS_DSI_CLK_OFF);
	}

	pr_debug("%s, end\n", __func__);
	return 0;
}
static int mdss_dsi_update_panel_config(struct mdss_dsi_ctrl_pdata *ctrl_pdata,
				int mode)
{
	int ret = 0;
	struct mdss_panel_info *pinfo = &(ctrl_pdata->panel_data.panel_info);

	if (mode == DSI_CMD_MODE) {
		pinfo->mipi.mode = DSI_CMD_MODE;
		pinfo->type = MIPI_CMD_PANEL;
		pinfo->mipi.vsync_enable = 1;
		pinfo->mipi.hw_vsync_mode = 1;
		pinfo->partial_update_enabled = pinfo->partial_update_supported;
	} else {	/*video mode*/
		pinfo->mipi.mode = DSI_VIDEO_MODE;
		pinfo->type = MIPI_VIDEO_PANEL;
		pinfo->mipi.vsync_enable = 0;
		pinfo->mipi.hw_vsync_mode = 0;
		pinfo->partial_update_enabled = 0;
	}

	ctrl_pdata->panel_mode = pinfo->mipi.mode;
	mdss_panel_get_dst_fmt(pinfo->bpp, pinfo->mipi.mode,
			pinfo->mipi.pixel_packing, &(pinfo->mipi.dst_format));
	return ret;
}

int mdss_dsi_on(struct mdss_panel_data *pdata)
{
	int ret = 0;
	struct mdss_panel_info *pinfo;
	struct mipi_panel_info *mipi;
	struct mdss_dsi_ctrl_pdata *ctrl_pdata = NULL;
	int cur_power_state;

	if (pdata == NULL) {
		pr_err("%s: Invalid input data\n", __func__);
		return -EINVAL;
	}
	pr_err("%s start\n", __func__);
	ctrl_pdata = container_of(pdata, struct mdss_dsi_ctrl_pdata,
				panel_data);

	if (ctrl_pdata->debugfs_info)
		mdss_dsi_validate_debugfs_info(ctrl_pdata);

	cur_power_state = pdata->panel_info.panel_power_state;
	pr_debug("%s+: ctrl=%pK ndx=%d cur_power_state=%d\n", __func__,
		ctrl_pdata, ctrl_pdata->ndx, cur_power_state);

	pinfo = &pdata->panel_info;
	mipi = &pdata->panel_info.mipi;

	if (mdss_dsi_is_panel_on_interactive(pdata)) {
		/*
		 * all interrupts are disabled at LK
		 * for cont_splash case, intr mask bits need
		 * to be restored to allow dcs command be
		 * sent to panel
		 */
		mdss_dsi_restore_intr_mask(ctrl_pdata);
		pr_debug("%s: panel already on\n", __func__);
		goto end;
	}

	ret = mdss_dsi_panel_power_ctrl(pdata, MDSS_PANEL_POWER_ON);
	if (ret) {
		pr_err("%s:Panel power on failed. rc=%d\n", __func__, ret);
		goto end;
	}

	if (mdss_panel_is_power_on(cur_power_state)) {
		pr_debug("%s: dsi_on from panel low power state\n", __func__);
		goto end;
	}

	ret = mdss_dsi_set_clk_src(ctrl_pdata);
	if (ret) {
		pr_err("%s: failed to set clk src. rc=%d\n", __func__, ret);
		goto end;
	}

	/*
	 * Enable DSI core clocks prior to resetting and initializing DSI
	 * Phy. Phy and ctrl setup need to be done before enabling the link
	 * clocks.
	 */
	mdss_dsi_clk_ctrl(ctrl_pdata, ctrl_pdata->dsi_clk_handle,
			  MDSS_DSI_CORE_CLK, MDSS_DSI_CLK_ON);

	/*
	 * If ULPS during suspend feature is enabled, then DSI PHY was
	 * left on during suspend. In this case, we do not need to reset/init
	 * PHY. This would have already been done when the CORE clocks are
	 * turned on. However, if cont splash is disabled, the first time DSI
	 * is powered on, phy init needs to be done unconditionally.
	 */
	if (!pdata->panel_info.ulps_suspend_enabled || !ctrl_pdata->ulps) {
		mdss_dsi_phy_sw_reset(ctrl_pdata);
		mdss_dsi_phy_init(ctrl_pdata);
		mdss_dsi_ctrl_setup(ctrl_pdata);
	}
	ctrl_pdata->ctrl_state |= CTRL_STATE_DSI_ACTIVE;

	mdss_dsi_clamp_phy_reset_config(ctrl_pdata, true);

	/* DSI link clocks need to be on prior to ctrl sw reset */
	mdss_dsi_clk_ctrl(ctrl_pdata, ctrl_pdata->dsi_clk_handle,
			  MDSS_DSI_LINK_CLK, MDSS_DSI_CLK_ON);
	mdss_dsi_sw_reset(ctrl_pdata, true);

	/*
	 * Issue hardware reset line after enabling the DSI clocks and data
	 * data lanes for LP11 init
	 */
	if (mipi->lp11_init) {
		if (mdss_dsi_pinctrl_set_state(ctrl_pdata, true))
			pr_debug("reset enable: pinctrl not enabled\n");
		mdss_dsi_panel_reset(pdata, 1);
	}

	if (mipi->init_delay)
		usleep_range(mipi->init_delay, mipi->init_delay);

	if (pdata->panel_info.type == MIPI_CMD_PANEL)
		mdss_dsi_clk_ctrl(ctrl_pdata, ctrl_pdata->dsi_clk_handle,
				  MDSS_DSI_ALL_CLKS, MDSS_DSI_CLK_OFF);

end:
	pr_debug("%s-:\n", __func__);
	pr_err("%s end\n", __func__);
	return ret;
}

static int mdss_dsi_pinctrl_set_state(
	struct mdss_dsi_ctrl_pdata *ctrl_pdata,
	bool active)
{
	struct pinctrl_state *pin_state;
	struct mdss_panel_info *pinfo = NULL;
	int rc = -EFAULT;

	if (IS_ERR_OR_NULL(ctrl_pdata->pin_res.pinctrl))
		return PTR_ERR(ctrl_pdata->pin_res.pinctrl);

	pinfo = &ctrl_pdata->panel_data.panel_info;
	if ((mdss_dsi_is_right_ctrl(ctrl_pdata) &&
		mdss_dsi_is_hw_config_split(ctrl_pdata->shared_data)) ||
			pinfo->is_dba_panel) {
		pr_debug("%s:%d, right ctrl pinctrl config not needed\n",
			__func__, __LINE__);
		return 0;
	}

	pin_state = active ? ctrl_pdata->pin_res.gpio_state_active
				: ctrl_pdata->pin_res.gpio_state_suspend;
	if (!IS_ERR_OR_NULL(pin_state)) {
		rc = pinctrl_select_state(ctrl_pdata->pin_res.pinctrl,
				pin_state);
		if (rc)
			pr_err("%s: can not set %s pins\n", __func__,
			       active ? MDSS_PINCTRL_STATE_DEFAULT
			       : MDSS_PINCTRL_STATE_SLEEP);
	} else {
		pr_err("%s: invalid '%s' pinstate\n", __func__,
		       active ? MDSS_PINCTRL_STATE_DEFAULT
		       : MDSS_PINCTRL_STATE_SLEEP);
	}
	return rc;
}

static int mdss_dsi_pinctrl_init(struct platform_device *pdev)
{
	struct mdss_dsi_ctrl_pdata *ctrl_pdata;

	ctrl_pdata = platform_get_drvdata(pdev);
	ctrl_pdata->pin_res.pinctrl = devm_pinctrl_get(&pdev->dev);
	if (IS_ERR_OR_NULL(ctrl_pdata->pin_res.pinctrl)) {
		pr_err("%s: failed to get pinctrl\n", __func__);
		return PTR_ERR(ctrl_pdata->pin_res.pinctrl);
	}

	ctrl_pdata->pin_res.gpio_state_active
		= pinctrl_lookup_state(ctrl_pdata->pin_res.pinctrl,
				MDSS_PINCTRL_STATE_DEFAULT);
	if (IS_ERR_OR_NULL(ctrl_pdata->pin_res.gpio_state_active))
		pr_warn("%s: can not get default pinstate\n", __func__);

	ctrl_pdata->pin_res.gpio_state_suspend
		= pinctrl_lookup_state(ctrl_pdata->pin_res.pinctrl,
				MDSS_PINCTRL_STATE_SLEEP);
	if (IS_ERR_OR_NULL(ctrl_pdata->pin_res.gpio_state_suspend))
		pr_warn("%s: can not get sleep pinstate\n", __func__);

	return 0;
}

static int mdss_dsi_unblank(struct mdss_panel_data *pdata)
{
	int ret = 0;
	struct mipi_panel_info *mipi;
	struct mdss_dsi_ctrl_pdata *ctrl_pdata = NULL;
	struct mdss_dsi_ctrl_pdata *sctrl = NULL;

	if (pdata == NULL) {
		pr_err("%s: Invalid input data\n", __func__);
		return -EINVAL;
	}

	ctrl_pdata = container_of(pdata, struct mdss_dsi_ctrl_pdata,
				panel_data);
	mipi  = &pdata->panel_info.mipi;

	pr_debug("%s+: ctrl=%pK ndx=%d cur_power_state=%d ctrl_state=%x\n",
			__func__, ctrl_pdata, ctrl_pdata->ndx,
		pdata->panel_info.panel_power_state, ctrl_pdata->ctrl_state);

	mdss_dsi_pm_qos_update_request(DSI_DISABLE_PC_LATENCY);

	if (mdss_dsi_is_ctrl_clk_master(ctrl_pdata))
		sctrl = mdss_dsi_get_ctrl_clk_slave();

	mdss_dsi_clk_ctrl(ctrl_pdata, ctrl_pdata->dsi_clk_handle,
			  MDSS_DSI_ALL_CLKS, MDSS_DSI_CLK_ON);
	if (sctrl)
		mdss_dsi_clk_ctrl(sctrl, sctrl->dsi_clk_handle,
				  MDSS_DSI_ALL_CLKS, MDSS_DSI_CLK_ON);

	if (ctrl_pdata->ctrl_state & CTRL_STATE_PANEL_LP) {
		pr_debug("%s: dsi_unblank with panel always on\n", __func__);
		if (ctrl_pdata->low_power_config)
			ret = ctrl_pdata->low_power_config(pdata, false);
		if (!ret)
			ctrl_pdata->ctrl_state &= ~CTRL_STATE_PANEL_LP;
		goto error;
	}

	if (!(ctrl_pdata->ctrl_state & CTRL_STATE_PANEL_INIT)) {
		if (!pdata->panel_info.dynamic_switch_pending) {
			ATRACE_BEGIN("dsi_panel_on");
			ret = ctrl_pdata->on(pdata);
			if (ret) {
				pr_err("%s: unable to initialize the panel\n",
							__func__);
				goto error;
			}
			ATRACE_END("dsi_panel_on");
		}
	}
	if (!ctrl_pdata->setting_mode_loaded) {
		ctrl_pdata->setting_mode_loaded = true;
		mutex_lock(&ctrl_pdata->panel_mode_lock);
		ctrl_pdata->is_panel_on = true;
		mutex_unlock(&ctrl_pdata->panel_mode_lock);
	}

	if ((pdata->panel_info.type == MIPI_CMD_PANEL) &&
		mipi->vsync_enable && mipi->hw_vsync_mode) {
		mdss_dsi_set_tear_on(ctrl_pdata);

		if (mdss_dsi_is_te_based_esd(ctrl_pdata))
<<<<<<< HEAD
			schedule_delayed_work(&ctrl_pdata->techeck_work,
			msecs_to_jiffies(3000));
=======
			panel_update_te_irq(pdata, true);
>>>>>>> cc5a71d5
	}

	ctrl_pdata->ctrl_state |= CTRL_STATE_PANEL_INIT;

error:
	mdss_dsi_clk_ctrl(ctrl_pdata, ctrl_pdata->dsi_clk_handle,
			  MDSS_DSI_ALL_CLKS, MDSS_DSI_CLK_OFF);
	if (sctrl)
		mdss_dsi_clk_ctrl(sctrl, sctrl->dsi_clk_handle,
				  MDSS_DSI_ALL_CLKS, MDSS_DSI_CLK_OFF);

	mdss_dsi_pm_qos_update_request(DSI_ENABLE_PC_LATENCY);

	pr_debug("%s-:\n", __func__);

	return ret;
}

static int mdss_dsi_blank(struct mdss_panel_data *pdata, int power_state)
{
	int ret = 0;
	struct mipi_panel_info *mipi;
	struct mdss_dsi_ctrl_pdata *ctrl_pdata = NULL;

	if (pdata == NULL) {
		pr_err("%s: Invalid input data\n", __func__);
		return -EINVAL;
	}

	ctrl_pdata = container_of(pdata, struct mdss_dsi_ctrl_pdata,
				panel_data);
	mipi = &pdata->panel_info.mipi;

	pr_debug("%s+: ctrl=%pK ndx=%d power_state=%d\n",
		__func__, ctrl_pdata, ctrl_pdata->ndx, power_state);

	mdss_dsi_clk_ctrl(ctrl_pdata, ctrl_pdata->dsi_clk_handle,
			  MDSS_DSI_ALL_CLKS, MDSS_DSI_CLK_ON);

	if (mdss_panel_is_power_on_lp(power_state)) {
		pr_debug("%s: low power state requested\n", __func__);
		if (ctrl_pdata->low_power_config)
			ret = ctrl_pdata->low_power_config(pdata, true);
		if (!ret)
			ctrl_pdata->ctrl_state |= CTRL_STATE_PANEL_LP;
		goto error;
	}

	if (pdata->panel_info.type == MIPI_VIDEO_PANEL &&
			ctrl_pdata->off_cmds.link_state == DSI_LP_MODE) {
		mdss_dsi_sw_reset(ctrl_pdata, false);
		mdss_dsi_host_init(pdata);
	}

	mdss_dsi_op_mode_config(DSI_CMD_MODE, pdata);

	if (pdata->panel_info.dynamic_switch_pending) {
		pr_info("%s: switching to %s mode\n", __func__,
			(pdata->panel_info.mipi.mode ? "video" : "command"));
		if (pdata->panel_info.type == MIPI_CMD_PANEL) {
			ctrl_pdata->switch_mode(pdata, SWITCH_TO_VIDEO_MODE);
		} else if (pdata->panel_info.type == MIPI_VIDEO_PANEL) {
			ctrl_pdata->switch_mode(pdata, SWITCH_TO_CMD_MODE);
			mdss_dsi_set_tear_off(ctrl_pdata);
		}
	}

	if ((pdata->panel_info.type == MIPI_CMD_PANEL) &&
		mipi->vsync_enable && mipi->hw_vsync_mode) {
		if (mdss_dsi_is_te_based_esd(ctrl_pdata)) {
<<<<<<< HEAD

		cancel_delayed_work_sync(&ctrl_pdata->techeck_work);
				atomic_dec(&ctrl_pdata->te_irq_ready);
=======
			panel_update_te_irq(pdata, false);
			atomic_dec(&ctrl_pdata->te_irq_ready);
>>>>>>> cc5a71d5
		}
		mdss_dsi_set_tear_off(ctrl_pdata);
	}

	if (ctrl_pdata->ctrl_state & CTRL_STATE_PANEL_INIT) {
		if (!pdata->panel_info.dynamic_switch_pending) {
			ATRACE_BEGIN("dsi_panel_off");
			ret = ctrl_pdata->off(pdata);
			if (ret) {
				pr_err("%s: Panel OFF failed\n", __func__);
				goto error;
			}
			ATRACE_END("dsi_panel_off");
		}
		ctrl_pdata->ctrl_state &= ~(CTRL_STATE_PANEL_INIT |
			CTRL_STATE_PANEL_LP);
	}

error:
	mdss_dsi_clk_ctrl(ctrl_pdata, ctrl_pdata->dsi_clk_handle,
			  MDSS_DSI_ALL_CLKS, MDSS_DSI_CLK_OFF);
	pr_debug("%s-:End\n", __func__);
	return ret;
}

static int mdss_dsi_post_panel_on(struct mdss_panel_data *pdata)
{
	struct mdss_dsi_ctrl_pdata *ctrl_pdata = NULL;

	if (pdata == NULL) {
		pr_err("%s: Invalid input data\n", __func__);
		return -EINVAL;
	}

	ctrl_pdata = container_of(pdata, struct mdss_dsi_ctrl_pdata,
				panel_data);

	pr_debug("%s+: ctrl=%pK ndx=%d\n", __func__,
				ctrl_pdata, ctrl_pdata->ndx);

	mdss_dsi_clk_ctrl(ctrl_pdata, ctrl_pdata->dsi_clk_handle,
			  MDSS_DSI_ALL_CLKS, MDSS_DSI_CLK_ON);

	if (ctrl_pdata->post_panel_on)
		ctrl_pdata->post_panel_on(pdata);

	mdss_dsi_clk_ctrl(ctrl_pdata, ctrl_pdata->dsi_clk_handle,
			  MDSS_DSI_ALL_CLKS, MDSS_DSI_CLK_OFF);
	pr_debug("%s-:\n", __func__);

	return 0;
}

static irqreturn_t test_hw_vsync_handler(int irq, void *data)
{
	struct mdss_panel_data *pdata = (struct mdss_panel_data *)data;

	pr_debug("HW VSYNC\n");
	MDSS_XLOG(0xaaa, irq);
	complete_all(&pdata->te_done);
	if (pdata->next)
		complete_all(&pdata->next->te_done);
	return IRQ_HANDLED;
}

int mdss_dsi_cont_splash_on(struct mdss_panel_data *pdata)
{
	int ret = 0;
	struct mipi_panel_info *mipi;
	struct mdss_dsi_ctrl_pdata *ctrl_pdata = NULL;

	pr_info("%s:%d DSI on for continuous splash.\n", __func__, __LINE__);

	if (pdata == NULL) {
		pr_err("%s: Invalid input data\n", __func__);
		return -EINVAL;
	}

	mipi = &pdata->panel_info.mipi;

	ctrl_pdata = container_of(pdata, struct mdss_dsi_ctrl_pdata,
				panel_data);

	pr_debug("%s+: ctrl=%pK ndx=%d\n", __func__,
				ctrl_pdata, ctrl_pdata->ndx);

	WARN((ctrl_pdata->ctrl_state & CTRL_STATE_PANEL_INIT),
		"Incorrect Ctrl state=0x%x\n", ctrl_pdata->ctrl_state);

	mdss_dsi_ctrl_setup(ctrl_pdata);
	mdss_dsi_sw_reset(ctrl_pdata, true);
	pr_debug("%s-:End\n", __func__);
	return ret;
}

static void __mdss_dsi_mask_dfps_errors(struct mdss_dsi_ctrl_pdata *ctrl,
		bool mask)
{
	u32 data = 0;

	/*
	 * Assumption is that the DSI clocks will be enabled
	 * when this API is called from dfps thread
	 */
	if (mask) {
		/* mask FIFO underflow and PLL unlock bits */
		mdss_dsi_set_reg(ctrl, 0x10c, 0x7c000000, 0x7c000000);
	} else {
		data = MIPI_INP((ctrl->ctrl_base) + 0x0120);
		if (data & BIT(16)) {
			pr_debug("pll unlocked: 0x%x\n", data);
			/* clear PLL unlock bit */
			MIPI_OUTP((ctrl->ctrl_base) + 0x120, BIT(16));
		}

		data = MIPI_INP((ctrl->ctrl_base) + 0x00c);
		if (data & 0x88880000) {
			pr_debug("dsi fifo underflow: 0x%x\n", data);
			/* clear DSI FIFO underflow and empty */
			MIPI_OUTP((ctrl->ctrl_base) + 0x00c, 0x99990000);
		}

		/* restore FIFO underflow and PLL unlock bits */
		mdss_dsi_set_reg(ctrl, 0x10c, 0x7c000000, 0x0);
	}
}

static void __mdss_dsi_update_video_mode_total(struct mdss_panel_data *pdata,
		int new_fps)
{
	u32 hsync_period, vsync_period;
	u32 new_dsi_v_total, current_dsi_v_total;
	struct mdss_dsi_ctrl_pdata *ctrl_pdata = NULL;

	if (pdata == NULL) {
		pr_err("%s Invalid pdata\n", __func__);
		return;
	}

	ctrl_pdata = container_of(pdata, struct mdss_dsi_ctrl_pdata,
			panel_data);
	if (ctrl_pdata == NULL) {
		pr_err("%s Invalid ctrl_pdata\n", __func__);
		return;
	}

	if (ctrl_pdata->timing_db_mode)
		MIPI_OUTP((ctrl_pdata->ctrl_base) + 0x1e8, 0x1);

	vsync_period =
		mdss_panel_get_vtotal(&pdata->panel_info);
	hsync_period =
		mdss_panel_get_htotal(&pdata->panel_info, true);
	current_dsi_v_total =
		MIPI_INP((ctrl_pdata->ctrl_base) + 0x2C);
	new_dsi_v_total =
		((vsync_period - 1) << 16) | (hsync_period - 1);

	MIPI_OUTP((ctrl_pdata->ctrl_base) + 0x2C, new_dsi_v_total);

	if (ctrl_pdata->timing_db_mode)
		MIPI_OUTP((ctrl_pdata->ctrl_base) + 0x1e4, 0x1);

	pr_debug("%s new_fps:%d new_vtotal:0x%X cur_vtotal:0x%X frame_rate:%d\n",
			__func__, new_fps, new_dsi_v_total, current_dsi_v_total,
			ctrl_pdata->panel_data.panel_info.mipi.frame_rate);

	ctrl_pdata->panel_data.panel_info.current_fps = new_fps;
	MDSS_XLOG(current_dsi_v_total, new_dsi_v_total, new_fps,
		ctrl_pdata->timing_db_mode);

}

static void __mdss_dsi_dyn_refresh_config(
		struct mdss_dsi_ctrl_pdata *ctrl_pdata)
{
	int reg_data = 0;
	u32 phy_rev = ctrl_pdata->shared_data->phy_rev;

	/* configure only for master control in split display */
	if (mdss_dsi_is_hw_config_split(ctrl_pdata->shared_data) &&
			mdss_dsi_is_ctrl_clk_slave(ctrl_pdata))
		return;

	switch (phy_rev) {
	case DSI_PHY_REV_10:
		reg_data = MIPI_INP((ctrl_pdata->ctrl_base) +
				DSI_DYNAMIC_REFRESH_CTRL);
		reg_data &= ~BIT(12);
		MIPI_OUTP((ctrl_pdata->ctrl_base)
				+ DSI_DYNAMIC_REFRESH_CTRL, reg_data);
		break;
	case DSI_PHY_REV_20:
		reg_data = BIT(13);
		MIPI_OUTP((ctrl_pdata->ctrl_base)
				+ DSI_DYNAMIC_REFRESH_CTRL, reg_data);
		break;
	default:
		pr_err("Phy rev %d unsupported\n", phy_rev);
		break;
	}

	pr_debug("Dynamic fps ctrl = 0x%x\n", reg_data);
}

static void __mdss_dsi_calc_dfps_delay(struct mdss_panel_data *pdata)
{
	u32 esc_clk_rate_hz;
	u32 pipe_delay, pipe_delay2 = 0, pll_delay;
	u32 hsync_period = 0;
	u32 pclk_to_esc_ratio, byte_to_esc_ratio, hr_bit_to_esc_ratio;
	struct mdss_dsi_ctrl_pdata *ctrl_pdata = NULL;
	struct mdss_panel_info *pinfo = NULL;
	struct mdss_dsi_phy_ctrl *pd = NULL;

	if (pdata == NULL) {
		pr_err("%s Invalid pdata\n", __func__);
		return;
	}

	ctrl_pdata = container_of(pdata, struct mdss_dsi_ctrl_pdata,
			panel_data);
	if (ctrl_pdata == NULL) {
		pr_err("%s Invalid ctrl_pdata\n", __func__);
		return;
	}

	if (mdss_dsi_is_hw_config_split(ctrl_pdata->shared_data) &&
		mdss_dsi_is_ctrl_clk_slave(ctrl_pdata))
		return;

	pinfo = &pdata->panel_info;
	pd = &(pinfo->mipi.dsi_phy_db);

	esc_clk_rate_hz = ctrl_pdata->esc_clk_rate_hz;
	pclk_to_esc_ratio = (ctrl_pdata->pclk_rate / esc_clk_rate_hz);
	byte_to_esc_ratio = (ctrl_pdata->byte_clk_rate / esc_clk_rate_hz);
	hr_bit_to_esc_ratio = ((ctrl_pdata->byte_clk_rate * 4) /
					esc_clk_rate_hz);

	hsync_period = mdss_panel_get_htotal(pinfo, true);
	pipe_delay = (hsync_period + 1) / pclk_to_esc_ratio;
	if (pinfo->mipi.eof_bllp_power_stop == 0)
		pipe_delay += (17 / pclk_to_esc_ratio) +
			((21 + (pinfo->mipi.t_clk_pre + 1) +
				(pinfo->mipi.t_clk_post + 1)) /
				byte_to_esc_ratio) +
			((((pd->timing[8] >> 1) + 1) +
			((pd->timing[6] >> 1) + 1) +
			((pd->timing[3] * 4) + (pd->timing[5] >> 1) + 1) +
			((pd->timing[7] >> 1) + 1) +
			((pd->timing[1] >> 1) + 1) +
			((pd->timing[4] >> 1) + 1)) / hr_bit_to_esc_ratio);

	if (pinfo->mipi.force_clk_lane_hs)
		pipe_delay2 = (6 / byte_to_esc_ratio) +
			((((pd->timing[1] >> 1) + 1) +
			((pd->timing[4] >> 1) + 1)) / hr_bit_to_esc_ratio);

	/* 130 us pll delay recommended by h/w doc */
	pll_delay = ((130 * esc_clk_rate_hz) / 1000000) * 2;

	MIPI_OUTP((ctrl_pdata->ctrl_base) + DSI_DYNAMIC_REFRESH_PIPE_DELAY,
						pipe_delay);
	MIPI_OUTP((ctrl_pdata->ctrl_base) + DSI_DYNAMIC_REFRESH_PIPE_DELAY2,
						pipe_delay2);
	MIPI_OUTP((ctrl_pdata->ctrl_base) + DSI_DYNAMIC_REFRESH_PLL_DELAY,
						pll_delay);
}

static int __mdss_dsi_dfps_calc_clks(struct mdss_panel_data *pdata,
		u64 new_clk_rate)
{
	int rc = 0;
	struct mdss_dsi_ctrl_pdata *ctrl_pdata = NULL;
	struct mdss_panel_info *pinfo;
	u32 phy_rev;

	if (pdata == NULL) {
		pr_err("%s Invalid pdata\n", __func__);
		return -EINVAL;
	}

	ctrl_pdata = container_of(pdata, struct mdss_dsi_ctrl_pdata,
			panel_data);
	if (ctrl_pdata == NULL) {
		pr_err("%s Invalid ctrl_pdata\n", __func__);
		return -EINVAL;
	}

	pinfo = &pdata->panel_info;
	phy_rev = ctrl_pdata->shared_data->phy_rev;

	pinfo->clk_rate = new_clk_rate;
	pinfo->mipi.dsi_pclk_rate = mdss_dsi_get_pclk_rate(pinfo,
		new_clk_rate);
	__mdss_dsi_dyn_refresh_config(ctrl_pdata);

	if (phy_rev == DSI_PHY_REV_20)
		mdss_dsi_dfps_config_8996(ctrl_pdata);

	__mdss_dsi_calc_dfps_delay(pdata);

	/* take a backup of current clk rates */
	ctrl_pdata->pclk_rate_bkp = ctrl_pdata->pclk_rate;
	ctrl_pdata->byte_clk_rate_bkp = ctrl_pdata->byte_clk_rate;

	ctrl_pdata->pclk_rate = pinfo->mipi.dsi_pclk_rate;
	do_div(new_clk_rate, 8U);
	ctrl_pdata->byte_clk_rate = (u32) new_clk_rate;

	pr_debug("byte_rate=%i\n", ctrl_pdata->byte_clk_rate);
	pr_debug("pclk_rate=%i\n", ctrl_pdata->pclk_rate);

	return rc;
}

static int __mdss_dsi_dfps_update_clks(struct mdss_panel_data *pdata)
{
	struct mdss_dsi_ctrl_pdata *ctrl_pdata = NULL;
	struct mdss_dsi_ctrl_pdata *sctrl_pdata = NULL;
	struct mdss_panel_info *pinfo, *spinfo = NULL;
	int rc = 0;

	if (pdata == NULL) {
		pr_err("%s Invalid pdata\n", __func__);
		return -EINVAL;
	}

	ctrl_pdata = container_of(pdata, struct mdss_dsi_ctrl_pdata,
			panel_data);
	if (IS_ERR_OR_NULL(ctrl_pdata)) {
		pr_err("Invalid sctrl_pdata = %lu\n", PTR_ERR(ctrl_pdata));
		return PTR_ERR(ctrl_pdata);
	}

	pinfo = &ctrl_pdata->panel_data.panel_info;

	/*
	 * In split display case, configure and enable dynamic refresh
	 * register only after both the ctrl data is programmed. So,
	 * ignore enabling dynamic refresh for the master control and
	 * configure only when it is slave control.
	 */
	if (mdss_dsi_is_hw_config_split(ctrl_pdata->shared_data) &&
			mdss_dsi_is_ctrl_clk_master(ctrl_pdata))
		return 0;

	if (mdss_dsi_is_hw_config_split(ctrl_pdata->shared_data) &&
			mdss_dsi_is_ctrl_clk_slave(ctrl_pdata)) {
		sctrl_pdata = ctrl_pdata;
		spinfo = pinfo;
		ctrl_pdata = mdss_dsi_get_ctrl_clk_master();
		if (IS_ERR_OR_NULL(ctrl_pdata)) {
			pr_err("Invalid ctrl_pdata = %lu\n",
					PTR_ERR(ctrl_pdata));
			return PTR_ERR(ctrl_pdata);
		}

		pinfo = &ctrl_pdata->panel_data.panel_info;
	}

	/*
	 * For programming dynamic refresh registers, we need to change
	 * the parent to shadow clocks for the software byte and pixel mux.
	 * After switching to shadow clocks, if there is no ref count on
	 * main byte and pixel clocks, clock driver may shutdown those
	 * unreferenced  byte and pixel clocks. Hence add an extra reference
	 * count to avoid shutting down the main byte and pixel clocks.
	 */
	rc = clk_prepare_enable(ctrl_pdata->pll_byte_clk);
	if (rc) {
		pr_err("Unable to add extra refcnt for byte clock\n");
		goto error_byte;
	}

	rc = clk_prepare_enable(ctrl_pdata->pll_pixel_clk);
	if (rc) {
		pr_err("Unable to add extra refcnt for pixel clock\n");
		goto error_pixel;
	}

	/* change the parent to shadow clocks*/
	rc = clk_set_parent(ctrl_pdata->mux_byte_clk,
			ctrl_pdata->shadow_byte_clk);
	if (rc) {
		pr_err("Unable to set parent to shadow byte clock\n");
		goto error_shadow_byte;
	}

	rc = clk_set_parent(ctrl_pdata->mux_pixel_clk,
			ctrl_pdata->shadow_pixel_clk);
	if (rc) {
		pr_err("Unable to set parent to shadow pixel clock\n");
		goto error_shadow_pixel;
	}

	rc = mdss_dsi_clk_set_link_rate(ctrl_pdata->dsi_clk_handle,
			MDSS_DSI_LINK_BYTE_CLK, ctrl_pdata->byte_clk_rate, 0);
	if (rc) {
		pr_err("%s: dsi_byte_clk - clk_set_rate failed\n",
				__func__);
		goto error_byte_link;
	}

	rc = mdss_dsi_clk_set_link_rate(ctrl_pdata->dsi_clk_handle,
			MDSS_DSI_LINK_PIX_CLK, ctrl_pdata->pclk_rate, 0);
	if (rc) {
		pr_err("%s: dsi_pixel_clk - clk_set_rate failed\n",
				__func__);
		goto error_pixel_link;
	}

	if (sctrl_pdata) {
		rc = mdss_dsi_clk_set_link_rate(sctrl_pdata->dsi_clk_handle,
			MDSS_DSI_LINK_BYTE_CLK, sctrl_pdata->byte_clk_rate, 0);
		if (rc) {
			pr_err("%s: slv dsi_byte_clk - clk_set_rate failed\n",
					__func__);
			goto error_sbyte_link;
		}

		rc = mdss_dsi_clk_set_link_rate(sctrl_pdata->dsi_clk_handle,
			MDSS_DSI_LINK_PIX_CLK, sctrl_pdata->pclk_rate, 0);
		if (rc) {
			pr_err("%s: slv dsi_pixel_clk - clk_set_rate failed\n",
					__func__);
			goto error_spixel_link;
		}
	}

	rc = mdss_dsi_en_wait4dynamic_done(ctrl_pdata);
	if (rc < 0) {
		pr_err("Unsuccessful dynamic fps change");
		goto dfps_timeout;
	}

	MIPI_OUTP((ctrl_pdata->ctrl_base) + DSI_DYNAMIC_REFRESH_CTRL, 0x00);
	if (sctrl_pdata)
		MIPI_OUTP((sctrl_pdata->ctrl_base) + DSI_DYNAMIC_REFRESH_CTRL,
				0x00);

	rc = mdss_dsi_phy_pll_reset_status(ctrl_pdata);
	if (rc) {
		pr_err("%s: pll cannot be locked reset core ready failed %d\n",
			__func__, rc);
		goto dfps_timeout;
	}

	__mdss_dsi_mask_dfps_errors(ctrl_pdata, false);
	if (sctrl_pdata)
		__mdss_dsi_mask_dfps_errors(sctrl_pdata, false);

	/* Move the mux clocks to main byte and pixel clocks */
	rc = clk_set_parent(ctrl_pdata->mux_byte_clk,
			ctrl_pdata->pll_byte_clk);
	if (rc)
		pr_err("Unable to set parent back to main byte clock\n");

	rc = clk_set_parent(ctrl_pdata->mux_pixel_clk,
			ctrl_pdata->pll_pixel_clk);
	if (rc)
		pr_err("Unable to set parent back to main pixel clock\n");

	/* Remove extra ref count on parent clocks */
	clk_disable_unprepare(ctrl_pdata->pll_byte_clk);
	clk_disable_unprepare(ctrl_pdata->pll_pixel_clk);

	return rc;

dfps_timeout:
	if (sctrl_pdata)
		mdss_dsi_clk_set_link_rate(sctrl_pdata->dsi_clk_handle,
				MDSS_DSI_LINK_PIX_CLK,
				sctrl_pdata->pclk_rate_bkp, 0);
error_spixel_link:
	if (sctrl_pdata)
		mdss_dsi_clk_set_link_rate(sctrl_pdata->dsi_clk_handle,
				MDSS_DSI_LINK_BYTE_CLK,
				sctrl_pdata->byte_clk_rate_bkp, 0);
error_sbyte_link:
	mdss_dsi_clk_set_link_rate(ctrl_pdata->dsi_clk_handle,
		MDSS_DSI_LINK_PIX_CLK, ctrl_pdata->pclk_rate_bkp, 0);
error_pixel_link:
	mdss_dsi_clk_set_link_rate(ctrl_pdata->dsi_clk_handle,
		MDSS_DSI_LINK_BYTE_CLK, ctrl_pdata->byte_clk_rate_bkp, 0);
error_byte_link:
	clk_set_parent(ctrl_pdata->mux_pixel_clk, ctrl_pdata->pll_pixel_clk);
error_shadow_pixel:
	clk_set_parent(ctrl_pdata->mux_byte_clk, ctrl_pdata->pll_byte_clk);
error_shadow_byte:
	clk_disable_unprepare(ctrl_pdata->pll_pixel_clk);
error_pixel:
	clk_disable_unprepare(ctrl_pdata->pll_byte_clk);
error_byte:
	return rc;
}

static int mdss_dsi_check_params(struct mdss_dsi_ctrl_pdata *ctrl, void *arg)
{
	struct mdss_panel_info *var_pinfo, *pinfo;
	int rc = 0;

	if (!ctrl || !arg)
		return 0;

	pinfo = &ctrl->panel_data.panel_info;
	if (!pinfo->is_pluggable)
		return 0;

	var_pinfo = (struct mdss_panel_info *)arg;

	pr_debug("%s: reconfig xres: %d yres: %d, current xres: %d yres: %d\n",
			__func__, var_pinfo->xres, var_pinfo->yres,
					pinfo->xres, pinfo->yres);
	if ((var_pinfo->xres != pinfo->xres) ||
		(var_pinfo->yres != pinfo->yres) ||
		(var_pinfo->lcdc.h_back_porch != pinfo->lcdc.h_back_porch) ||
		(var_pinfo->lcdc.h_front_porch != pinfo->lcdc.h_front_porch) ||
		(var_pinfo->lcdc.h_pulse_width != pinfo->lcdc.h_pulse_width) ||
		(var_pinfo->lcdc.v_back_porch != pinfo->lcdc.v_back_porch) ||
		(var_pinfo->lcdc.v_front_porch != pinfo->lcdc.v_front_porch) ||
		(var_pinfo->lcdc.v_pulse_width != pinfo->lcdc.v_pulse_width)
		)
		rc = 1;

	return rc;
}

static void mdss_dsi_avr_config(struct mdss_dsi_ctrl_pdata *ctrl_pdata,
		int enabled)
{
	u32 data = MIPI_INP((ctrl_pdata->ctrl_base) + 0x10);

	/* DSI_VIDEO_MODE_CTRL */
	if (enabled)
		data |= BIT(29); /* AVR_SUPPORT_ENABLED */
	else
		data &= ~BIT(29);

	MIPI_OUTP((ctrl_pdata->ctrl_base) + 0x10, data);
	MDSS_XLOG(ctrl_pdata->ndx, enabled, data);
}

static int __mdss_dsi_dynamic_clock_switch(struct mdss_panel_data *pdata,
	u64 new_clk_rate)
{
	int rc = 0;
	struct mdss_dsi_ctrl_pdata *ctrl_pdata = NULL;
	struct mdss_panel_info *pinfo;
	u32 phy_rev;
	u64 clk_rate_bkp;

	pr_debug("%s+:\n", __func__);

	ctrl_pdata = container_of(pdata, struct mdss_dsi_ctrl_pdata,
			panel_data);

	phy_rev = ctrl_pdata->shared_data->phy_rev;
	pinfo = &pdata->panel_info;

	/* get the fps configured in HW */
	clk_rate_bkp = pinfo->clk_rate;

	__mdss_dsi_mask_dfps_errors(ctrl_pdata, true);

	if (phy_rev == DSI_PHY_REV_20) {
		rc = mdss_dsi_phy_calc_timing_param(pinfo, phy_rev,
				new_clk_rate);
		if (rc) {
			pr_err("PHY calculations failed-%lld\n", new_clk_rate);
			goto end_update;
		}
	}

	rc = __mdss_dsi_dfps_calc_clks(pdata, new_clk_rate);
	if (rc) {
		pr_err("error calculating clocks for %lld\n", new_clk_rate);
		goto error_clks;
	}

	rc = __mdss_dsi_dfps_update_clks(pdata);
	if (rc) {
		pr_err("Dynamic refresh failed-%lld\n", new_clk_rate);
		goto error_dfps;
	}
	return rc;
error_dfps:
	if (__mdss_dsi_dfps_calc_clks(pdata, clk_rate_bkp))
		pr_err("error reverting clock calculations for %lld\n",
				clk_rate_bkp);
error_clks:
	if (mdss_dsi_phy_calc_timing_param(pinfo, phy_rev, clk_rate_bkp))
		pr_err("Unable to revert phy timing-%lld\n", clk_rate_bkp);
end_update:
	return rc;
}

static int mdss_dsi_dynamic_bitclk_config(struct mdss_panel_data *pdata)
{
	int rc = 0;
	struct mdss_dsi_ctrl_pdata *ctrl_pdata = NULL;
	struct mdss_panel_info *pinfo;

	pr_debug("%s+:\n", __func__);

	if (pdata == NULL) {
		pr_err("%s: Invalid input data\n", __func__);
		return -EINVAL;
	}

	ctrl_pdata = container_of(pdata, struct mdss_dsi_ctrl_pdata,
			panel_data);

	if (!ctrl_pdata->panel_data.panel_info.dynamic_bitclk) {
		pr_err("Dynamic bitclk not enabled for this panel\n");
		return -EINVAL;
	}

	pinfo = &pdata->panel_info;

	if (!pinfo->new_clk_rate || (pinfo->clk_rate == pinfo->new_clk_rate)) {
		pr_debug("Bit clock update is not needed\n");
		return 0;
	}

	rc = __mdss_dsi_dynamic_clock_switch(&ctrl_pdata->panel_data,
		pinfo->new_clk_rate);
	if (!rc && mdss_dsi_is_hw_config_split(ctrl_pdata->shared_data)) {
		struct mdss_dsi_ctrl_pdata *octrl =
			mdss_dsi_get_other_ctrl(ctrl_pdata);
		rc = __mdss_dsi_dynamic_clock_switch(&octrl->panel_data,
			pinfo->new_clk_rate);
		if (rc)
			pr_err("failed to switch DSI bitclk for sctrl\n");
	} else if (rc) {
		pr_err("failed to switch DSI bitclk\n");
	}
	return rc;
}

static int mdss_dsi_dfps_config(struct mdss_panel_data *pdata, int new_fps)
{
	int rc = 0;
	struct mdss_dsi_ctrl_pdata *ctrl_pdata = NULL;
	struct mdss_panel_info *pinfo;

	pr_debug("%s+:\n", __func__);

	if (pdata == NULL) {
		pr_err("%s: Invalid input data\n", __func__);
		return -EINVAL;
	}

	ctrl_pdata = container_of(pdata, struct mdss_dsi_ctrl_pdata,
			panel_data);

	if (!ctrl_pdata->panel_data.panel_info.dynamic_fps) {
		pr_err("Dynamic fps not enabled for this panel\n");
		return -EINVAL;
	}

	pinfo = &pdata->panel_info;

	if (new_fps == pinfo->current_fps) {
		/*
		 * This is unlikely as mdss driver checks for previously
		 * configured frame rate.
		 */
		pr_debug("Panel is already at this FPS\n");
		goto end_update;
	}

	if (pinfo->dfps_update == DFPS_IMMEDIATE_PORCH_UPDATE_MODE_HFP ||
		pinfo->dfps_update == DFPS_IMMEDIATE_PORCH_UPDATE_MODE_VFP) {
		/* Porch method */
		__mdss_dsi_update_video_mode_total(pdata, new_fps);
	} else if (pinfo->dfps_update == DFPS_IMMEDIATE_CLK_UPDATE_MODE) {
		/* Clock update method */
		u64 new_clk_rate = mdss_dsi_calc_bitclk
			(&ctrl_pdata->panel_data.panel_info, new_fps);
		if (!new_clk_rate) {
			pr_err("%s: unable to get the new bit clock rate\n",
					__func__);
			rc = -EINVAL;
			goto end_update;
		}

		rc = __mdss_dsi_dynamic_clock_switch(pdata, new_clk_rate);
		if (!rc) {
			struct mdss_dsi_ctrl_pdata *mctrl_pdata = NULL;
			struct mdss_panel_info *mpinfo = NULL;

			if (mdss_dsi_is_hw_config_split
				(ctrl_pdata->shared_data) &&
				mdss_dsi_is_ctrl_clk_master(ctrl_pdata))
				goto end_update;

			if (mdss_dsi_is_hw_config_split
				(ctrl_pdata->shared_data) &&
				mdss_dsi_is_ctrl_clk_slave(ctrl_pdata)) {
				mctrl_pdata = mdss_dsi_get_ctrl_clk_master();
				if (IS_ERR_OR_NULL(mctrl_pdata)) {
					pr_err("Invalid mctrl_pdata\n");
					goto end_update;
				}

				mpinfo = &mctrl_pdata->panel_data.panel_info;
			}
			/*
			 * update new fps that at this point is already
			 * updated in hw
			 */
			pinfo->current_fps = new_fps;
			if (mctrl_pdata && mpinfo)
				mpinfo->current_fps = new_fps;
		}
	}
end_update:
	return rc;
}

static int mdss_dsi_ctl_partial_roi(struct mdss_panel_data *pdata)
{
	struct mdss_dsi_ctrl_pdata *ctrl_pdata = NULL;
	int rc = -EINVAL;

	if (pdata == NULL) {
		pr_err("%s: Invalid input data\n", __func__);
		return -EINVAL;
	}

	if (!pdata->panel_info.partial_update_enabled)
		return 0;

	ctrl_pdata = container_of(pdata, struct mdss_dsi_ctrl_pdata,
				panel_data);

	if (ctrl_pdata->set_col_page_addr)
		rc = ctrl_pdata->set_col_page_addr(pdata, false);

	return rc;
}

static int mdss_dsi_set_stream_size(struct mdss_panel_data *pdata)
{
	u32 stream_ctrl, stream_total, idle;
	struct mdss_dsi_ctrl_pdata *ctrl_pdata = NULL;
	struct mdss_panel_info *pinfo;
	struct dsc_desc *dsc = NULL;
	struct mdss_rect *roi;
	struct panel_horizontal_idle *pidle;
	int i;

	if (pdata == NULL) {
		pr_err("%s: Invalid input data\n", __func__);
		return -EINVAL;
	}

	ctrl_pdata = container_of(pdata, struct mdss_dsi_ctrl_pdata,
				panel_data);

	pinfo = &pdata->panel_info;

	if (!pinfo->partial_update_supported)
		return -EINVAL;

	if (pinfo->compression_mode == COMPRESSION_DSC)
		dsc = &pinfo->dsc;

	roi = &pinfo->roi;

	/* DSI_COMMAND_MODE_MDP_STREAM_CTRL */
	if (dsc) {
		u16 byte_num =  dsc->bytes_per_pkt;

		if (pinfo->mipi.insert_dcs_cmd)
			byte_num++;

		stream_ctrl = (byte_num << 16) | (pinfo->mipi.vc << 8) |
				DTYPE_DCS_LWRITE;
		stream_total = dsc->pic_height << 16 | dsc->pclk_per_line;
	} else  {

		stream_ctrl = (((roi->w * 3) + 1) << 16) |
			(pdata->panel_info.mipi.vc << 8) | DTYPE_DCS_LWRITE;
		stream_total = roi->h << 16 | roi->w;
	}
	MIPI_OUTP((ctrl_pdata->ctrl_base) + 0x60, stream_ctrl);
	MIPI_OUTP((ctrl_pdata->ctrl_base) + 0x58, stream_ctrl);

	/* DSI_COMMAND_MODE_MDP_STREAM_TOTAL */
	MIPI_OUTP((ctrl_pdata->ctrl_base) + 0x64, stream_total);
	MIPI_OUTP((ctrl_pdata->ctrl_base) + 0x5C, stream_total);

	/* set idle control -- dsi clk cycle */
	idle = 0;
	pidle = ctrl_pdata->line_idle;
	for (i = 0; i < ctrl_pdata->horizontal_idle_cnt; i++) {
		if (roi->w > pidle->min && roi->w <= pidle->max) {
			idle = pidle->idle;
			pr_debug("%s: ndx=%d w=%d range=%d-%d idle=%d\n",
				__func__, ctrl_pdata->ndx, roi->w,
				pidle->min, pidle->max, pidle->idle);
			break;
		}
		pidle++;
	}

	if (idle)
		idle |= BIT(12);	/* enable */

	MIPI_OUTP((ctrl_pdata->ctrl_base) + 0x194, idle);

	if (dsc)
		mdss_dsi_dsc_config(ctrl_pdata, dsc);

	return 0;
}

static void mdss_dsi_dba_work(struct work_struct *work)
{
	struct mdss_dsi_ctrl_pdata *ctrl_pdata = NULL;
	struct delayed_work *dw = to_delayed_work(work);
	struct mdss_dba_utils_init_data utils_init_data;
	struct mdss_panel_info *pinfo;

	ctrl_pdata = container_of(dw, struct mdss_dsi_ctrl_pdata, dba_work);
	if (!ctrl_pdata) {
		pr_err("%s: invalid ctrl data\n", __func__);
		return;
	}

	pinfo = &ctrl_pdata->panel_data.panel_info;
	if (!pinfo) {
		pr_err("%s: invalid ctrl data\n", __func__);
		return;
	}

	memset(&utils_init_data, 0, sizeof(utils_init_data));

	utils_init_data.chip_name = ctrl_pdata->bridge_name;
	utils_init_data.client_name = "dsi";
	utils_init_data.instance_id = ctrl_pdata->bridge_index;
	utils_init_data.fb_node = ctrl_pdata->fb_node;
	utils_init_data.kobj = ctrl_pdata->kobj;
	utils_init_data.pinfo = pinfo;
	if (ctrl_pdata->mdss_util)
		utils_init_data.cont_splash_enabled =
			ctrl_pdata->mdss_util->panel_intf_status(
			ctrl_pdata->panel_data.panel_info.pdest,
			MDSS_PANEL_INTF_DSI) ? true : false;
	else
		utils_init_data.cont_splash_enabled = false;

	pinfo->dba_data = mdss_dba_utils_init(&utils_init_data);

	if (!IS_ERR_OR_NULL(pinfo->dba_data)) {
		ctrl_pdata->ds_registered = true;
	} else {
		pr_debug("%s: dba device not ready, queue again\n", __func__);
		queue_delayed_work(ctrl_pdata->workq,
				&ctrl_pdata->dba_work, HZ);
	}
}

static int mdss_dsi_reset_write_ptr(struct mdss_panel_data *pdata)
{

	struct mdss_dsi_ctrl_pdata *ctrl_pdata = NULL;
	struct mdss_panel_info *pinfo;
	int rc = 0;

	if (pdata == NULL) {
		pr_err("%s: Invalid input data\n", __func__);
		return -EINVAL;
	}

	ctrl_pdata = container_of(pdata, struct mdss_dsi_ctrl_pdata,
			panel_data);

	pinfo = &ctrl_pdata->panel_data.panel_info;
	mdss_dsi_clk_ctrl(ctrl_pdata, ctrl_pdata->dsi_clk_handle,
			  MDSS_DSI_ALL_CLKS, MDSS_DSI_CLK_ON);
	/* Need to reset the DSI core since the pixel stream was stopped. */
	mdss_dsi_sw_reset(ctrl_pdata, true);

	/*
	 * Reset the partial update co-ordinates to the panel height and
	 * width
	 */
	if (pinfo->dcs_cmd_by_left && (ctrl_pdata->ndx == 1))
		goto skip_cmd_send;

	pinfo->roi.x = 0;
	pinfo->roi.y = 0;
	pinfo->roi.w = pinfo->xres;
	if (pinfo->dcs_cmd_by_left)
		pinfo->roi.w = pinfo->xres;
	if (pdata->next)
		pinfo->roi.w += pdata->next->panel_info.xres;
	pinfo->roi.h = pinfo->yres;

	mdss_dsi_set_stream_size(pdata);

	if (ctrl_pdata->set_col_page_addr)
		rc = ctrl_pdata->set_col_page_addr(pdata, true);

skip_cmd_send:
	mdss_dsi_clk_ctrl(ctrl_pdata, ctrl_pdata->dsi_clk_handle,
			  MDSS_DSI_ALL_CLKS, MDSS_DSI_CLK_OFF);

	pr_debug("%s: DSI%d write ptr reset finished\n", __func__,
			ctrl_pdata->ndx);

	return rc;
}

int mdss_dsi_register_recovery_handler(struct mdss_dsi_ctrl_pdata *ctrl,
	struct mdss_intf_recovery *recovery)
{
	mutex_lock(&ctrl->mutex);
	ctrl->recovery = recovery;
	mutex_unlock(&ctrl->mutex);
	return 0;
}

static int mdss_dsi_register_mdp_callback(struct mdss_dsi_ctrl_pdata *ctrl,
	struct mdss_intf_recovery *mdp_callback)
{
	mutex_lock(&ctrl->mutex);
	ctrl->mdp_callback = mdp_callback;
	mutex_unlock(&ctrl->mutex);
	return 0;
}

static int mdss_dsi_register_clamp_handler(struct mdss_dsi_ctrl_pdata *ctrl,
	struct mdss_intf_ulp_clamp *clamp_handler)
{
	mutex_lock(&ctrl->mutex);
	ctrl->clamp_handler = clamp_handler;
	mutex_unlock(&ctrl->mutex);
	return 0;
}

static struct device_node *mdss_dsi_get_fb_node_cb(struct platform_device *pdev)
{
	struct device_node *fb_node;
	struct platform_device *dsi_dev;
	struct mdss_dsi_ctrl_pdata *ctrl_pdata;

	if (pdev == NULL) {
		pr_err("%s: Invalid input data\n", __func__);
		return NULL;
	}

	ctrl_pdata = platform_get_drvdata(pdev);
	dsi_dev = of_find_device_by_node(pdev->dev.of_node->parent);
	if (!dsi_dev) {
		pr_err("Unable to find dsi master device: %s\n",
			pdev->dev.of_node->full_name);
		return NULL;
	}

	fb_node = of_parse_phandle(dsi_dev->dev.of_node,
			mdss_dsi_get_fb_name(ctrl_pdata), 0);
	if (!fb_node) {
		pr_err("Unable to find fb node for device: %s\n", pdev->name);
		return NULL;
	}

	return fb_node;
}

static void mdss_dsi_timing_db_ctrl(struct mdss_dsi_ctrl_pdata *ctrl,
						int enable)
{
	if (!ctrl || !ctrl->timing_db_mode ||
		(ctrl->shared_data->hw_rev < MDSS_DSI_HW_REV_201))
		return;

	mdss_dsi_clk_ctrl(ctrl, ctrl->dsi_clk_handle,
		  MDSS_DSI_CORE_CLK, MDSS_DSI_CLK_ON);
	MIPI_OUTP((ctrl->ctrl_base + 0x1e8), enable);
	wmb(); /* ensure timing db is disabled */
	mdss_dsi_clk_ctrl(ctrl, ctrl->dsi_clk_handle,
		  MDSS_DSI_CORE_CLK, MDSS_DSI_CLK_OFF);
}

static struct mdss_dsi_ctrl_pdata *mdss_dsi_get_drvdata(struct device *dev)
{
	struct msm_fb_data_type *mfd;
	struct mdss_panel_data *pdata;
	struct mdss_dsi_ctrl_pdata *ctrl_pdata = NULL;
	struct fb_info *fbi = dev_get_drvdata(dev);

	if (fbi) {
		mfd = (struct msm_fb_data_type *)fbi->par;
		pdata = dev_get_platdata(&mfd->pdev->dev);

		ctrl_pdata = container_of(pdata,
			struct mdss_dsi_ctrl_pdata, panel_data);
	}

	return ctrl_pdata;
}

static ssize_t supp_bitclk_list_sysfs_rda(struct device *dev,
	struct device_attribute *attr, char *buf)
{
	ssize_t ret = 0;
	int i = 0;
	struct mdss_dsi_ctrl_pdata *ctrl_pdata = mdss_dsi_get_drvdata(dev);
	struct mdss_panel_info *pinfo = NULL;

	if (!ctrl_pdata) {
		pr_err("%s: invalid input\n", __func__);
		return -EINVAL;
	}

	pinfo = &ctrl_pdata->panel_data.panel_info;
	if (!pinfo) {
		pr_err("no panel connected\n");
		return -ENODEV;
	}

	if (!pinfo->dynamic_bitclk) {
		pr_err_once("%s: Dynamic bitclk not enabled for this panel\n",
				__func__);
		return -EINVAL;
	}

	buf[0] = 0;
	for (i = 0; i < pinfo->supp_bitclk_len; i++) {
		if (ret > 0)
			ret += scnprintf(buf + ret, PAGE_SIZE - ret,
				",%d", pinfo->supp_bitclks[i]);
		else
			ret += scnprintf(buf + ret, PAGE_SIZE - ret,
				"%d", pinfo->supp_bitclks[i]);
	}

	ret += scnprintf(buf + ret, PAGE_SIZE - ret, "\n");

	return ret;
}

static ssize_t dynamic_bitclk_sysfs_wta(struct device *dev,
	struct device_attribute *attr, const char *buf, size_t count)
{
	int rc = 0, i = 0;
	struct mdss_dsi_ctrl_pdata *ctrl_pdata = mdss_dsi_get_drvdata(dev);
	struct mdss_panel_info *pinfo = NULL;
	int clk_rate = 0;

	if (!ctrl_pdata) {
		pr_err("%s: invalid input\n", __func__);
		return -EINVAL;
	}

	pinfo = &ctrl_pdata->panel_data.panel_info;
	if (!pinfo) {
		pr_err("no panel connected\n");
		return -ENODEV;
	}

	if (!pinfo->dynamic_bitclk) {
		pr_err_once("%s: Dynamic bitclk not enabled for this panel\n",
				__func__);
		return -EINVAL;
	}

	if (mdss_panel_is_power_off(pinfo->panel_power_state)) {
		pr_err_once("%s: Panel powered off!\n", __func__);
		return -EINVAL;
	}

	rc = kstrtoint(buf, 10, &clk_rate);
	if (rc) {
		pr_err("%s: kstrtoint failed. rc=%d\n", __func__, rc);
		return rc;
	}

	for (i = 0; i < pinfo->supp_bitclk_len; i++) {
		if (pinfo->supp_bitclks[i] == clk_rate)
			break;
	}
	if (i == pinfo->supp_bitclk_len) {
		pr_err("Requested bitclk: %d not supported\n", clk_rate);
		return -EINVAL;
	}

	pinfo->new_clk_rate = clk_rate;
	if (mdss_dsi_is_hw_config_split(ctrl_pdata->shared_data)) {
		struct mdss_dsi_ctrl_pdata *octrl =
			mdss_dsi_get_other_ctrl(ctrl_pdata);
		struct mdss_panel_info *opinfo = &octrl->panel_data.panel_info;

		opinfo->new_clk_rate = clk_rate;
	}
	return count;
} /* dynamic_bitclk_sysfs_wta */

static ssize_t dynamic_bitclk_sysfs_rda(struct device *dev,
	struct device_attribute *attr, char *buf)
{
	ssize_t ret;
	struct mdss_dsi_ctrl_pdata *ctrl_pdata = mdss_dsi_get_drvdata(dev);
	struct mdss_panel_info *pinfo = NULL;

	if (!ctrl_pdata) {
		pr_err("%s: invalid input\n", __func__);
		return -EINVAL;
	}

	pinfo = &ctrl_pdata->panel_data.panel_info;
	if (!pinfo) {
		pr_err("no panel connected\n");
		return -ENODEV;
	}

	ret = snprintf(buf, PAGE_SIZE, "%llu\n", pinfo->clk_rate);
	pr_debug("%s: '%llu'\n", __func__, pinfo->clk_rate);

	return ret;
} /* dynamic_bitclk_sysfs_rda */

static DEVICE_ATTR(dynamic_bitclk, S_IRUGO | S_IWUSR | S_IWGRP,
	dynamic_bitclk_sysfs_rda, dynamic_bitclk_sysfs_wta);
static DEVICE_ATTR(supported_bitclk, S_IRUGO, supp_bitclk_list_sysfs_rda, NULL);

static struct attribute *dynamic_bitclk_fs_attrs[] = {
	&dev_attr_dynamic_bitclk.attr,
	&dev_attr_supported_bitclk.attr,
	NULL,
};

static struct attribute_group mdss_dsi_fs_attrs_group = {
	.attrs = dynamic_bitclk_fs_attrs,
};

static int mdss_dsi_event_handler(struct mdss_panel_data *pdata,
				  int event, void *arg)
{
	int rc = 0;
	struct mdss_dsi_ctrl_pdata *ctrl_pdata = NULL;
	struct fb_info *fbi;
	int power_state;
	u32 mode;
	struct mdss_panel_info *pinfo;
	int ret;

	if (pdata == NULL) {
		pr_err("%s: Invalid input data\n", __func__);
		return -EINVAL;
	}
	pinfo = &pdata->panel_info;
	ctrl_pdata = container_of(pdata, struct mdss_dsi_ctrl_pdata,
				panel_data);
	pr_debug("%s+: ctrl=%d event=%d\n", __func__, ctrl_pdata->ndx, event);

	MDSS_XLOG(event, arg, ctrl_pdata->ndx, 0x3333);

	switch (event) {
	case MDSS_EVENT_CHECK_PARAMS:
		pr_debug("%s:Entered Case MDSS_EVENT_CHECK_PARAMS\n", __func__);
		if (mdss_dsi_check_params(ctrl_pdata, arg)) {
			ctrl_pdata->update_phy_timing = true;
			/*
			 * Call to MDSS_EVENT_CHECK_PARAMS expects
			 * the return value of 1, if there is a change
			 * in panel timing parameters.
			 */
			rc = 1;
		}
		ctrl_pdata->refresh_clk_rate = true;
		break;
	case MDSS_EVENT_LINK_READY:
		if (ctrl_pdata->refresh_clk_rate)
			rc = mdss_dsi_clk_refresh(pdata,
				ctrl_pdata->update_phy_timing);

		rc = mdss_dsi_on(pdata);
		break;
	case MDSS_EVENT_UNBLANK:
		if (ctrl_pdata->on_cmds.link_state == DSI_LP_MODE)
			rc = mdss_dsi_unblank(pdata);
		break;
	case MDSS_EVENT_POST_PANEL_ON:
		rc = mdss_dsi_post_panel_on(pdata);
		break;
	case MDSS_EVENT_PANEL_ON:
		ctrl_pdata->ctrl_state |= CTRL_STATE_MDP_ACTIVE;
		if (ctrl_pdata->on_cmds.link_state == DSI_HS_MODE)
			rc = mdss_dsi_unblank(pdata);
		pdata->panel_info.esd_rdy = true;
		break;
	case MDSS_EVENT_BLANK:
		power_state = (int) (unsigned long) arg;
		if (ctrl_pdata->off_cmds.link_state == DSI_HS_MODE)
			rc = mdss_dsi_blank(pdata, power_state);
		break;
	case MDSS_EVENT_PANEL_OFF:
		power_state = (int) (unsigned long) arg;
		ctrl_pdata->ctrl_state &= ~CTRL_STATE_MDP_ACTIVE;
		if (ctrl_pdata->off_cmds.link_state == DSI_LP_MODE)
			rc = mdss_dsi_blank(pdata, power_state);
		rc = mdss_dsi_off(pdata, power_state);
		break;
	case MDSS_EVENT_DISABLE_PANEL:
		/* disable esd thread */
		disable_esd_thread();

		/* disable backlight */
		ctrl_pdata->panel_data.set_backlight(pdata, 0);

		/* send the off commands */
		ctrl_pdata->off(pdata);

		/* disable panel power */
		ret = mdss_dsi_panel_power_ctrl(pdata,
			MDSS_PANEL_POWER_LCD_DISABLED);
		break;
	case MDSS_EVENT_CONT_SPLASH_FINISH:
		if (ctrl_pdata->off_cmds.link_state == DSI_LP_MODE)
			rc = mdss_dsi_blank(pdata, MDSS_PANEL_POWER_OFF);
		ctrl_pdata->ctrl_state &= ~CTRL_STATE_MDP_ACTIVE;
		rc = mdss_dsi_cont_splash_on(pdata);
		break;
	case MDSS_EVENT_PANEL_CLK_CTRL:
		mdss_dsi_clk_req(ctrl_pdata,
			(struct dsi_panel_clk_ctrl *) arg);
		break;
	case MDSS_EVENT_DSI_CMDLIST_KOFF:
		mdss_dsi_cmdlist_commit(ctrl_pdata, 1);
		break;
	case MDSS_EVENT_PANEL_UPDATE_FPS:
		if (arg != NULL) {
			rc = mdss_dsi_dfps_config(pdata,
					 (int) (unsigned long) arg);
			if (rc)
				pr_err("unable to change fps-%d, error-%d\n",
						(int) (unsigned long) arg, rc);
			else
				pr_debug("panel frame rate changed to %d\n",
						(int) (unsigned long) arg);
		}
		break;
	case MDSS_EVENT_CONT_SPLASH_BEGIN:
		if (ctrl_pdata->off_cmds.link_state == DSI_HS_MODE) {
			/* Panel is Enabled in Bootloader */
			rc = mdss_dsi_blank(pdata, MDSS_PANEL_POWER_OFF);
		}
		break;
	case MDSS_EVENT_DSC_PPS_SEND:
		if (pinfo->compression_mode == COMPRESSION_DSC)
			mdss_dsi_panel_dsc_pps_send(ctrl_pdata, pinfo);
		break;
	case MDSS_EVENT_ENABLE_PARTIAL_ROI:
		rc = mdss_dsi_ctl_partial_roi(pdata);
		break;
	case MDSS_EVENT_DSI_RESET_WRITE_PTR:
		rc = mdss_dsi_reset_write_ptr(pdata);
		break;
	case MDSS_EVENT_DSI_STREAM_SIZE:
		rc = mdss_dsi_set_stream_size(pdata);
		break;
	case MDSS_EVENT_DSI_UPDATE_PANEL_DATA:
		rc = mdss_dsi_update_panel_config(ctrl_pdata,
					(int)(unsigned long) arg);
		break;
	case MDSS_EVENT_REGISTER_RECOVERY_HANDLER:
		rc = mdss_dsi_register_recovery_handler(ctrl_pdata,
			(struct mdss_intf_recovery *)arg);
		break;
	case MDSS_EVENT_REGISTER_MDP_CALLBACK:
		rc = mdss_dsi_register_mdp_callback(ctrl_pdata,
			(struct mdss_intf_recovery *)arg);
		break;
	case MDSS_EVENT_REGISTER_CLAMP_HANDLER:
		rc = mdss_dsi_register_clamp_handler(ctrl_pdata,
			(struct mdss_intf_ulp_clamp *)arg);
		break;
	case MDSS_EVENT_DSI_DYNAMIC_SWITCH:
		mode = (u32)(unsigned long) arg;
		mdss_dsi_switch_mode(pdata, mode);
		break;
	case MDSS_EVENT_DSI_RECONFIG_CMD:
		mode = (u32)(unsigned long) arg;
		rc = mdss_dsi_reconfig(pdata, mode);
		break;
	case MDSS_EVENT_DSI_PANEL_STATUS:
		rc = mdss_dsi_check_panel_status(ctrl_pdata, arg);
		break;
	case MDSS_EVENT_PANEL_TIMING_SWITCH:
		rc = mdss_dsi_panel_timing_switch(ctrl_pdata, arg);
		break;
	case MDSS_EVENT_FB_REGISTERED:
		mdss_dsi_debugfs_init(ctrl_pdata);

		fbi = (struct fb_info *)arg;
		if (!fbi || !fbi->dev)
			break;

		ctrl_pdata->kobj = &fbi->dev->kobj;
		ctrl_pdata->fb_node = fbi->node;

		if (!mdss_dsi_is_hw_config_split(ctrl_pdata->shared_data) ||
			(mdss_dsi_is_hw_config_split(ctrl_pdata->shared_data) &&
			mdss_dsi_is_ctrl_clk_master(ctrl_pdata))) {
			if (sysfs_create_group(&fbi->dev->kobj,
				&mdss_dsi_fs_attrs_group))
				pr_err("failed to create DSI sysfs group\n");
		}

		if (IS_ENABLED(CONFIG_MSM_DBA) &&
			pdata->panel_info.is_dba_panel) {
				queue_delayed_work(ctrl_pdata->workq,
					&ctrl_pdata->dba_work, HZ);
		}
		break;
	case MDSS_EVENT_PANEL_SET_SRGB_MODE:
		ctrl_pdata->SRGB_mode = (int)(unsigned long) arg;
		if (ctrl_pdata->SRGB_mode == 1)
			ctrl_pdata->dci_p3_mode = 0;
		mdss_dsi_panel_set_srgb_mode(ctrl_pdata,
		    (int)(unsigned long) ctrl_pdata->SRGB_mode);
		break;
	case MDSS_EVENT_PANEL_GET_SRGB_MODE:
		rc = mdss_dsi_panel_get_srgb_mode(ctrl_pdata);
		break;
	case MDSS_EVENT_PANEL_SET_ADOBE_RGB_MODE:
		ctrl_pdata->Adobe_RGB_mode = (int)(unsigned long) arg;
		mdss_dsi_panel_set_adobe_rgb_mode(ctrl_pdata,
		    (int)(unsigned long) ctrl_pdata->Adobe_RGB_mode);
		break;
	case MDSS_EVENT_PANEL_GET_ADOBE_RGB_MODE:
		rc = mdss_dsi_panel_get_adobe_rgb_mode(ctrl_pdata);
		break;
	case MDSS_EVENT_PANEL_SET_DCI_P3_MODE:
		ctrl_pdata->dci_p3_mode = (int)(unsigned long) arg;
		if (ctrl_pdata->dci_p3_mode == 1)
		ctrl_pdata->SRGB_mode = 0;
		mdss_dsi_panel_set_dci_p3_mode(ctrl_pdata,
		    (int)(unsigned long) ctrl_pdata->dci_p3_mode);
		break;
	case MDSS_EVENT_PANEL_GET_DCI_P3_MODE:
		rc = mdss_dsi_panel_get_dci_p3_mode(ctrl_pdata);
		break;
	case MDSS_EVENT_PANEL_SET_NIGHT_MODE:
		ctrl_pdata->night_mode = (int)(unsigned long) arg;
		mdss_dsi_panel_set_night_mode(ctrl_pdata,
		    (int)(unsigned long) ctrl_pdata->night_mode);
		break;
	case MDSS_EVENT_PANEL_GET_NIGHT_MODE:
		rc = mdss_dsi_panel_get_night_mode(ctrl_pdata);
		break;
	case MDSS_EVENT_PANEL_SET_ONEPLUS_MODE:
		ctrl_pdata->oneplus_mode = (int)(unsigned long) arg;
		mdss_dsi_panel_set_oneplus_mode(ctrl_pdata,
		    (int)(unsigned long) ctrl_pdata->oneplus_mode);
		break;
	case MDSS_EVENT_PANEL_GET_ONEPLUS_MODE:
		rc = mdss_dsi_panel_get_oneplus_mode(ctrl_pdata);
		break;

	case MDSS_EVENT_PANEL_SET_ADAPTION_MODE:
		ctrl_pdata->adaption_mode = (int)(unsigned long) arg;
		mdss_dsi_panel_set_adaption_mode(ctrl_pdata,
		    (int)(unsigned long) ctrl_pdata->adaption_mode);
		break;
	case MDSS_EVENT_PANEL_GET_ADAPTION_MODE:
		rc = mdss_dsi_panel_get_adaption_mode(ctrl_pdata);
		break;
	case MDSS_EVENT_DSI_TIMING_DB_CTRL:
		mdss_dsi_timing_db_ctrl(ctrl_pdata, (int)(unsigned long)arg);
		break;
	case MDSS_EVENT_AVR_MODE:
		mdss_dsi_avr_config(ctrl_pdata, (int)(unsigned long) arg);
		break;
	case MDSS_EVENT_DSI_DYNAMIC_BITCLK:
		if (ctrl_pdata->panel_data.panel_info.dynamic_bitclk) {
			rc = mdss_dsi_dynamic_bitclk_config(pdata);
			if (rc)
				pr_err("unable to change bitclk error-%d\n",
					rc);
		}
		break;
	default:
		pr_debug("%s: unhandled event=%d\n", __func__, event);
		break;
	}
	pr_debug("%s-:event=%d, rc=%d\n", __func__, event, rc);
	return rc;
}

static int mdss_dsi_set_override_cfg(char *override_cfg,
		struct mdss_dsi_ctrl_pdata *ctrl_pdata, char *panel_cfg)
{
	struct mdss_panel_info *pinfo = &ctrl_pdata->panel_data.panel_info;
	char *token = NULL;

	pr_debug("%s: override config:%s\n", __func__, override_cfg);
	while ((token = strsep(&override_cfg, ":"))) {
		if (!strcmp(token, OVERRIDE_CFG)) {
			continue;
		} else if (!strcmp(token, SIM_HW_TE_PANEL)) {
			pinfo->sim_panel_mode = SIM_HW_TE_MODE;
		} else if (!strcmp(token, SIM_SW_TE_PANEL)) {
			pinfo->sim_panel_mode = SIM_SW_TE_MODE;
		} else if (!strcmp(token, SIM_PANEL)) {
			pinfo->sim_panel_mode = SIM_MODE;
		} else {
			pr_err("%s: invalid override_cfg token: %s\n",
					__func__, token);
			return -EINVAL;
		}
	}
	pr_debug("%s:sim_panel_mode:%d\n", __func__, pinfo->sim_panel_mode);

	return 0;
}

static struct device_node *mdss_dsi_pref_prim_panel(
		struct platform_device *pdev)
{
	struct device_node *dsi_pan_node = NULL;

	pr_debug("%s:%d: Select primary panel from dt\n",
					__func__, __LINE__);
	dsi_pan_node = of_parse_phandle(pdev->dev.of_node,
					"qcom,dsi-pref-prim-pan", 0);
	if (!dsi_pan_node)
		pr_err("%s:can't find panel phandle\n", __func__);

	return dsi_pan_node;
}

/**
 * mdss_dsi_find_panel_of_node(): find device node of dsi panel
 * @pdev: platform_device of the dsi ctrl node
 * @panel_cfg: string containing intf specific config data
 *
 * Function finds the panel device node using the interface
 * specific configuration data. This configuration data is
 * could be derived from the result of bootloader's GCDB
 * panel detection mechanism. If such config data doesn't
 * exist then this panel returns the default panel configured
 * in the device tree.
 *
 * returns pointer to panel node on success, NULL on error.
 */
static struct device_node *mdss_dsi_find_panel_of_node(
		struct platform_device *pdev, char *panel_cfg)
{
	int len, i = 0;
	int ctrl_id = pdev->id - 1;
	char panel_name[MDSS_MAX_PANEL_LEN] = "";
	char ctrl_id_stream[3] =  "0:";
	char *str1 = NULL, *str2 = NULL, *override_cfg = NULL;
	char cfg_np_name[MDSS_MAX_PANEL_LEN] = "";
	struct device_node *dsi_pan_node = NULL, *mdss_node = NULL;
	struct mdss_dsi_ctrl_pdata *ctrl_pdata = platform_get_drvdata(pdev);
	struct mdss_panel_info *pinfo = &ctrl_pdata->panel_data.panel_info;

	len = strlen(panel_cfg);
	ctrl_pdata->panel_data.dsc_cfg_np_name[0] = '\0';
	if (!len) {
		/* no panel cfg chg, parse dt */
		pr_debug("%s:%d: no cmd line cfg present\n",
			 __func__, __LINE__);
		goto end;
	} else {
		/* check if any override parameters are set */
		pinfo->sim_panel_mode = 0;
		override_cfg = strnstr(panel_cfg, "#" OVERRIDE_CFG, len);
		if (override_cfg) {
			*override_cfg = '\0';
			if (mdss_dsi_set_override_cfg(override_cfg + 1,
					ctrl_pdata, panel_cfg))
				return NULL;
			len = strlen(panel_cfg);
		}

		if (ctrl_id == 1)
			strlcpy(ctrl_id_stream, "1:", 3);

		/* get controller number */
		str1 = strnstr(panel_cfg, ctrl_id_stream, len);
		if (!str1) {
			pr_err("%s: controller %s is not present in %s\n",
				__func__, ctrl_id_stream, panel_cfg);
			goto end;
		}
		if ((str1 != panel_cfg) && (*(str1-1) != ':')) {
			str1 += CMDLINE_DSI_CTL_NUM_STRING_LEN;
			pr_debug("false match with config node name in \"%s\". search again in \"%s\"\n",
				panel_cfg, str1);
			str1 = strnstr(str1, ctrl_id_stream, len);
			if (!str1) {
				pr_err("%s: 2. controller %s is not present in %s\n",
					__func__, ctrl_id_stream, str1);
				goto end;
			}
		}
		str1 += CMDLINE_DSI_CTL_NUM_STRING_LEN;

		/* get panel name */
		str2 = strnchr(str1, strlen(str1), ':');
		if (!str2) {
			strlcpy(panel_name, str1, MDSS_MAX_PANEL_LEN);
		} else {
			for (i = 0; (str1 + i) < str2; i++)
				panel_name[i] = *(str1 + i);
			panel_name[i] = 0;
		}
		pr_info("%s: cmdline:%s panel_name:%s\n",
			__func__, panel_cfg, panel_name);
		if (!strcmp(panel_name, NONE_PANEL))
			goto exit;

		mdss_node = of_parse_phandle(pdev->dev.of_node,
			"qcom,mdss-mdp", 0);
		if (!mdss_node) {
			pr_err("%s: %d: mdss_node null\n",
			       __func__, __LINE__);
			return NULL;
		}
		dsi_pan_node = of_find_node_by_name(mdss_node, panel_name);
		if (!dsi_pan_node) {
			pr_err("%s: invalid pan node \"%s\"\n",
			       __func__, panel_name);
			goto end;
		} else {
			/* extract config node name if present */
			str1 += i;
			str2 = strnstr(str1, "config", strlen(str1));
			if (str2) {
				str1 = strnchr(str2, strlen(str2), ':');
				if (str1) {
					for (i = 0; ((str2 + i) < str1) &&
					     i < (MDSS_MAX_PANEL_LEN - 1); i++)
						cfg_np_name[i] = *(str2 + i);
					if ((i >= 0)
						&& (i < MDSS_MAX_PANEL_LEN))
						cfg_np_name[i] = 0;
				} else {
					strlcpy(cfg_np_name, str2,
						MDSS_MAX_PANEL_LEN);
				}
				strlcpy(ctrl_pdata->panel_data.dsc_cfg_np_name,
					cfg_np_name, MDSS_MAX_PANEL_LEN);
			}
		}

		return dsi_pan_node;
	}
end:
	if (strcmp(panel_name, NONE_PANEL))
		dsi_pan_node = mdss_dsi_pref_prim_panel(pdev);
exit:
	return dsi_pan_node;
}

static struct device_node *mdss_dsi_config_panel(struct platform_device *pdev,
	int ndx)
{
	struct mdss_dsi_ctrl_pdata *ctrl_pdata = platform_get_drvdata(pdev);
	char panel_cfg[MDSS_MAX_PANEL_LEN];
	struct device_node *dsi_pan_node = NULL;
	int rc = 0;

	if (!ctrl_pdata) {
		pr_err("%s: Unable to get the ctrl_pdata\n", __func__);
		return NULL;
	}

	/* DSI panels can be different between controllers */
	rc = mdss_dsi_get_panel_cfg(panel_cfg, ctrl_pdata);
	if (!rc)
		/* dsi panel cfg not present */
		pr_warn("%s:%d:dsi specific cfg not present\n",
			__func__, __LINE__);

	/* find panel device node */
	dsi_pan_node = mdss_dsi_find_panel_of_node(pdev, panel_cfg);
	if (!dsi_pan_node) {
		pr_err("%s: can't find panel node %s\n", __func__, panel_cfg);
		of_node_put(dsi_pan_node);
		return NULL;
	}

	rc = mdss_dsi_panel_init(dsi_pan_node, ctrl_pdata, ndx);
	if (rc) {
		pr_err("%s: dsi panel init failed\n", __func__);
		of_node_put(dsi_pan_node);
		return NULL;
	}

	return dsi_pan_node;
}

static int mdss_dsi_ctrl_clock_init(struct platform_device *ctrl_pdev,
				    struct mdss_dsi_ctrl_pdata *ctrl_pdata)
{
	int rc = 0;
	struct mdss_dsi_clk_info info;
	struct mdss_dsi_clk_client client1 = {"dsi_clk_client"};
	struct mdss_dsi_clk_client client2 = {"mdp_event_client"};
	void *handle;

	if (mdss_dsi_link_clk_init(ctrl_pdev, ctrl_pdata)) {
		pr_err("%s: unable to initialize Dsi ctrl clks\n", __func__);
		return -EPERM;
	}

	memset(&info, 0x0, sizeof(info));

	info.core_clks.mdp_core_clk = ctrl_pdata->shared_data->mdp_core_clk;
	info.core_clks.mnoc_clk = ctrl_pdata->shared_data->mnoc_clk;
	info.core_clks.ahb_clk = ctrl_pdata->shared_data->ahb_clk;
	info.core_clks.axi_clk = ctrl_pdata->shared_data->axi_clk;
	info.core_clks.mmss_misc_ahb_clk =
		ctrl_pdata->shared_data->mmss_misc_ahb_clk;

	info.link_clks.esc_clk = ctrl_pdata->esc_clk;
	info.link_clks.byte_clk = ctrl_pdata->byte_clk;
	info.link_clks.pixel_clk = ctrl_pdata->pixel_clk;
	info.link_clks.byte_intf_clk = ctrl_pdata->byte_intf_clk;

	info.pre_clkoff_cb = mdss_dsi_pre_clkoff_cb;
	info.post_clkon_cb = mdss_dsi_post_clkon_cb;
	info.pre_clkon_cb = mdss_dsi_pre_clkon_cb;
	info.post_clkoff_cb = mdss_dsi_post_clkoff_cb;
	info.priv_data = ctrl_pdata;
	snprintf(info.name, DSI_CLK_NAME_LEN, "DSI%d", ctrl_pdata->ndx);
	ctrl_pdata->clk_mngr = mdss_dsi_clk_init(&info);
	if (IS_ERR_OR_NULL(ctrl_pdata->clk_mngr)) {
		rc = PTR_ERR(ctrl_pdata->clk_mngr);
		ctrl_pdata->clk_mngr = NULL;
		pr_err("dsi clock registration failed, rc = %d\n", rc);
		goto error_link_clk_deinit;
	}

	/*
	 * There are two clients that control dsi clocks. MDP driver controls
	 * the clock through MDSS_PANEL_EVENT_CLK_CTRL event and dsi driver
	 * through clock interface. To differentiate between the votes from the
	 * two clients, dsi driver will use two different handles to vote for
	 * clock states from dsi and mdp driver.
	 */
	handle = mdss_dsi_clk_register(ctrl_pdata->clk_mngr, &client1);
	if (IS_ERR_OR_NULL(handle)) {
		rc = PTR_ERR(handle);
		pr_err("failed to register %s client, rc = %d\n",
		       client1.client_name, rc);
		goto error_clk_deinit;
	} else {
		ctrl_pdata->dsi_clk_handle = handle;
	}

	handle = mdss_dsi_clk_register(ctrl_pdata->clk_mngr, &client2);
	if (IS_ERR_OR_NULL(handle)) {
		rc = PTR_ERR(handle);
		pr_err("failed to register %s client, rc = %d\n",
		       client2.client_name, rc);
		goto error_clk_client_deregister;
	} else {
		ctrl_pdata->mdp_clk_handle = handle;
	}

	return rc;
error_clk_client_deregister:
	mdss_dsi_clk_deregister(ctrl_pdata->dsi_clk_handle);
error_clk_deinit:
	mdss_dsi_clk_deinit(ctrl_pdata->clk_mngr);
error_link_clk_deinit:
	mdss_dsi_link_clk_deinit(&ctrl_pdev->dev, ctrl_pdata);
	return rc;
}

static int mdss_dsi_set_clk_rates(struct mdss_dsi_ctrl_pdata *ctrl_pdata)
{
	int rc = 0;

	rc = mdss_dsi_clk_set_link_rate(ctrl_pdata->dsi_clk_handle,
					MDSS_DSI_LINK_BYTE_CLK,
					ctrl_pdata->byte_clk_rate,
					MDSS_DSI_CLK_UPDATE_CLK_RATE_AT_ON);
	if (rc) {
		pr_err("%s: dsi_byte_clk - clk_set_rate failed\n",
				__func__);
		return rc;
	}

	rc = mdss_dsi_clk_set_link_rate(ctrl_pdata->dsi_clk_handle,
					MDSS_DSI_LINK_PIX_CLK,
					ctrl_pdata->pclk_rate,
					MDSS_DSI_CLK_UPDATE_CLK_RATE_AT_ON);
	if (rc) {
		pr_err("%s: dsi_pixel_clk - clk_set_rate failed\n",
			__func__);
		return rc;
	}

	rc = mdss_dsi_clk_set_link_rate(ctrl_pdata->dsi_clk_handle,
					MDSS_DSI_LINK_ESC_CLK,
					ctrl_pdata->esc_clk_rate_hz,
					MDSS_DSI_CLK_UPDATE_CLK_RATE_AT_ON);
	if (rc) {
		pr_err("%s: dsi_esc_clk - clk_set_rate failed\n",
			__func__);
		return rc;
	}

	return rc;
}

static int mdss_dsi_cont_splash_config(struct mdss_panel_info *pinfo,
				       struct mdss_dsi_ctrl_pdata *ctrl_pdata)
{
	void *clk_handle;
	int rc = 0;

	if (pinfo->cont_splash_enabled) {
		rc = mdss_dsi_panel_power_ctrl(&(ctrl_pdata->panel_data),
			MDSS_PANEL_POWER_ON);
		if (rc) {
			pr_err("%s: Panel power on failed\n", __func__);
			return rc;
		}
		if (ctrl_pdata->bklt_ctrl == BL_PWM)
			mdss_dsi_panel_pwm_enable(ctrl_pdata);
		ctrl_pdata->ctrl_state |= (CTRL_STATE_PANEL_INIT |
			CTRL_STATE_MDP_ACTIVE | CTRL_STATE_DSI_ACTIVE);

		/*
		 * MDP client removes this extra vote during splash reconfigure
		 * for command mode panel from interface. DSI removes the vote
		 * during suspend-resume for video mode panel.
		 */
		if (ctrl_pdata->panel_data.panel_info.type == MIPI_CMD_PANEL)
			clk_handle = ctrl_pdata->mdp_clk_handle;
		else
			clk_handle = ctrl_pdata->dsi_clk_handle;

		mdss_dsi_clk_ctrl(ctrl_pdata, clk_handle,
				  MDSS_DSI_ALL_CLKS, MDSS_DSI_CLK_ON);
		mdss_dsi_read_hw_revision(ctrl_pdata);
		mdss_dsi_read_phy_revision(ctrl_pdata);
		ctrl_pdata->is_phyreg_enabled = 1;
		if (pinfo->type == MIPI_CMD_PANEL)
			mdss_dsi_set_burst_mode(ctrl_pdata);
		mdss_dsi_clamp_phy_reset_config(ctrl_pdata, true);
	} else {
		/* Turn on the clocks to read the DSI and PHY revision */
		mdss_dsi_clk_ctrl(ctrl_pdata, ctrl_pdata->dsi_clk_handle,
				  MDSS_DSI_CORE_CLK, MDSS_DSI_CLK_ON);
		mdss_dsi_read_hw_revision(ctrl_pdata);
		mdss_dsi_read_phy_revision(ctrl_pdata);
		mdss_dsi_clk_ctrl(ctrl_pdata, ctrl_pdata->dsi_clk_handle,
				  MDSS_DSI_CORE_CLK, MDSS_DSI_CLK_OFF);
		pinfo->panel_power_state = MDSS_PANEL_POWER_OFF;
	}

	return rc;
}

static int mdss_dsi_get_bridge_chip_params(struct mdss_panel_info *pinfo,
				       struct mdss_dsi_ctrl_pdata *ctrl_pdata,
				       struct platform_device *pdev)
{
	int rc = 0;
	u32 temp_val = 0;

	if (!ctrl_pdata || !pdev || !pinfo) {
		pr_err("%s: Invalid Params ctrl_pdata=%pK, pdev=%pK\n",
			__func__, ctrl_pdata, pdev);
		rc = -EINVAL;
		goto end;
	}

	if (pinfo->is_dba_panel) {
		rc = of_property_read_u32(pdev->dev.of_node,
			"qcom,bridge-index", &temp_val);
		if (rc) {
			pr_err("%s:%d Unable to read qcom,bridge-index, ret=%d\n",
				__func__, __LINE__, rc);
			goto end;
		}
		pr_debug("%s: DT property %s is %X\n", __func__,
			"qcom,bridge-index", temp_val);
		ctrl_pdata->bridge_index = temp_val;
	}
end:
	return rc;
}

static int mdss_dsi_ctrl_validate_config(struct mdss_dsi_ctrl_pdata *ctrl)
{
	int rc = 0;

	if (!ctrl) {
		rc = -EINVAL;
		goto error;
	}

	/*
	 * check to make sure that the byte interface clock is specified for
	 * DSI ctrl version 2 and above.
	 */
	if ((ctrl->shared_data->hw_rev >= MDSS_DSI_HW_REV_200) &&
		(!ctrl->byte_intf_clk)) {
		pr_err("%s: byte intf clk must be defined for hw rev 0x%08x\n",
			__func__, ctrl->shared_data->hw_rev);
		rc = -EINVAL;
	}

error:
	return rc;
}


static void techeck_work_func(struct work_struct *work)
{
	int ret = 0;
	int irq = 0;
	struct mdss_dsi_ctrl_pdata *pdata = NULL;

	pdata = container_of(to_delayed_work(work),
		struct mdss_dsi_ctrl_pdata, techeck_work);
	if (gpio_is_valid(pdata->disp_te_gpio))
		irq = gpio_to_irq(pdata->disp_te_gpio);
	else
		return;
	pdata->te_comp.done = 0;
	enable_irq(irq);
	ret = wait_for_completion_killable_timeout(&pdata->te_comp,
						msecs_to_jiffies(300));
	if (!atomic_read(&pdata->te_irq_ready))
		atomic_inc(&pdata->te_irq_ready);
	if (ret == 0) {
		disable_irq(irq);
		return;
	}
	disable_irq(irq);
	schedule_delayed_work(&pdata->techeck_work, msecs_to_jiffies(3000));
}



static int mdss_dsi_ctrl_probe(struct platform_device *pdev)
{
	int rc = 0;
	u32 index;
	struct mdss_dsi_ctrl_pdata *ctrl_pdata = NULL;
	struct mdss_panel_info *pinfo = NULL;
	struct device_node *dsi_pan_node = NULL;
	const char *ctrl_name;
	struct mdss_util_intf *util;
	static int te_irq_registered;
	struct mdss_panel_data *pdata;

	if (!pdev || !pdev->dev.of_node) {
		pr_err("%s: pdev not found for DSI controller\n", __func__);
		return -ENODEV;
	}
	rc = of_property_read_u32(pdev->dev.of_node,
				  "cell-index", &index);
	if (rc) {
		dev_err(&pdev->dev, "%s: Cell-index not specified, rc=%d\n",
			__func__, rc);
		return rc;
	}

	if (index == 0)
		pdev->id = 1;
	else
		pdev->id = 2;

	ctrl_pdata = mdss_dsi_get_ctrl(index);
	if (!ctrl_pdata) {
		pr_err("%s: Unable to get the ctrl_pdata\n", __func__);
		return -EINVAL;
	}

	platform_set_drvdata(pdev, ctrl_pdata);

	util = mdss_get_util_intf();
	if (util == NULL) {
		pr_err("Failed to get mdss utility functions\n");
		return -ENODEV;
	}

	ctrl_pdata->mdss_util = util;
	atomic_set(&ctrl_pdata->te_irq_ready, 0);

	ctrl_name = of_get_property(pdev->dev.of_node, "label", NULL);
	if (!ctrl_name)
		pr_info("%s:%d, DSI Ctrl name not specified\n",
			__func__, __LINE__);
	else
		pr_info("%s: DSI Ctrl name = %s\n",
			__func__, ctrl_name);

	rc = mdss_dsi_pinctrl_init(pdev);
	if (rc)
		pr_warn("%s: failed to get pin resources\n", __func__);

	if (index == 0) {
		ctrl_pdata->panel_data.panel_info.pdest = DISPLAY_1;
		ctrl_pdata->ndx = DSI_CTRL_0;
	} else {
		ctrl_pdata->panel_data.panel_info.pdest = DISPLAY_2;
		ctrl_pdata->ndx = DSI_CTRL_1;
	}

	if (mdss_dsi_ctrl_clock_init(pdev, ctrl_pdata)) {
		pr_err("%s: unable to initialize dsi clk manager\n", __func__);
		return -EPERM;
	}

	dsi_pan_node = mdss_dsi_config_panel(pdev, index);
	if (!dsi_pan_node) {
		pr_err("%s: panel configuration failed\n", __func__);
		return -EINVAL;
	}

	if (!mdss_dsi_is_hw_config_split(ctrl_pdata->shared_data) ||
		(mdss_dsi_is_hw_config_split(ctrl_pdata->shared_data) &&
		(ctrl_pdata->panel_data.panel_info.pdest == DISPLAY_1))) {
		rc = mdss_panel_parse_bl_settings(dsi_pan_node, ctrl_pdata);
		if (rc) {
			pr_warn("%s: dsi bl settings parse failed\n", __func__);
			/* Panels like AMOLED and dsi2hdmi chip
			 * does not need backlight control.
			 * So we should not fail probe here.
			 */
			ctrl_pdata->bklt_ctrl = UNKNOWN_CTRL;
		}
	} else {
		ctrl_pdata->bklt_ctrl = UNKNOWN_CTRL;
	}

	rc = dsi_panel_device_register(pdev, dsi_pan_node, ctrl_pdata);
	if (rc) {
		pr_err("%s: dsi panel dev reg failed\n", __func__);
		goto error_pan_node;
	}

	pinfo = &(ctrl_pdata->panel_data.panel_info);
	if (!(mdss_dsi_is_hw_config_split(ctrl_pdata->shared_data) &&
		mdss_dsi_is_ctrl_clk_slave(ctrl_pdata)) &&
		(pinfo->dynamic_fps || pinfo->dynamic_bitclk)) {
		rc = mdss_dsi_shadow_clk_init(pdev, ctrl_pdata);

		if (rc) {
			pr_err("%s: unable to initialize shadow ctrl clks\n",
					__func__);
			rc = -EPERM;
		}
	}

	rc = mdss_dsi_set_clk_rates(ctrl_pdata);
	if (rc) {
		pr_err("%s: Failed to set dsi clk rates\n", __func__);
		return rc;
	}

	rc = mdss_dsi_cont_splash_config(pinfo, ctrl_pdata);
	if (rc) {
		pr_err("%s: Failed to set dsi splash config\n", __func__);
		return rc;
	}

	if (mdss_dsi_is_te_based_esd(ctrl_pdata)) {
		init_completion(&ctrl_pdata->te_comp);
		INIT_DELAYED_WORK(&ctrl_pdata->techeck_work,
		techeck_work_func);
	}

	if (mdss_dsi_is_te_based_esd(ctrl_pdata)) {
		rc = devm_request_irq(&pdev->dev,
			gpio_to_irq(ctrl_pdata->disp_te_gpio),
			hw_vsync_handler, IRQF_TRIGGER_FALLING,
			"VSYNC_GPIO", ctrl_pdata);
		if (rc) {
			pr_err("%s: TE request_irq failed for ESD\n", __func__);
			goto error_shadow_clk_deinit;
		}
		te_irq_registered = 1;
		disable_irq(gpio_to_irq(ctrl_pdata->disp_te_gpio));
	}

	pdata = &ctrl_pdata->panel_data;
	init_completion(&pdata->te_done);
	mutex_init(&pdata->te_mutex);
	if (pdata->panel_info.type == MIPI_CMD_PANEL) {
		if (!te_irq_registered) {
			rc = devm_request_irq(&pdev->dev,
				gpio_to_irq(pdata->panel_te_gpio),
				test_hw_vsync_handler, IRQF_TRIGGER_FALLING,
				"VSYNC_GPIO", &ctrl_pdata->panel_data);
			if (rc) {
				pr_err("%s: TE request_irq failed\n", __func__);
				goto error_shadow_clk_deinit;
			}
			te_irq_registered = 1;
			disable_irq_nosync(gpio_to_irq(pdata->panel_te_gpio));
		}
	}

	rc = mdss_dsi_get_bridge_chip_params(pinfo, ctrl_pdata, pdev);
	if (rc) {
		pr_err("%s: Failed to get bridge params\n", __func__);
		goto error_shadow_clk_deinit;
	}

	ctrl_pdata->workq = create_workqueue("mdss_dsi_dba");
	if (!ctrl_pdata->workq) {
		pr_err("%s: Error creating workqueue\n", __func__);
		rc = -EPERM;
		goto error_pan_node;
	}

	INIT_DELAYED_WORK(&ctrl_pdata->dba_work, mdss_dsi_dba_work);

	rc = mdss_dsi_ctrl_validate_config(ctrl_pdata);
	if (rc) {
		pr_err("%s: invalid controller configuration\n", __func__);
		goto error_shadow_clk_deinit;
	}

	pr_info("%s: Dsi Ctrl->%d initialized, DSI rev:0x%x, PHY rev:0x%x\n",
		__func__, index, ctrl_pdata->shared_data->hw_rev,
		ctrl_pdata->shared_data->phy_rev);
	mdss_dsi_pm_qos_add_request(ctrl_pdata);

	if (index == 0)
		ctrl_pdata->shared_data->dsi0_active = true;
	else
		ctrl_pdata->shared_data->dsi1_active = true;

	mdss_dsi_debug_bus_init(mdss_dsi_res);

	return 0;

error_shadow_clk_deinit:
	mdss_dsi_shadow_clk_deinit(&pdev->dev, ctrl_pdata);
error_pan_node:
	mdss_dsi_unregister_bl_settings(ctrl_pdata);
	of_node_put(dsi_pan_node);
	return rc;
}

static int mdss_dsi_bus_scale_init(struct platform_device *pdev,
			    struct dsi_shared_data  *sdata)
{
	int rc = 0;

	sdata->bus_scale_table = msm_bus_cl_get_pdata(pdev);
	if (IS_ERR_OR_NULL(sdata->bus_scale_table)) {
		rc = PTR_ERR(sdata->bus_scale_table);
		pr_err("%s: msm_bus_cl_get_pdata() failed, rc=%d\n", __func__,
								     rc);
		return rc;
		sdata->bus_scale_table = NULL;
	}

	sdata->bus_handle =
		msm_bus_scale_register_client(sdata->bus_scale_table);

	if (!sdata->bus_handle) {
		rc = -EINVAL;
		pr_err("%sbus_client register failed\n", __func__);
	}

	return rc;
}

static void mdss_dsi_bus_scale_deinit(struct dsi_shared_data *sdata)
{
	if (sdata->bus_handle) {
		if (sdata->bus_refcount)
			msm_bus_scale_client_update_request(sdata->bus_handle,
									0);

		sdata->bus_refcount = 0;
		msm_bus_scale_unregister_client(sdata->bus_handle);
		sdata->bus_handle = 0;
	}
}

static int mdss_dsi_parse_dt_params(struct platform_device *pdev,
		struct dsi_shared_data *sdata)
{
	int rc = 0;

	rc = of_property_read_u32(pdev->dev.of_node,
			"qcom,mmss-ulp-clamp-ctrl-offset",
			&sdata->ulps_clamp_ctrl_off);
	if (!rc) {
		rc = of_property_read_u32(pdev->dev.of_node,
				"qcom,mmss-phyreset-ctrl-offset",
				&sdata->ulps_phyrst_ctrl_off);
	}

	sdata->cmd_clk_ln_recovery_en =
		of_property_read_bool(pdev->dev.of_node,
		"qcom,dsi-clk-ln-recovery");

	return 0;
}

static void mdss_dsi_res_deinit(struct platform_device *pdev)
{
	int i;
	struct mdss_dsi_data *dsi_res = platform_get_drvdata(pdev);
	struct dsi_shared_data *sdata;

	if (!dsi_res) {
		pr_err("%s: DSI root device drvdata not found\n", __func__);
		return;
	}

	for (i = 0; i < DSI_CTRL_MAX; i++) {
		if (dsi_res->ctrl_pdata[i]) {
			if (dsi_res->ctrl_pdata[i]->ds_registered) {
				struct mdss_panel_info *pinfo =
					&dsi_res->ctrl_pdata[i]->
						panel_data.panel_info;

				if (pinfo)
					mdss_dba_utils_deinit(pinfo->dba_data);
			}

			devm_kfree(&pdev->dev, dsi_res->ctrl_pdata[i]);
		}
	}

	sdata = dsi_res->shared_data;
	if (!sdata)
		goto res_release;

	for (i = (DSI_MAX_PM - 1); i >= DSI_CORE_PM; i--) {
		if (msm_dss_config_vreg(&pdev->dev,
				sdata->power_data[i].vreg_config,
				sdata->power_data[i].num_vreg, 1) < 0)
			pr_err("%s: failed to de-init vregs for %s\n",
				__func__, __mdss_dsi_pm_name(i));
		mdss_dsi_put_dt_vreg_data(&pdev->dev,
			&sdata->power_data[i]);
	}

	mdss_dsi_bus_scale_deinit(sdata);
	mdss_dsi_core_clk_deinit(&pdev->dev, sdata);

	if (sdata)
		devm_kfree(&pdev->dev, sdata);

res_release:
	if (dsi_res)
		devm_kfree(&pdev->dev, dsi_res);

	return;
}

static int mdss_dsi_res_init(struct platform_device *pdev)
{
	int rc = 0, i;
	struct dsi_shared_data *sdata;

	mdss_dsi_res = platform_get_drvdata(pdev);
	if (!mdss_dsi_res) {
		mdss_dsi_res = devm_kzalloc(&pdev->dev,
					  sizeof(struct mdss_dsi_data),
					  GFP_KERNEL);
		if (!mdss_dsi_res) {
			pr_err("%s: FAILED: cannot alloc dsi data\n",
			       __func__);
			rc = -ENOMEM;
			goto mem_fail;
		}

		mdss_dsi_res->shared_data = devm_kzalloc(&pdev->dev,
				sizeof(struct dsi_shared_data),
				GFP_KERNEL);
		pr_debug("%s Allocated shared_data=%pK\n", __func__,
				mdss_dsi_res->shared_data);
		if (!mdss_dsi_res->shared_data) {
			pr_err("%s Unable to alloc mem for shared_data\n",
					__func__);
			rc = -ENOMEM;
			goto mem_fail;
		}

		sdata = mdss_dsi_res->shared_data;

		rc = mdss_dsi_parse_dt_params(pdev, sdata);
		if (rc) {
			pr_err("%s: failed to parse mdss dsi DT params\n",
				__func__);
			goto mem_fail;
		}

		rc = mdss_dsi_core_clk_init(pdev, sdata);
		if (rc) {
			pr_err("%s: failed to initialize DSI core clocks\n",
				__func__);
			goto mem_fail;
		}

		/* Parse the regulator information */
		for (i = DSI_CORE_PM; i < DSI_MAX_PM; i++) {
			rc = mdss_dsi_get_dt_vreg_data(&pdev->dev,
				pdev->dev.of_node, &sdata->power_data[i], i);
			if (rc) {
				pr_err("%s: '%s' get_dt_vreg_data failed.rc=%d\n",
					__func__, __mdss_dsi_pm_name(i), rc);
				i--;
				for (; i >= DSI_CORE_PM; i--)
					mdss_dsi_put_dt_vreg_data(&pdev->dev,
						&sdata->power_data[i]);
				goto mem_fail;
			}
		}
		rc = mdss_dsi_regulator_init(pdev, sdata);
		if (rc) {
			pr_err("%s: failed to init regulator, rc=%d\n",
							__func__, rc);
			goto mem_fail;
		}

		rc = mdss_dsi_bus_scale_init(pdev, sdata);
		if (rc) {
			pr_err("%s: failed to init bus scale settings, rc=%d\n",
							__func__, rc);
			goto mem_fail;
		}

		mutex_init(&sdata->phy_reg_lock);
		mutex_init(&sdata->pm_qos_lock);

		for (i = 0; i < DSI_CTRL_MAX; i++) {
			mdss_dsi_res->ctrl_pdata[i] = devm_kzalloc(&pdev->dev,
					sizeof(struct mdss_dsi_ctrl_pdata),
					GFP_KERNEL);
			if (!mdss_dsi_res->ctrl_pdata[i]) {
				pr_err("%s Unable to alloc mem for ctrl=%d\n",
						__func__, i);
				rc = -ENOMEM;
				goto mem_fail;
			}
			pr_debug("%s Allocated ctrl_pdata[%d]=%pK\n",
				__func__, i, mdss_dsi_res->ctrl_pdata[i]);
			mdss_dsi_res->ctrl_pdata[i]->shared_data =
				mdss_dsi_res->shared_data;
		}

		platform_set_drvdata(pdev, mdss_dsi_res);
	}

	mdss_dsi_res->pdev = pdev;
	pr_debug("%s: Setting up mdss_dsi_res=%pK\n", __func__, mdss_dsi_res);

	return 0;

mem_fail:
	mdss_dsi_res_deinit(pdev);
	return rc;
}

static int mdss_dsi_parse_hw_cfg(struct platform_device *pdev, char *pan_cfg)
{
	const char *data;
	struct mdss_dsi_data *dsi_res = platform_get_drvdata(pdev);
	struct dsi_shared_data *sdata;
	char dsi_cfg[20];
	char *cfg_prim = NULL, *cfg_sec = NULL, *ch = NULL;
	int i = 0;

	if (!dsi_res) {
		pr_err("%s: DSI root device drvdata not found\n", __func__);
		return -EINVAL;
	}

	sdata = mdss_dsi_res->shared_data;
	if (!sdata) {
		pr_err("%s: DSI shared data not found\n", __func__);
		return -EINVAL;
	}

	sdata->hw_config = SINGLE_DSI;

	if (pan_cfg)
		cfg_prim = strnstr(pan_cfg, "cfg:", strlen(pan_cfg));
	if (cfg_prim) {
		cfg_prim += 4;

		cfg_sec = strnchr(cfg_prim, strlen(cfg_prim), ':');
		if (!cfg_sec)
			cfg_sec = cfg_prim + strlen(cfg_prim);

		for (i = 0; ((cfg_prim + i) < cfg_sec) &&
		     (*(cfg_prim+i) != '#'); i++)
			dsi_cfg[i] = *(cfg_prim + i);

		dsi_cfg[i] = '\0';
		data = dsi_cfg;
	} else {
		data = of_get_property(pdev->dev.of_node,
			"hw-config", NULL);
	}

	if (data) {
		/*
		 * To handle the  override parameter (#override:sim)
		 * passed for simulator panels
		 */
		ch = strnstr(data, "#", strlen(data));
		ch ? *ch = '\0' : false;

		if (!strcmp(data, "dual_dsi"))
			sdata->hw_config = DUAL_DSI;
		else if (!strcmp(data, "split_dsi"))
			sdata->hw_config = SPLIT_DSI;
		else if (!strcmp(data, "single_dsi"))
			sdata->hw_config = SINGLE_DSI;
		else
			pr_err("%s: Incorrect string for DSI config:%s. Setting default as SINGLE_DSI\n",
				__func__, data);
	} else {
		pr_err("%s: Error: No DSI HW config found\n",
			__func__);
		return -EINVAL;
	}

	pr_debug("%s: DSI h/w configuration is %d\n", __func__,
		sdata->hw_config);

	return 0;
}

static void mdss_dsi_parse_pll_src_cfg(struct platform_device *pdev,
	char *pan_cfg)
{
	const char *data;
	char *pll_ptr, pll_cfg[10] = {'\0'};
	struct dsi_shared_data *sdata = mdss_dsi_res->shared_data;

	sdata->pll_src_config = PLL_SRC_DEFAULT;

	if (pan_cfg) {
		pll_ptr = strnstr(pan_cfg, ":pll0", strlen(pan_cfg));
		if (!pll_ptr) {
			pll_ptr = strnstr(pan_cfg, ":pll1", strlen(pan_cfg));
			if (pll_ptr)
				strlcpy(pll_cfg, "PLL1", strlen(pll_cfg));
		} else {
			strlcpy(pll_cfg, "PLL0", strlen(pll_cfg));
		}
	}
	data = pll_cfg;

	if (!data || !strcmp(data, ""))
		data = of_get_property(pdev->dev.of_node,
			"pll-src-config", NULL);
	if (data) {
		if (!strcmp(data, "PLL0"))
			sdata->pll_src_config = PLL_SRC_0;
		else if (!strcmp(data, "PLL1"))
			sdata->pll_src_config = PLL_SRC_1;
		else
			pr_err("%s: invalid pll src config %s\n",
				__func__, data);
	} else {
		pr_debug("%s: PLL src config not specified\n", __func__);
	}

	pr_debug("%s: pll_src_config = %d", __func__, sdata->pll_src_config);

	return;
}

static int mdss_dsi_validate_pll_src_config(struct dsi_shared_data *sdata)
{
	int rc = 0;

	/*
	 * DSI PLL1 can only drive DSI PHY1. As such:
	 *     - For split dsi config, only PLL0 is supported
	 *     - For dual dsi config, DSI0-PLL0 and DSI1-PLL1 is the only
	 *       possible configuration
	 */
	if (mdss_dsi_is_hw_config_split(sdata) &&
		mdss_dsi_is_pll_src_pll1(sdata)) {
		pr_err("%s: unsupported PLL config: using PLL1 for split-dsi\n",
			__func__);
		rc = -EINVAL;
		goto error;
	}

	if (mdss_dsi_is_hw_config_dual(sdata) &&
		!mdss_dsi_is_pll_src_default(sdata)) {
		pr_debug("%s: pll src config not applicable for dual-dsi\n",
			__func__);
		sdata->pll_src_config = PLL_SRC_DEFAULT;
	}

error:
	return rc;
}

static int mdss_dsi_validate_config(struct platform_device *pdev)
{
	struct dsi_shared_data *sdata = mdss_dsi_res->shared_data;

	return mdss_dsi_validate_pll_src_config(sdata);
}

static const struct of_device_id mdss_dsi_ctrl_dt_match[] = {
	{.compatible = "qcom,mdss-dsi-ctrl"},
	{}
};
MODULE_DEVICE_TABLE(of, mdss_dsi_ctrl_dt_match);

static int mdss_dsi_probe(struct platform_device *pdev)
{
	struct mdss_panel_cfg *pan_cfg = NULL;
	struct mdss_util_intf *util;
	char *panel_cfg;
	int rc = 0;

	util = mdss_get_util_intf();
	if (util == NULL) {
		pr_err("%s: Failed to get mdss utility functions\n", __func__);
		return -ENODEV;
	}

	if (!util->mdp_probe_done) {
		pr_err("%s: MDP not probed yet!\n", __func__);
		return -EPROBE_DEFER;
	}

	if (!pdev || !pdev->dev.of_node) {
		pr_err("%s: DSI driver only supports device tree probe\n",
			__func__);
		return -ENOTSUPP;
	}

	pan_cfg = util->panel_intf_type(MDSS_PANEL_INTF_HDMI);
	if (IS_ERR(pan_cfg)) {
		return PTR_ERR(pan_cfg);
	} else if (pan_cfg) {
		pr_debug("%s: HDMI is primary\n", __func__);
		return -ENODEV;
	}

	pan_cfg = util->panel_intf_type(MDSS_PANEL_INTF_DSI);
	if (IS_ERR_OR_NULL(pan_cfg)) {
		rc = PTR_ERR(pan_cfg);
		goto error;
	} else {
		panel_cfg = pan_cfg->arg_cfg;
	}

	rc = mdss_dsi_res_init(pdev);
	if (rc) {
		pr_err("%s Unable to set dsi res\n", __func__);
		return rc;
	}

	rc = mdss_dsi_parse_hw_cfg(pdev, panel_cfg);
	if (rc) {
		pr_err("%s Unable to parse dsi h/w config\n", __func__);
		mdss_dsi_res_deinit(pdev);
		return rc;
	}

	mdss_dsi_parse_pll_src_cfg(pdev, panel_cfg);

	of_platform_populate(pdev->dev.of_node, mdss_dsi_ctrl_dt_match,
				NULL, &pdev->dev);

	rc = mdss_dsi_validate_config(pdev);
	if (rc) {
		pr_err("%s: Invalid DSI hw configuration\n", __func__);
		goto error;
	}

	mdss_dsi_config_clk_src(pdev);

error:
	return rc;
}

static int mdss_dsi_remove(struct platform_device *pdev)
{
	mdss_dsi_res_deinit(pdev);
	return 0;
}

static int mdss_dsi_ctrl_remove(struct platform_device *pdev)
{
	struct msm_fb_data_type *mfd;
	struct mdss_dsi_ctrl_pdata *ctrl_pdata = platform_get_drvdata(pdev);

	if (!ctrl_pdata) {
		pr_err("%s: no driver data\n", __func__);
		return -ENODEV;
	}

	mdss_dsi_pm_qos_remove_request(ctrl_pdata->shared_data);

	if (msm_dss_config_vreg(&pdev->dev,
			ctrl_pdata->panel_power_data.vreg_config,
			ctrl_pdata->panel_power_data.num_vreg, 1) < 0)
		pr_err("%s: failed to de-init vregs for %s\n",
				__func__, __mdss_dsi_pm_name(DSI_PANEL_PM));
	mdss_dsi_put_dt_vreg_data(&pdev->dev, &ctrl_pdata->panel_power_data);

	mfd = platform_get_drvdata(pdev);
	msm_dss_iounmap(&ctrl_pdata->mmss_misc_io);
	msm_dss_iounmap(&ctrl_pdata->phy_io);
	msm_dss_iounmap(&ctrl_pdata->ctrl_io);
	mdss_dsi_debugfs_cleanup(ctrl_pdata);

	if (ctrl_pdata->workq)
		destroy_workqueue(ctrl_pdata->workq);

	return 0;
}

struct device dsi_dev;

int mdss_dsi_retrieve_ctrl_resources(struct platform_device *pdev, int mode,
			struct mdss_dsi_ctrl_pdata *ctrl)
{
	int rc = 0;
	u32 index;

	rc = of_property_read_u32(pdev->dev.of_node, "cell-index", &index);
	if (rc) {
		dev_err(&pdev->dev,
			"%s: Cell-index not specified, rc=%d\n",
						__func__, rc);
		return rc;
	}

	if (index == 0) {
		if (mode != DISPLAY_1) {
			pr_err("%s:%d Panel->Ctrl mapping is wrong\n",
				       __func__, __LINE__);
			return -EPERM;
		}
	} else if (index == 1) {
		if (mode != DISPLAY_2) {
			pr_err("%s:%d Panel->Ctrl mapping is wrong\n",
				       __func__, __LINE__);
			return -EPERM;
		}
	} else {
		pr_err("%s:%d Unknown Ctrl mapped to panel\n",
			       __func__, __LINE__);
		return -EPERM;
	}

	rc = msm_dss_ioremap_byname(pdev, &ctrl->ctrl_io, "dsi_ctrl");
	if (rc) {
		pr_err("%s:%d unable to remap dsi ctrl resources\n",
			       __func__, __LINE__);
		return rc;
	}

	ctrl->ctrl_base = ctrl->ctrl_io.base;
	ctrl->reg_size = ctrl->ctrl_io.len;

	rc = msm_dss_ioremap_byname(pdev, &ctrl->phy_io, "dsi_phy");
	if (rc) {
		pr_err("%s:%d unable to remap dsi phy resources\n",
			       __func__, __LINE__);
		return rc;
	}

	rc = msm_dss_ioremap_byname(pdev, &ctrl->phy_regulator_io,
			"dsi_phy_regulator");
	if (rc)
		pr_debug("%s:%d unable to remap dsi phy regulator resources\n",
			       __func__, __LINE__);
	else
		pr_info("%s: phy_regulator_base=%pK phy_regulator_size=%x\n",
			__func__, ctrl->phy_regulator_io.base,
			ctrl->phy_regulator_io.len);

	pr_info("%s: ctrl_base=%pK ctrl_size=%x phy_base=%pK phy_size=%x\n",
		__func__, ctrl->ctrl_base, ctrl->reg_size, ctrl->phy_io.base,
		ctrl->phy_io.len);

	rc = msm_dss_ioremap_byname(pdev, &ctrl->mmss_misc_io,
		"mmss_misc_phys");
	if (rc) {
		pr_debug("%s:%d mmss_misc IO remap failed\n",
			__func__, __LINE__);
	}

	return 0;
}

static int mdss_dsi_irq_init(struct device *dev, int irq_no,
			struct mdss_dsi_ctrl_pdata *ctrl)
{
	int ret;

	ret = devm_request_irq(dev, irq_no, mdss_dsi_isr,
				0x0, "DSI", ctrl);
	if (ret) {
		pr_err("msm_dsi_irq_init request_irq() failed!\n");
		return ret;
	}

	disable_irq(irq_no);
	ctrl->dsi_hw->irq_info = kzalloc(sizeof(struct irq_info), GFP_KERNEL);
	if (!ctrl->dsi_hw->irq_info) {
		pr_err("no mem to save irq info: kzalloc fail\n");
		return -ENOMEM;
	}
	ctrl->dsi_hw->irq_info->irq = irq_no;
	ctrl->dsi_hw->irq_info->irq_ena = false;

	return ret;
}

static void __set_lane_map(struct mdss_dsi_ctrl_pdata *ctrl,
	enum dsi_physical_lane_id lane0,
	enum dsi_physical_lane_id lane1,
	enum dsi_physical_lane_id lane2,
	enum dsi_physical_lane_id lane3)
{
	ctrl->lane_map[DSI_LOGICAL_LANE_0] = lane0;
	ctrl->lane_map[DSI_LOGICAL_LANE_1] = lane1;
	ctrl->lane_map[DSI_LOGICAL_LANE_2] = lane2;
	ctrl->lane_map[DSI_LOGICAL_LANE_3] = lane3;
}

static void mdss_dsi_parse_lane_swap(struct device_node *np,
	struct mdss_dsi_ctrl_pdata *ctrl)
{
	int rc;
	const char *data;
	u8 temp[DSI_LOGICAL_LANE_MAX];
	int i;

	/* First, check for the newer version of the binding */
	rc = of_property_read_u8_array(np, "qcom,lane-map-v2", temp,
		DSI_LOGICAL_LANE_MAX);
	if (!rc) {
		for (i = DSI_LOGICAL_LANE_0; i < DSI_LOGICAL_LANE_MAX; i++)
			ctrl->lane_map[i] = BIT(temp[i]);
		return;
	} else if (rc != -EINVAL) {
		pr_warn("%s: invalid lane map specfied. Defaulting to <0 1 2 3>\n",
			__func__);
		goto set_default;
	}

	/* Check if an older version of the binding is present */
	data = of_get_property(np, "qcom,lane-map", NULL);
	if (!data)
		goto set_default;

	if (!strcmp(data, "lane_map_3012")) {
		ctrl->dlane_swap = DSI_LANE_MAP_3012;
		__set_lane_map(ctrl,
			DSI_PHYSICAL_LANE_1,
			DSI_PHYSICAL_LANE_2,
			DSI_PHYSICAL_LANE_3,
			DSI_PHYSICAL_LANE_0);
	} else if (!strcmp(data, "lane_map_2301")) {
		ctrl->dlane_swap = DSI_LANE_MAP_2301;
		__set_lane_map(ctrl,
			DSI_PHYSICAL_LANE_2,
			DSI_PHYSICAL_LANE_3,
			DSI_PHYSICAL_LANE_0,
			DSI_PHYSICAL_LANE_1);
	} else if (!strcmp(data, "lane_map_1230")) {
		ctrl->dlane_swap = DSI_LANE_MAP_1230;
		__set_lane_map(ctrl,
			DSI_PHYSICAL_LANE_3,
			DSI_PHYSICAL_LANE_0,
			DSI_PHYSICAL_LANE_1,
			DSI_PHYSICAL_LANE_2);
	} else if (!strcmp(data, "lane_map_0321")) {
		ctrl->dlane_swap = DSI_LANE_MAP_0321;
		__set_lane_map(ctrl,
			DSI_PHYSICAL_LANE_0,
			DSI_PHYSICAL_LANE_3,
			DSI_PHYSICAL_LANE_2,
			DSI_PHYSICAL_LANE_1);
	} else if (!strcmp(data, "lane_map_1032")) {
		ctrl->dlane_swap = DSI_LANE_MAP_1032;
		__set_lane_map(ctrl,
			DSI_PHYSICAL_LANE_1,
			DSI_PHYSICAL_LANE_0,
			DSI_PHYSICAL_LANE_3,
			DSI_PHYSICAL_LANE_2);
	} else if (!strcmp(data, "lane_map_2103")) {
		ctrl->dlane_swap = DSI_LANE_MAP_2103;
		__set_lane_map(ctrl,
			DSI_PHYSICAL_LANE_2,
			DSI_PHYSICAL_LANE_1,
			DSI_PHYSICAL_LANE_0,
			DSI_PHYSICAL_LANE_3);
	} else if (!strcmp(data, "lane_map_3210")) {
		ctrl->dlane_swap = DSI_LANE_MAP_3210;
		__set_lane_map(ctrl,
			DSI_PHYSICAL_LANE_3,
			DSI_PHYSICAL_LANE_2,
			DSI_PHYSICAL_LANE_1,
			DSI_PHYSICAL_LANE_0);
	} else {
		pr_warn("%s: invalid lane map %s specified. defaulting to lane_map0123\n",
			__func__, data);
	}

	return;

set_default:
	/* default lane mapping */
	__set_lane_map(ctrl, DSI_PHYSICAL_LANE_0, DSI_PHYSICAL_LANE_1,
		DSI_PHYSICAL_LANE_2, DSI_PHYSICAL_LANE_3);
	ctrl->dlane_swap = DSI_LANE_MAP_0123;
}

static int mdss_dsi_parse_ctrl_params(struct platform_device *ctrl_pdev,
	struct device_node *pan_node, struct mdss_dsi_ctrl_pdata *ctrl_pdata)
{
	int i, len;
	struct mdss_panel_info *pinfo = &(ctrl_pdata->panel_data.panel_info);
	const char *data;

	ctrl_pdata->null_insert_enabled = of_property_read_bool(
		ctrl_pdev->dev.of_node, "qcom,null-insertion-enabled");

	data = of_get_property(ctrl_pdev->dev.of_node,
		"qcom,platform-strength-ctrl", &len);
	if (!data) {
		pr_err("%s:%d, Unable to read Phy Strength ctrl settings\n",
			__func__, __LINE__);
		return -EINVAL;
	} else {
		pinfo->mipi.dsi_phy_db.strength_len = len;
		for (i = 0; i < len; i++)
			pinfo->mipi.dsi_phy_db.strength[i] = data[i];
	}

	pinfo->mipi.dsi_phy_db.reg_ldo_mode = of_property_read_bool(
		ctrl_pdev->dev.of_node, "qcom,regulator-ldo-mode");

	data = of_get_property(ctrl_pdev->dev.of_node,
		"qcom,platform-regulator-settings", &len);
	if (!data) {
		pr_debug("%s:%d, Unable to read Phy regulator settings\n",
			__func__, __LINE__);
		pinfo->mipi.dsi_phy_db.regulator_len = 0;
	} else {
		pinfo->mipi.dsi_phy_db.regulator_len = len;
		for (i = 0; i < len; i++)
			pinfo->mipi.dsi_phy_db.regulator[i] = data[i];
	}

	data = of_get_property(ctrl_pdev->dev.of_node,
		"qcom,platform-bist-ctrl", &len);
	if ((!data) || (len != 6))
		pr_debug("%s:%d, Unable to read Phy Bist Ctrl settings\n",
			__func__, __LINE__);
	else
		for (i = 0; i < len; i++)
			pinfo->mipi.dsi_phy_db.bistctrl[i] = data[i];

	data = of_get_property(ctrl_pdev->dev.of_node,
		"qcom,platform-lane-config", &len);
	if (!data) {
		pr_err("%s:%d, Unable to read Phy lane configure settings\n",
			__func__, __LINE__);
		return -EINVAL;
	} else {
		pinfo->mipi.dsi_phy_db.lanecfg_len = len;
		for (i = 0; i < len; i++)
			pinfo->mipi.dsi_phy_db.lanecfg[i] = data[i];
	}

	ctrl_pdata->timing_db_mode = of_property_read_bool(
		ctrl_pdev->dev.of_node, "qcom,timing-db-mode");

	ctrl_pdata->cmd_sync_wait_broadcast = of_property_read_bool(
		pan_node, "qcom,cmd-sync-wait-broadcast");

	if (ctrl_pdata->cmd_sync_wait_broadcast &&
		mdss_dsi_is_hw_config_split(ctrl_pdata->shared_data) &&
		(pinfo->pdest == DISPLAY_2))
		ctrl_pdata->cmd_sync_wait_trigger = true;

	pr_debug("%s: cmd_sync_wait_enable=%d trigger=%d\n", __func__,
				ctrl_pdata->cmd_sync_wait_broadcast,
				ctrl_pdata->cmd_sync_wait_trigger);

	mdss_dsi_parse_lane_swap(ctrl_pdev->dev.of_node, ctrl_pdata);

	pinfo->is_pluggable = of_property_read_bool(ctrl_pdev->dev.of_node,
		"qcom,pluggable");

	data = of_get_property(ctrl_pdev->dev.of_node,
		"qcom,display-id", &len);
	if (!data || len <= 0)
		pr_err("%s:%d Unable to read qcom,display-id, data=%pK,len=%d\n",
			__func__, __LINE__, data, len);
	else
		snprintf(ctrl_pdata->panel_data.panel_info.display_id,
			MDSS_DISPLAY_ID_MAX_LEN, "%s", data);

	return 0;


}

static int mdss_dsi_parse_gpio_params(struct platform_device *ctrl_pdev,
	struct mdss_dsi_ctrl_pdata *ctrl_pdata)
{
	/*
	 * If disp_en_gpio has been set previously (disp_en_gpio > 0)
	 *  while parsing the panel node, then do not override it
	 */
	struct mdss_panel_data *pdata = &ctrl_pdata->panel_data;

	if (ctrl_pdata->disp_en_gpio <= 0) {
		ctrl_pdata->disp_en_gpio = of_get_named_gpio(
			ctrl_pdev->dev.of_node,
			"qcom,platform-enable-gpio", 0);

		if (!gpio_is_valid(ctrl_pdata->disp_en_gpio))
			pr_debug("%s:%d, Disp_en gpio not specified\n",
					__func__, __LINE__);
	}

	ctrl_pdata->disp_te_gpio = of_get_named_gpio(ctrl_pdev->dev.of_node,
		"qcom,platform-te-gpio", 0);

	if (!gpio_is_valid(ctrl_pdata->disp_te_gpio))
		pr_err("%s:%d, TE gpio not specified\n",
						__func__, __LINE__);
	pdata->panel_te_gpio = ctrl_pdata->disp_te_gpio;

	ctrl_pdata->bklt_en_gpio = of_get_named_gpio(ctrl_pdev->dev.of_node,
		"qcom,platform-bklight-en-gpio", 0);
	if (!gpio_is_valid(ctrl_pdata->bklt_en_gpio))
		pr_info("%s: bklt_en gpio not specified\n", __func__);

	ctrl_pdata->bklt_en_gpio_invert =
			of_property_read_bool(ctrl_pdev->dev.of_node,
				"qcom,platform-bklight-en-gpio-invert");

	ctrl_pdata->avdd_en_gpio = of_get_named_gpio(ctrl_pdev->dev.of_node,
			"qcom,platform-avdd-en-gpio", 0);
	if (!gpio_is_valid(ctrl_pdata->avdd_en_gpio))
		pr_info("%s: avdd_en gpio not specified\n", __func__);

	ctrl_pdata->avdd_en_gpio_invert =
			of_property_read_bool(ctrl_pdev->dev.of_node,
				"qcom,platform-avdd-en-gpio-invert");

	ctrl_pdata->rst_gpio = of_get_named_gpio(ctrl_pdev->dev.of_node,
			 "qcom,platform-reset-gpio", 0);
	if (!gpio_is_valid(ctrl_pdata->rst_gpio))
		pr_err("%s:%d, reset gpio not specified\n",
						__func__, __LINE__);

	ctrl_pdata->lcd_mode_sel_gpio = of_get_named_gpio(
			ctrl_pdev->dev.of_node, "qcom,panel-mode-gpio", 0);
	if (!gpio_is_valid(ctrl_pdata->lcd_mode_sel_gpio)) {
		pr_debug("%s:%d mode gpio not specified\n", __func__, __LINE__);
		ctrl_pdata->lcd_mode_sel_gpio = -EINVAL;
	}

	ctrl_pdata->disp_vci_en_gpio = of_get_named_gpio(ctrl_pdev->dev.of_node,
		"qcom,platform-vci-gpio", 0);
	if (!gpio_is_valid(ctrl_pdata->disp_vci_en_gpio))
		pr_err("%s:%d, vci gpio not specified\n",
						__func__, __LINE__);


	ctrl_pdata->disp_poc_en_gpio = of_get_named_gpio(ctrl_pdev->dev.of_node,
		"qcom,platform-poc-gpio", 0);
	if (!gpio_is_valid(ctrl_pdata->disp_poc_en_gpio))
		   pr_err("%s:%d, poc gpio not specified\n",
						__func__, __LINE__);

	ctrl_pdata->isp_1v1_en_gpio = of_get_named_gpio(ctrl_pdev->dev.of_node,
		"qcom,isp-1v1-en-gpio", 0);
	if (!gpio_is_valid(ctrl_pdata->isp_1v1_en_gpio))
		pr_err("%s:%d, isp-1v1-en gpio not specified\n",
						__func__, __LINE__);
	ctrl_pdata->px_bp_gpio = of_get_named_gpio(ctrl_pdev->dev.of_node, "qcom,px-bp-gpio", 0);
	if (gpio_is_valid(ctrl_pdata->px_bp_gpio)){
		if (gpio_request(ctrl_pdata->px_bp_gpio, "px-bp-gpio")){
			pr_err("%s:%d, px_bp_gpio request fail.\n",
						__func__, __LINE__);
	}else
		gpio_direction_output(ctrl_pdata->px_bp_gpio, 0);
	}else{
		pr_err("%s:%d, px_bp_gpio gpio not specified\n", __func__, __LINE__);
	}

	if (!of_property_read_string(ctrl_pdev->dev.of_node, "qcom,px-ext-clk", &ctrl_pdata->px_clk_src_name)){
		if (!strcmp(ctrl_pdata->px_clk_src_name, "BBCLK2")) {
			ctrl_pdata->px_clk_src = clk_get(&ctrl_pdev->dev, "px_ext_clk");
			if(IS_ERR(ctrl_pdata->px_clk_src)) {
				pr_err("can not get px_ext_clk\n");
			}else{
				clk_set_rate(ctrl_pdata->px_clk_src, 19200000);
				if (clk_prepare_enable(ctrl_pdata->px_clk_src)){
					pr_err("Enable px_clk fail!\n");
					ctrl_pdata->px_clk_enabled = 0;
				}else{
					ctrl_pdata->px_clk_enabled = 1;
				}
			}
		}
	}else{
		pr_err("%s:%d, can not get px_clk_src_name.\n",
						__func__, __LINE__);
	}
//#endif
	return 0;
}

static void mdss_dsi_set_prim_panel(struct mdss_dsi_ctrl_pdata *ctrl_pdata)
{
	struct mdss_dsi_ctrl_pdata *octrl = NULL;
	struct mdss_panel_info *pinfo;

	pinfo = &ctrl_pdata->panel_data.panel_info;

	/*
	 * for Split and Single DSI case default is always primary
	 * and for Dual dsi case below assumptions are made.
	 *	1. DSI controller with bridge chip is always secondary
	 *	2. When there is no brigde chip, DSI1 is secondary
	 */
	pinfo->is_prim_panel = true;
	if (mdss_dsi_is_hw_config_dual(ctrl_pdata->shared_data)) {
		if (mdss_dsi_is_right_ctrl(ctrl_pdata)) {
			octrl = mdss_dsi_get_other_ctrl(ctrl_pdata);
			if (octrl && octrl->panel_data.panel_info.is_prim_panel)
				pinfo->is_prim_panel = false;
			else
				pinfo->is_prim_panel = true;
		}
	}
}

int dsi_panel_device_register(struct platform_device *ctrl_pdev,
	struct device_node *pan_node, struct mdss_dsi_ctrl_pdata *ctrl_pdata)
{
	struct mipi_panel_info *mipi;
	int rc;
	struct dsi_shared_data *sdata;
	struct mdss_panel_info *pinfo = &(ctrl_pdata->panel_data.panel_info);
	struct resource *res;
	u64 clk_rate;

	mipi  = &(pinfo->mipi);

	pinfo->type =
		((mipi->mode == DSI_VIDEO_MODE)
			? MIPI_VIDEO_PANEL : MIPI_CMD_PANEL);

	pinfo->clk_rate = mdss_dsi_calc_bitclk(pinfo, mipi->frame_rate);
	if (!pinfo->clk_rate) {
		pr_err("%s: unable to calculate the DSI bit clock\n", __func__);
		return -EINVAL;
	}

	pinfo->mipi.dsi_pclk_rate = mdss_dsi_get_pclk_rate(pinfo,
		pinfo->clk_rate);
	if (!pinfo->mipi.dsi_pclk_rate) {
		pr_err("%s: unable to calculate the DSI pclk\n", __func__);
		return -EINVAL;
	}

	ctrl_pdata->pclk_rate = mipi->dsi_pclk_rate;
	clk_rate = pinfo->clk_rate;
	do_div(clk_rate, 8U);
	ctrl_pdata->byte_clk_rate = (u32)clk_rate;
	pr_debug("%s: pclk=%d, bclk=%d\n", __func__,
			ctrl_pdata->pclk_rate, ctrl_pdata->byte_clk_rate);

	ctrl_pdata->esc_clk_rate_hz = pinfo->esc_clk_rate_hz;
	pr_debug("%s: esc clk=%d\n", __func__,
			ctrl_pdata->esc_clk_rate_hz);

	rc = mdss_dsi_get_dt_vreg_data(&ctrl_pdev->dev, pan_node,
		&ctrl_pdata->panel_power_data, DSI_PANEL_PM);
	if (rc) {
		DEV_ERR("%s: '%s' get_dt_vreg_data failed.rc=%d\n",
			__func__, __mdss_dsi_pm_name(DSI_PANEL_PM), rc);
		return rc;
	}

	rc = msm_dss_config_vreg(&ctrl_pdev->dev,
		ctrl_pdata->panel_power_data.vreg_config,
		ctrl_pdata->panel_power_data.num_vreg, 1);
	if (rc) {
		pr_err("%s: failed to init regulator, rc=%d\n",
						__func__, rc);
		return rc;
	}

	rc = mdss_dsi_parse_ctrl_params(ctrl_pdev, pan_node, ctrl_pdata);
	if (rc) {
		pr_err("%s: failed to parse ctrl settings, rc=%d\n",
						__func__, rc);
		return rc;
	}

	/* default state of gpio is false */
	ctrl_pdata->bklt_en_gpio_state = false;

	pinfo->panel_max_fps = mdss_panel_get_framerate(pinfo);
	pinfo->panel_max_vtotal = mdss_panel_get_vtotal(pinfo);

	rc = mdss_dsi_parse_gpio_params(ctrl_pdev, ctrl_pdata);
	if (rc) {
		pr_err("%s: failed to parse gpio params, rc=%d\n",
						__func__, rc);
		return rc;
	}

	if (mdss_dsi_retrieve_ctrl_resources(ctrl_pdev,
					     pinfo->pdest,
					     ctrl_pdata)) {
		pr_err("%s: unable to get Dsi controller res\n", __func__);
		return -EPERM;
	}

	ctrl_pdata->panel_data.event_handler = mdss_dsi_event_handler;
	ctrl_pdata->panel_data.get_fb_node = mdss_dsi_get_fb_node_cb;

	if (ctrl_pdata->status_mode == ESD_REG ||
			ctrl_pdata->status_mode == ESD_REG_NT35596)
		ctrl_pdata->check_status = mdss_dsi_reg_status_check;
	else if (ctrl_pdata->status_mode == ESD_BTA)
		ctrl_pdata->check_status = mdss_dsi_bta_status_check;

	if (ctrl_pdata->status_mode == ESD_MAX) {
		pr_err("%s: Using default BTA for ESD check\n", __func__);
		ctrl_pdata->check_status = mdss_dsi_bta_status_check;
	}
	if (ctrl_pdata->bklt_ctrl == BL_PWM)
		mdss_dsi_panel_pwm_cfg(ctrl_pdata);

	mdss_dsi_ctrl_init(&ctrl_pdev->dev, ctrl_pdata);
	mdss_dsi_set_prim_panel(ctrl_pdata);

	ctrl_pdata->dsi_irq_line = of_property_read_bool(
				ctrl_pdev->dev.of_node, "qcom,dsi-irq-line");

	if (ctrl_pdata->dsi_irq_line) {
		/* DSI has it's own irq line */
		res = platform_get_resource(ctrl_pdev, IORESOURCE_IRQ, 0);
		if (!res || res->start == 0) {
			pr_err("%s:%d unable to get the MDSS irq resources\n",
							__func__, __LINE__);
			return -ENODEV;
		}
		rc = mdss_dsi_irq_init(&ctrl_pdev->dev, res->start, ctrl_pdata);
		if (rc) {
			dev_err(&ctrl_pdev->dev, "%s: failed to init irq\n",
							__func__);
			return rc;
		}
	}
	ctrl_pdata->ctrl_state = CTRL_STATE_UNKNOWN;

	/*
	 * If ULPS during suspend is enabled, add an extra vote for the
	 * DSI CTRL power module. This keeps the regulator always enabled.
	 * This is needed for the DSI PHY to maintain ULPS state during
	 * suspend also.
	 */
	sdata = ctrl_pdata->shared_data;

	if (pinfo->ulps_suspend_enabled) {
		rc = msm_dss_enable_vreg(
			sdata->power_data[DSI_PHY_PM].vreg_config,
			sdata->power_data[DSI_PHY_PM].num_vreg, 1);
		if (rc) {
			pr_err("%s: failed to enable vregs for DSI_CTRL_PM\n",
				__func__);
			return rc;
		}
	}

	pinfo->cont_splash_enabled =
		ctrl_pdata->mdss_util->panel_intf_status(pinfo->pdest,
		MDSS_PANEL_INTF_DSI) ? true : false;

	pr_info("%s: Continuous splash %s\n", __func__,
		pinfo->cont_splash_enabled ? "enabled" : "disabled");

	rc = mdss_register_panel(ctrl_pdev, &(ctrl_pdata->panel_data));
	if (rc) {
		pr_err("%s: unable to register MIPI DSI panel\n", __func__);
		return rc;
	}

	if (pinfo->pdest == DISPLAY_1) {
		mdss_debug_register_io("dsi0_ctrl", &ctrl_pdata->ctrl_io, NULL);
		mdss_debug_register_io("dsi0_phy", &ctrl_pdata->phy_io, NULL);
		if (ctrl_pdata->phy_regulator_io.len)
			mdss_debug_register_io("dsi0_phy_regulator",
				&ctrl_pdata->phy_regulator_io, NULL);
	} else {
		mdss_debug_register_io("dsi1_ctrl", &ctrl_pdata->ctrl_io, NULL);
		mdss_debug_register_io("dsi1_phy", &ctrl_pdata->phy_io, NULL);
		if (ctrl_pdata->phy_regulator_io.len)
			mdss_debug_register_io("dsi1_phy_regulator",
				&ctrl_pdata->phy_regulator_io, NULL);
	}

	panel_debug_register_base("panel",
		ctrl_pdata->ctrl_base, ctrl_pdata->reg_size);

	pr_debug("%s: Panel data initialized\n", __func__);
	return 0;
}

static const struct of_device_id mdss_dsi_dt_match[] = {
	{.compatible = "qcom,mdss-dsi"},
	{}
};
MODULE_DEVICE_TABLE(of, mdss_dsi_dt_match);

static struct platform_driver mdss_dsi_driver = {
	.probe = mdss_dsi_probe,
	.remove = mdss_dsi_remove,
	.shutdown = NULL,
	.driver = {
		.name = "mdss_dsi",
		.of_match_table = mdss_dsi_dt_match,
	},
};

static struct platform_driver mdss_dsi_ctrl_driver = {
	.probe = mdss_dsi_ctrl_probe,
	.remove = mdss_dsi_ctrl_remove,
	.shutdown = NULL,
	.driver = {
		.name = "mdss_dsi_ctrl",
		.of_match_table = mdss_dsi_ctrl_dt_match,
	},
};

static int mdss_dsi_register_driver(void)
{
	return platform_driver_register(&mdss_dsi_driver);
}

static int __init mdss_dsi_driver_init(void)
{
	int ret;

	ret = mdss_dsi_register_driver();
	if (ret) {
		pr_err("mdss_dsi_register_driver() failed!\n");
		return ret;
	}

	return ret;
}
module_init(mdss_dsi_driver_init);


static int mdss_dsi_ctrl_register_driver(void)
{
	return platform_driver_register(&mdss_dsi_ctrl_driver);
}

static int __init mdss_dsi_ctrl_driver_init(void)
{
	int ret;

	ret = mdss_dsi_ctrl_register_driver();
	if (ret) {
		pr_err("mdss_dsi_ctrl_register_driver() failed!\n");
		return ret;
	}

	return ret;
}
module_init(mdss_dsi_ctrl_driver_init);

static void __exit mdss_dsi_driver_cleanup(void)
{
	platform_driver_unregister(&mdss_dsi_ctrl_driver);
}
module_exit(mdss_dsi_driver_cleanup);

MODULE_LICENSE("GPL v2");
MODULE_DESCRIPTION("DSI controller driver");
MODULE_AUTHOR("Chandan Uddaraju <chandanu@codeaurora.org>");<|MERGE_RESOLUTION|>--- conflicted
+++ resolved
@@ -1721,12 +1721,8 @@
 		mdss_dsi_set_tear_on(ctrl_pdata);
 
 		if (mdss_dsi_is_te_based_esd(ctrl_pdata))
-<<<<<<< HEAD
 			schedule_delayed_work(&ctrl_pdata->techeck_work,
 			msecs_to_jiffies(3000));
-=======
-			panel_update_te_irq(pdata, true);
->>>>>>> cc5a71d5
 	}
 
 	ctrl_pdata->ctrl_state |= CTRL_STATE_PANEL_INIT;
@@ -1797,14 +1793,9 @@
 	if ((pdata->panel_info.type == MIPI_CMD_PANEL) &&
 		mipi->vsync_enable && mipi->hw_vsync_mode) {
 		if (mdss_dsi_is_te_based_esd(ctrl_pdata)) {
-<<<<<<< HEAD
 
 		cancel_delayed_work_sync(&ctrl_pdata->techeck_work);
 				atomic_dec(&ctrl_pdata->te_irq_ready);
-=======
-			panel_update_te_irq(pdata, false);
-			atomic_dec(&ctrl_pdata->te_irq_ready);
->>>>>>> cc5a71d5
 		}
 		mdss_dsi_set_tear_off(ctrl_pdata);
 	}
