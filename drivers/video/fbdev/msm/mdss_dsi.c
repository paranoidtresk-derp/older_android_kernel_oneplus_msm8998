/* Copyright (c) 2012-2019, The Linux Foundation. All rights reserved.
 *
 * This program is free software; you can redistribute it and/or modify
 * it under the terms of the GNU General Public License version 2 and
 * only version 2 as published by the Free Software Foundation.
 *
 * This program is distributed in the hope that it will be useful,
 * but WITHOUT ANY WARRANTY; without even the implied warranty of
 * MERCHANTABILITY or FITNESS FOR A PARTICULAR PURPOSE.  See the
 * GNU General Public License for more details.
 *
 */

#include <linux/module.h>
#include <linux/interrupt.h>
#include <linux/spinlock.h>
#include <linux/delay.h>
#include <linux/io.h>
#include <linux/of_device.h>
#include <linux/of_gpio.h>
#include <linux/gpio.h>
#include <linux/err.h>
#include <linux/regulator/consumer.h>
#include <linux/leds-qpnp-wled.h>
#include <linux/clk.h>
#include <linux/uaccess.h>
#include <linux/msm-bus.h>
#include <linux/pm_qos.h>
#include <linux/dma-buf.h>

#include "mdss.h"
#include "mdss_panel.h"
#include "mdss_dsi.h"
#include "mdss_debug.h"
#include "mdss_dsi_phy.h"
#include "mdss_dba_utils.h"

#define CMDLINE_DSI_CTL_NUM_STRING_LEN 2

/* Master structure to hold all the information about the DSI/panel */
static struct mdss_dsi_data *mdss_dsi_res;

#define DSI_DISABLE_PC_LATENCY 100
#define DSI_ENABLE_PC_LATENCY PM_QOS_DEFAULT_VALUE

static struct pm_qos_request mdss_dsi_pm_qos_request;

void mdss_dump_dsi_debug_bus(u32 bus_dump_flag,
	u32 **dump_mem)
{
	struct mdss_dsi_data *sdata = mdss_dsi_res;
	struct mdss_dsi_ctrl_pdata *m_ctrl, *s_ctrl;
	bool in_log, in_mem;
	u32 *dump_addr = NULL;
	u32 status0 = 0, status1 = 0;
	phys_addr_t phys = 0;
	int list_size = 0;
	int i;
	bool dsi0_active = false, dsi1_active = false;

	if (!sdata || !sdata->dbg_bus || !sdata->dbg_bus_size)
		return;

	m_ctrl = sdata->ctrl_pdata[0];
	s_ctrl = sdata->ctrl_pdata[1];

	if (!m_ctrl)
		return;

	if (m_ctrl && m_ctrl->shared_data->dsi0_active)
		dsi0_active = true;
	if (s_ctrl && s_ctrl->shared_data->dsi1_active)
		dsi1_active = true;

	list_size = (sdata->dbg_bus_size * sizeof(sdata->dbg_bus[0]) * 4);

	in_log = (bus_dump_flag & MDSS_DBG_DUMP_IN_LOG);
	in_mem = (bus_dump_flag & MDSS_DBG_DUMP_IN_MEM);

	if (in_mem) {
		if (!(*dump_mem))
			*dump_mem = dma_alloc_coherent(&sdata->pdev->dev,
				list_size, &phys, GFP_KERNEL);

		if (*dump_mem) {
			dump_addr = *dump_mem;
			pr_info("%s: start_addr:0x%pK end_addr:0x%pK\n",
				__func__, dump_addr, dump_addr + list_size);
		} else {
			in_mem = false;
			pr_err("dump_mem: allocation fails\n");
		}
	}

	pr_info("========= Start DSI Debug Bus =========\n");

	mdss_dsi_clk_ctrl(m_ctrl, m_ctrl->dsi_clk_handle,
			  MDSS_DSI_CORE_CLK, MDSS_DSI_CLK_ON);

	for (i = 0; i < sdata->dbg_bus_size; i++) {
		if (dsi0_active) {
			writel_relaxed(sdata->dbg_bus[i],
					m_ctrl->ctrl_base + 0x124);
			wmb(); /* ensure regsiter is committed */
		}
		if (dsi1_active) {
			writel_relaxed(sdata->dbg_bus[i],
					s_ctrl->ctrl_base + 0x124);
			wmb(); /* ensure register is committed */
		}

		if (dsi0_active) {
			status0 = readl_relaxed(m_ctrl->ctrl_base + 0x128);
			if (in_log)
				pr_err("CTRL:0 bus_ctrl: 0x%x status: 0x%x\n",
					sdata->dbg_bus[i], status0);
		}
		if (dsi1_active) {
			status1 = readl_relaxed(s_ctrl->ctrl_base + 0x128);
			if (in_log)
				pr_err("CTRL:1 bus_ctrl: 0x%x status: 0x%x\n",
					sdata->dbg_bus[i], status1);
		}

		if (dump_addr && in_mem) {
			dump_addr[i*4]     = sdata->dbg_bus[i];
			dump_addr[i*4 + 1] = status0;
			dump_addr[i*4 + 2] = status1;
			dump_addr[i*4 + 3] = 0x0;
		}
	}

	mdss_dsi_clk_ctrl(m_ctrl, m_ctrl->dsi_clk_handle,
			  MDSS_DSI_CORE_CLK, MDSS_DSI_CLK_OFF);

	pr_info("========End DSI Debug Bus=========\n");
}

static void mdss_dsi_pm_qos_add_request(struct mdss_dsi_ctrl_pdata *ctrl_pdata)
{
	struct irq_info *irq_info;

	if (!ctrl_pdata || !ctrl_pdata->shared_data)
		return;

	irq_info = ctrl_pdata->dsi_hw->irq_info;

	if (!irq_info)
		return;

	mutex_lock(&ctrl_pdata->shared_data->pm_qos_lock);
	if (!ctrl_pdata->shared_data->pm_qos_req_cnt) {
		pr_debug("%s: add request irq\n", __func__);

		mdss_dsi_pm_qos_request.type = PM_QOS_REQ_AFFINE_IRQ;
		mdss_dsi_pm_qos_request.irq = irq_info->irq;
		pm_qos_add_request(&mdss_dsi_pm_qos_request,
			PM_QOS_CPU_DMA_LATENCY, PM_QOS_DEFAULT_VALUE);
	}
	ctrl_pdata->shared_data->pm_qos_req_cnt++;
	mutex_unlock(&ctrl_pdata->shared_data->pm_qos_lock);
}

static void mdss_dsi_pm_qos_remove_request(struct dsi_shared_data *sdata)
{
	if (!sdata)
		return;

	mutex_lock(&sdata->pm_qos_lock);
	if (sdata->pm_qos_req_cnt) {
		sdata->pm_qos_req_cnt--;
		if (!sdata->pm_qos_req_cnt) {
			pr_debug("%s: remove request", __func__);
			pm_qos_remove_request(&mdss_dsi_pm_qos_request);
		}
	} else {
		pr_warn("%s: unbalanced pm_qos ref count\n", __func__);
	}
	mutex_unlock(&sdata->pm_qos_lock);
}

static void mdss_dsi_pm_qos_update_request(int val)
{
	pr_debug("%s: update request %d", __func__, val);
	pm_qos_update_request(&mdss_dsi_pm_qos_request, val);
}

static int mdss_dsi_pinctrl_set_state(struct mdss_dsi_ctrl_pdata *ctrl_pdata,
					bool active);

static struct mdss_dsi_ctrl_pdata *mdss_dsi_get_ctrl(u32 ctrl_id)
{
	if (ctrl_id >= DSI_CTRL_MAX || !mdss_dsi_res)
		return NULL;

	return mdss_dsi_res->ctrl_pdata[ctrl_id];
}

static void mdss_dsi_config_clk_src(struct platform_device *pdev)
{
	struct mdss_dsi_data *dsi_res = platform_get_drvdata(pdev);
	struct dsi_shared_data *sdata = dsi_res->shared_data;

	if (!sdata->ext_byte0_clk || !sdata->ext_pixel0_clk) {
		pr_debug("%s: DSI-0 ext. clocks not present\n", __func__);
		return;
	}

	if (mdss_dsi_is_pll_src_default(sdata)) {
		/*
		 * Default Mapping:
		 * 1. dual-dsi/single-dsi:
		 *     DSI0 <--> PLL0
		 *     DSI1 <--> PLL1
		 * 2. split-dsi:
		 *     DSI0 <--> PLL0
		 *     DSI1 <--> PLL0
		 */
		sdata->byte0_parent = sdata->ext_byte0_clk;
		sdata->pixel0_parent = sdata->ext_pixel0_clk;

		if (mdss_dsi_is_hw_config_split(sdata)) {
			sdata->byte1_parent = sdata->byte0_parent;
			sdata->pixel1_parent = sdata->pixel0_parent;
		} else if (sdata->ext_byte1_clk && sdata->ext_pixel1_clk) {
			sdata->byte1_parent = sdata->ext_byte1_clk;
			sdata->pixel1_parent = sdata->ext_pixel1_clk;
		} else {
			pr_debug("%s: DSI-1 external clocks not present\n",
				__func__);
			return;
		}

		pr_debug("%s: default: DSI0 <--> PLL0, DSI1 <--> %s", __func__,
			mdss_dsi_is_hw_config_split(sdata) ? "PLL0" : "PLL1");
	} else {
		/*
		 * For split-dsi and single-dsi use cases, map the PLL source
		 * based on the pll source configuration. It is possible that
		 * for split-dsi case, the only supported config is to source
		 * the clocks from PLL0. This is not explictly checked here as
		 * it should have been already enforced when validating the
		 * board configuration.
		 */
		if (mdss_dsi_is_pll_src_pll0(sdata)) {
			pr_debug("%s: single source: PLL0", __func__);
			sdata->byte0_parent = sdata->ext_byte0_clk;
			sdata->pixel0_parent = sdata->ext_pixel0_clk;
		} else if (mdss_dsi_is_pll_src_pll1(sdata)) {
			if (sdata->ext_byte1_clk && sdata->ext_pixel1_clk) {
				pr_debug("%s: single source: PLL1", __func__);
				sdata->byte0_parent = sdata->ext_byte1_clk;
				sdata->pixel0_parent = sdata->ext_pixel1_clk;
			} else {
				pr_err("%s: DSI-1 external clocks not present\n",
					__func__);
				return;
			}
		}
		sdata->byte1_parent = sdata->byte0_parent;
		sdata->pixel1_parent = sdata->pixel0_parent;
	}

	return;
}

static char const *mdss_dsi_get_clk_src(struct mdss_dsi_ctrl_pdata *ctrl)
{
	struct dsi_shared_data *sdata;

	if (!ctrl) {
		pr_err("%s: Invalid input data\n", __func__);
		return "????";
	}

	sdata = ctrl->shared_data;

	if (mdss_dsi_is_left_ctrl(ctrl)) {
		if (sdata->byte0_parent == sdata->ext_byte0_clk)
			return "PLL0";
		else
			return "PLL1";
	} else {
		if (sdata->byte1_parent == sdata->ext_byte0_clk)
			return "PLL0";
		else
			return "PLL1";
	}
}

static int mdss_dsi_set_clk_src(struct mdss_dsi_ctrl_pdata *ctrl)
{
	int rc;
	struct dsi_shared_data *sdata;
	struct clk *byte_parent, *pixel_parent;

	if (!ctrl) {
		pr_err("%s: Invalid input data\n", __func__);
		return -EINVAL;
	}

	sdata = ctrl->shared_data;

	if (!ctrl->byte_clk_rcg || !ctrl->pixel_clk_rcg) {
		pr_debug("%s: set_clk_src not needed\n", __func__);
		return 0;
	}

	if (mdss_dsi_is_left_ctrl(ctrl)) {
		byte_parent = sdata->byte0_parent;
		pixel_parent = sdata->pixel0_parent;
	} else {
		byte_parent = sdata->byte1_parent;
		pixel_parent = sdata->pixel1_parent;
	}

	rc = clk_set_parent(ctrl->byte_clk_rcg, byte_parent);
	if (rc) {
		pr_err("%s: failed to set parent for byte clk for ctrl%d. rc=%d\n",
			__func__, ctrl->ndx, rc);
		goto error;
	}

	rc = clk_set_parent(ctrl->pixel_clk_rcg, pixel_parent);
	if (rc) {
		pr_err("%s: failed to set parent for pixel clk for ctrl%d. rc=%d\n",
			__func__, ctrl->ndx, rc);
		goto error;
	}

	pr_debug("%s: ctrl%d clock source set to %s", __func__, ctrl->ndx,
		mdss_dsi_get_clk_src(ctrl));

error:
	return rc;
}

static int mdss_dsi_regulator_init(struct platform_device *pdev,
		struct dsi_shared_data *sdata)
{
	int rc = 0, i = 0, j = 0;

	if (!pdev || !sdata) {
		pr_err("%s: invalid input\n", __func__);
		return -EINVAL;
	}

	for (i = DSI_CORE_PM; !rc && (i < DSI_MAX_PM); i++) {
		rc = msm_dss_config_vreg(&pdev->dev,
			sdata->power_data[i].vreg_config,
			sdata->power_data[i].num_vreg, 1);
		if (rc) {
			pr_err("%s: failed to init vregs for %s\n",
				__func__, __mdss_dsi_pm_name(i));
			for (j = i-1; j >= DSI_CORE_PM; j--) {
				msm_dss_config_vreg(&pdev->dev,
				sdata->power_data[j].vreg_config,
				sdata->power_data[j].num_vreg, 0);
			}
		}
	}

	return rc;
}

static int mdss_dsi_panel_power_off(struct mdss_panel_data *pdata)
{
	int ret = 0;
	struct mdss_dsi_ctrl_pdata *ctrl_pdata = NULL;

	if (pdata == NULL) {
		pr_err("%s: Invalid input data\n", __func__);
		ret = -EINVAL;
		goto end;
	}

	ctrl_pdata = container_of(pdata, struct mdss_dsi_ctrl_pdata,
				panel_data);

	ret = mdss_dsi_panel_reset(pdata, 0);
	if (ret) {
		pr_warn("%s: Panel reset failed. rc=%d\n", __func__, ret);
		ret = 0;
	}

	if (mdss_dsi_pinctrl_set_state(ctrl_pdata, false))
		pr_debug("reset disable: pinctrl not enabled\n");

	ret = msm_dss_enable_vreg(
		ctrl_pdata->panel_power_data.vreg_config,
		ctrl_pdata->panel_power_data.num_vreg, 0);
	if (ret)
		pr_err("%s: failed to disable vregs for %s\n",
			__func__, __mdss_dsi_pm_name(DSI_PANEL_PM));

  /*POC and vci voltage disable*/
	mdss_dsi_disp_poc_en(pdata, 0);
	mdss_dsi_disp_vci_en(pdata, 0);

end:
	return ret;
}

static int mdss_dsi_panel_power_on(struct mdss_panel_data *pdata)
{
	int ret = 0;
	struct mdss_dsi_ctrl_pdata *ctrl_pdata = NULL;

	if (pdata == NULL) {
		pr_err("%s: Invalid input data\n", __func__);
		return -EINVAL;
	}

	ctrl_pdata = container_of(pdata, struct mdss_dsi_ctrl_pdata,
				panel_data);


    /* POC voltage enable */
	mdss_dsi_disp_poc_en(pdata, 1);

	ret = msm_dss_enable_vreg(
		ctrl_pdata->panel_power_data.vreg_config,
		ctrl_pdata->panel_power_data.num_vreg, 1);
	if (ret) {
		pr_err("%s: failed to enable vregs for %s\n",
			__func__, __mdss_dsi_pm_name(DSI_PANEL_PM));
		return ret;
	}

	mdss_dsi_disp_vci_en(pdata, 1);
	/*
	 * If continuous splash screen feature is enabled, then we need to
	 * request all the GPIOs that have already been configured in the
	 * bootloader. This needs to be done irresepective of whether
	 * the lp11_init flag is set or not.
	 */
	if (pdata->panel_info.cont_splash_enabled ||
		!pdata->panel_info.mipi.lp11_init) {
		if (mdss_dsi_pinctrl_set_state(ctrl_pdata, true))
			pr_debug("reset enable: pinctrl not enabled\n");

		ret = mdss_dsi_panel_reset(pdata, 1);
		if (ret)
			pr_err("%s: Panel reset failed. rc=%d\n",
					__func__, ret);
	}

	return ret;
}

static int mdss_dsi_panel_power_lp(struct mdss_panel_data *pdata, int enable)
{
	/* Panel power control when entering/exiting lp mode */
	return 0;
}

static int mdss_dsi_panel_power_ctrl(struct mdss_panel_data *pdata,
	int power_state)
{
	int ret = 0;
	struct mdss_panel_info *pinfo;

	if (pdata == NULL) {
		pr_err("%s: Invalid input data\n", __func__);
		return -EINVAL;
	}

	pinfo = &pdata->panel_info;
	pr_debug("%s: cur_power_state=%d req_power_state=%d\n", __func__,
		pinfo->panel_power_state, power_state);

	if (pinfo->panel_power_state == power_state) {
		pr_debug("%s: no change needed\n", __func__);
		return 0;
	}

	/*
	 * If a dynamic mode switch is pending, the regulators should not
	 * be turned off or on.
	 */
	if (pdata->panel_info.dynamic_switch_pending)
		return 0;

	switch (power_state) {
	case MDSS_PANEL_POWER_OFF:
	case MDSS_PANEL_POWER_LCD_DISABLED:
		/* if LCD has not been disabled, then disable it now */
		if ((pinfo->panel_power_state != MDSS_PANEL_POWER_LCD_DISABLED)
		     && (pinfo->panel_power_state != MDSS_PANEL_POWER_OFF))
			ret = mdss_dsi_panel_power_off(pdata);
		break;
	case MDSS_PANEL_POWER_ON:
		if (mdss_dsi_is_panel_on_lp(pdata))
			ret = mdss_dsi_panel_power_lp(pdata, false);
		else
			ret = mdss_dsi_panel_power_on(pdata);
		break;
	case MDSS_PANEL_POWER_LP1:
	case MDSS_PANEL_POWER_LP2:
		ret = mdss_dsi_panel_power_lp(pdata, true);
		break;
	default:
		pr_err("%s: unknown panel power state requested (%d)\n",
			__func__, power_state);
		ret = -EINVAL;
	}

	if (!ret)
		pinfo->panel_power_state = power_state;

	return ret;
}

static void mdss_dsi_put_dt_vreg_data(struct device *dev,
	struct dss_module_power *module_power)
{
	if (!module_power) {
		pr_err("%s: invalid input\n", __func__);
		return;
	}

	if (module_power->vreg_config) {
		devm_kfree(dev, module_power->vreg_config);
		module_power->vreg_config = NULL;
	}
	module_power->num_vreg = 0;
}

static int mdss_dsi_get_dt_vreg_data(struct device *dev,
	struct device_node *of_node, struct dss_module_power *mp,
	enum dsi_pm_type module)
{
	int i = 0, rc = 0;
	u32 tmp = 0;
	struct device_node *supply_node = NULL;
	const char *pm_supply_name = NULL;
	struct device_node *supply_root_node = NULL;

	if (!dev || !mp) {
		pr_err("%s: invalid input\n", __func__);
		rc = -EINVAL;
		return rc;
	}

	mp->num_vreg = 0;
	pm_supply_name = __mdss_dsi_pm_supply_node_name(module);
	supply_root_node = of_get_child_by_name(of_node, pm_supply_name);
	if (!supply_root_node) {
		/*
		 * Try to get the root node for panel power supply using
		 * of_parse_phandle() API if of_get_child_by_name() API fails.
		 */
		supply_root_node = of_parse_phandle(of_node, pm_supply_name, 0);
		if (!supply_root_node) {
			pr_err("no supply entry present: %s\n", pm_supply_name);
			goto novreg;
		}
	}


	for_each_child_of_node(supply_root_node, supply_node) {
		mp->num_vreg++;
	}

	if (mp->num_vreg == 0) {
		pr_debug("%s: no vreg\n", __func__);
		goto novreg;
	} else {
		pr_debug("%s: vreg found. count=%d\n", __func__, mp->num_vreg);
	}

	mp->vreg_config = devm_kzalloc(dev, sizeof(struct dss_vreg) *
		mp->num_vreg, GFP_KERNEL);
	if (!mp->vreg_config) {
		pr_err("%s: can't alloc vreg mem\n", __func__);
		rc = -ENOMEM;
		goto error;
	}

	for_each_child_of_node(supply_root_node, supply_node) {
		const char *st = NULL;
		/* vreg-name */
		rc = of_property_read_string(supply_node,
			"qcom,supply-name", &st);
		if (rc) {
			pr_err("%s: error reading name. rc=%d\n",
				__func__, rc);
			goto error;
		}
		snprintf(mp->vreg_config[i].vreg_name,
			ARRAY_SIZE((mp->vreg_config[i].vreg_name)), "%s", st);
		/* vreg-min-voltage */
		rc = of_property_read_u32(supply_node,
			"qcom,supply-min-voltage", &tmp);
		if (rc) {
			pr_err("%s: error reading min volt. rc=%d\n",
				__func__, rc);
			goto error;
		}
		mp->vreg_config[i].min_voltage = tmp;

		/* vreg-max-voltage */
		rc = of_property_read_u32(supply_node,
			"qcom,supply-max-voltage", &tmp);
		if (rc) {
			pr_err("%s: error reading max volt. rc=%d\n",
				__func__, rc);
			goto error;
		}
		mp->vreg_config[i].max_voltage = tmp;

		/* enable-load */
		rc = of_property_read_u32(supply_node,
			"qcom,supply-enable-load", &tmp);
		if (rc) {
			pr_err("%s: error reading enable load. rc=%d\n",
				__func__, rc);
			goto error;
		}
		mp->vreg_config[i].enable_load = tmp;

		/* disable-load */
		rc = of_property_read_u32(supply_node,
			"qcom,supply-disable-load", &tmp);
		if (rc) {
			pr_err("%s: error reading disable load. rc=%d\n",
				__func__, rc);
			goto error;
		}
		mp->vreg_config[i].disable_load = tmp;

		/* pre-sleep */
		rc = of_property_read_u32(supply_node,
			"qcom,supply-pre-on-sleep", &tmp);
		if (rc) {
			pr_debug("%s: error reading supply pre sleep value. rc=%d\n",
				__func__, rc);
			rc = 0;
		} else {
			mp->vreg_config[i].pre_on_sleep = tmp;
		}

		rc = of_property_read_u32(supply_node,
			"qcom,supply-pre-off-sleep", &tmp);
		if (rc) {
			pr_debug("%s: error reading supply pre sleep value. rc=%d\n",
				__func__, rc);
			rc = 0;
		} else {
			mp->vreg_config[i].pre_off_sleep = tmp;
		}

		/* post-sleep */
		rc = of_property_read_u32(supply_node,
			"qcom,supply-post-on-sleep", &tmp);
		if (rc) {
			pr_debug("%s: error reading supply post sleep value. rc=%d\n",
				__func__, rc);
			rc = 0;
		} else {
			mp->vreg_config[i].post_on_sleep = tmp;
		}

		rc = of_property_read_u32(supply_node,
			"qcom,supply-post-off-sleep", &tmp);
		if (rc) {
			pr_debug("%s: error reading supply post sleep value. rc=%d\n",
				__func__, rc);
			rc = 0;
		} else {
			mp->vreg_config[i].post_off_sleep = tmp;
		}

		mp->vreg_config[i].lp_disable_allowed =
			of_property_read_bool(supply_node,
			"qcom,supply-lp-mode-disable-allowed");

		pr_debug("%s: %s min=%d, max=%d, enable=%d, disable=%d, preonsleep=%d, postonsleep=%d, preoffsleep=%d, postoffsleep=%d lp_disable_allowed=%d\n",
			__func__,
			mp->vreg_config[i].vreg_name,
			mp->vreg_config[i].min_voltage,
			mp->vreg_config[i].max_voltage,
			mp->vreg_config[i].enable_load,
			mp->vreg_config[i].disable_load,
			mp->vreg_config[i].pre_on_sleep,
			mp->vreg_config[i].post_on_sleep,
			mp->vreg_config[i].pre_off_sleep,
			mp->vreg_config[i].post_off_sleep,
			mp->vreg_config[i].lp_disable_allowed);
		++i;
	}

	return rc;

error:
	if (mp->vreg_config) {
		devm_kfree(dev, mp->vreg_config);
		mp->vreg_config = NULL;
	}
novreg:
	mp->num_vreg = 0;

	return rc;
}

static int mdss_dsi_get_panel_cfg(char *panel_cfg,
				struct mdss_dsi_ctrl_pdata *ctrl)
{
	int rc;
	struct mdss_panel_cfg *pan_cfg = NULL;

	if (!panel_cfg)
		return MDSS_PANEL_INTF_INVALID;

	pan_cfg = ctrl->mdss_util->panel_intf_type(MDSS_PANEL_INTF_DSI);
	if (IS_ERR(pan_cfg)) {
		return PTR_ERR(pan_cfg);
	} else if (!pan_cfg) {
		panel_cfg[0] = 0;
		return 0;
	}

	pr_debug("%s:%d: cfg:[%s]\n", __func__, __LINE__,
		 pan_cfg->arg_cfg);
	rc = strlcpy(panel_cfg, pan_cfg->arg_cfg,
		     sizeof(pan_cfg->arg_cfg));
	return rc;
}

struct buf_data {
	char *buf; /* cmd buf */
	int blen; /* cmd buf length */
	char *string_buf; /* cmd buf as string, 3 bytes per number */
	int sblen; /* string buffer length */
	int sync_flag;
	struct mutex dbg_mutex; /* mutex to synchronize read/write/flush */
};

struct mdss_dsi_debugfs_info {
	struct dentry *root;
	struct mdss_dsi_ctrl_pdata ctrl_pdata;
	struct buf_data on_cmd;
	struct buf_data off_cmd;
	u32 override_flag;
};

static int mdss_dsi_cmd_state_open(struct inode *inode, struct file *file)
{
	/* non-seekable */
	file->private_data = inode->i_private;
	return nonseekable_open(inode, file);
}

static ssize_t mdss_dsi_cmd_state_read(struct file *file, char __user *buf,
				size_t count, loff_t *ppos)
{
	int *link_state = file->private_data;
	char buffer[32];
	int blen = 0;

	if (*ppos)
		return 0;

	if ((*link_state) == DSI_HS_MODE)
		blen = snprintf(buffer, sizeof(buffer), "dsi_hs_mode\n");
	else
		blen = snprintf(buffer, sizeof(buffer), "dsi_lp_mode\n");

	if (blen < 0)
		return 0;

	if (copy_to_user(buf, buffer, min(count, (size_t)blen+1)))
		return -EFAULT;

	*ppos += blen;
	return blen;
}

static ssize_t mdss_dsi_cmd_state_write(struct file *file,
			const char __user *p, size_t count, loff_t *ppos)
{
	int *link_state = file->private_data;
	char *input;

	if (!count) {
		pr_err("%s: Zero bytes to be written\n", __func__);
		return -EINVAL;
	}

	input = kmalloc(count, GFP_KERNEL);
	if (!input) {
		pr_err("%s: Failed to allocate memory\n", __func__);
		return -ENOMEM;
	}

	if (copy_from_user(input, p, count)) {
		kfree(input);
		return -EFAULT;
	}
	input[count-1] = '\0';

	if (strnstr(input, "dsi_hs_mode", strlen("dsi_hs_mode")))
		*link_state = DSI_HS_MODE;
	else
		*link_state = DSI_LP_MODE;

	kfree(input);
	return count;
}

static const struct file_operations mdss_dsi_cmd_state_fop = {
	.open = mdss_dsi_cmd_state_open,
	.read = mdss_dsi_cmd_state_read,
	.write = mdss_dsi_cmd_state_write,
};

static int mdss_dsi_cmd_open(struct inode *inode, struct file *file)
{
	/* non-seekable */
	file->private_data = inode->i_private;
	return nonseekable_open(inode, file);
}

static ssize_t mdss_dsi_cmd_read(struct file *file, char __user *buf,
				 size_t count, loff_t *ppos)
{
	struct buf_data *pcmds = file->private_data;
	char *bp;
	ssize_t ret = 0;

	mutex_lock(&pcmds->dbg_mutex);
	if (*ppos == 0) {
		kfree(pcmds->string_buf);
		pcmds->string_buf = NULL;
		pcmds->sblen = 0;
	}

	if (!pcmds->string_buf) {
		/*
		 * Buffer size is the sum of cmd length (3 bytes per number)
		 * with NULL terminater
		 */
		int bsize = ((pcmds->blen)*3 + 1);
		int blen = 0;
		char *buffer;

		buffer = kmalloc(bsize, GFP_KERNEL);
		if (!buffer) {
			pr_err("%s: Failed to allocate memory\n", __func__);
			mutex_unlock(&pcmds->dbg_mutex);
			return -ENOMEM;
		}

		bp = pcmds->buf;
		while ((blen < (bsize-1)) &&
		       (bp < ((pcmds->buf) + (pcmds->blen)))) {
			struct dsi_ctrl_hdr dchdr =
					*((struct dsi_ctrl_hdr *)bp);
			int dhrlen = sizeof(dchdr), dlen;
			char *tmp = (char *)(&dchdr);
			dlen = dchdr.dlen;
			dchdr.dlen = htons(dchdr.dlen);
			while (dhrlen--)
				blen += snprintf(buffer+blen, bsize-blen,
						 "%02x ", (*tmp++));

			bp += sizeof(dchdr);
			while (dlen--)
				blen += snprintf(buffer+blen, bsize-blen,
						 "%02x ", (*bp++));
			buffer[blen-1] = '\n';
		}
		buffer[blen] = '\0';
		pcmds->string_buf = buffer;
		pcmds->sblen = blen;
	}

	/*
	 * The max value of count is PAGE_SIZE(4096).
	 * It may need multiple times of reading if string buf is too large
	 */
	if (*ppos >= (pcmds->sblen)) {
		kfree(pcmds->string_buf);
		pcmds->string_buf = NULL;
		pcmds->sblen = 0;
		mutex_unlock(&pcmds->dbg_mutex);
		return 0; /* the end */
	}
	ret = simple_read_from_buffer(buf, count, ppos, pcmds->string_buf,
				      pcmds->sblen);
	mutex_unlock(&pcmds->dbg_mutex);
	return ret;
}

static ssize_t mdss_dsi_cmd_write(struct file *file, const char __user *p,
				  size_t count, loff_t *ppos)
{
	struct buf_data *pcmds = file->private_data;
	ssize_t ret = 0;
	unsigned int blen = 0;
	char *string_buf;

	mutex_lock(&pcmds->dbg_mutex);
	if (*ppos == 0) {
		kfree(pcmds->string_buf);
		pcmds->string_buf = NULL;
		pcmds->sblen = 0;
	}

	/* Allocate memory for the received string */
	blen = count + (pcmds->sblen);
	if (blen > U32_MAX - 1) {
		mutex_unlock(&pcmds->dbg_mutex);
		return -EINVAL;
	}

	string_buf = krealloc(pcmds->string_buf, blen + 1, GFP_KERNEL);
	if (!string_buf) {
		pr_err("%s: Failed to allocate memory\n", __func__);
		mutex_unlock(&pcmds->dbg_mutex);
		return -ENOMEM;
	}

	pcmds->string_buf = string_buf;
	/* Writing in batches is possible */
	ret = simple_write_to_buffer(string_buf, blen, ppos, p, count);
	if (ret < 0) {
		pr_err("%s: Failed to copy data\n", __func__);
		mutex_unlock(&pcmds->dbg_mutex);
		return -EINVAL;
	}

	string_buf[ret] = '\0';
	pcmds->sblen = count;
	mutex_unlock(&pcmds->dbg_mutex);
	return ret;
}

static int mdss_dsi_cmd_flush(struct file *file, fl_owner_t id)
{
	struct buf_data *pcmds = file->private_data;
	unsigned int len;
	int blen, i;
	char *buf, *bufp, *bp;
	struct dsi_ctrl_hdr *dchdr;

	mutex_lock(&pcmds->dbg_mutex);

	if (!pcmds->string_buf) {
		mutex_unlock(&pcmds->dbg_mutex);
		return 0;
	}

	/*
	 * Allocate memory for command buffer
	 * 3 bytes per number, and 2 bytes for the last one
	 */
	blen = ((pcmds->sblen) + 2) / 3;
	buf = kzalloc(blen, GFP_KERNEL);
	if (!buf) {
		pr_err("%s: Failed to allocate memory\n", __func__);
		kfree(pcmds->string_buf);
		pcmds->string_buf = NULL;
		pcmds->sblen = 0;
		mutex_unlock(&pcmds->dbg_mutex);
		return -ENOMEM;
	}

	/* Translate the input string to command array */
	bufp = pcmds->string_buf;
	for (i = 0; i < blen; i++) {
		uint32_t value = 0;
		int step = 0;
		if (sscanf(bufp, "%02x%n", &value, &step) > 0) {
			*(buf+i) = (char)value;
			bufp += step;
		}
	}

	/* Scan dcs commands */
	bp = buf;
	len = blen;
	while (len >= sizeof(*dchdr)) {
		dchdr = (struct dsi_ctrl_hdr *)bp;
		dchdr->dlen = ntohs(dchdr->dlen);
		if (dchdr->dlen > (len - sizeof(*dchdr)) || dchdr->dlen < 0) {
			pr_err("%s: dtsi cmd=%x error, len=%d\n",
				__func__, dchdr->dtype, dchdr->dlen);
			kfree(buf);
			mutex_unlock(&pcmds->dbg_mutex);
			return -EINVAL;
		}
		bp += sizeof(*dchdr);
		len -= sizeof(*dchdr);
		bp += dchdr->dlen;
		len -= dchdr->dlen;
	}
	if (len != 0) {
		pr_err("%s: dcs_cmd=%x len=%d error!\n", __func__,
				bp[0], len);
		kfree(buf);
		mutex_unlock(&pcmds->dbg_mutex);
		return -EINVAL;
	}

	if (pcmds->sync_flag) {
		pcmds->buf = buf;
		pcmds->blen = blen;
		pcmds->sync_flag = 0;
	} else {
		kfree(pcmds->buf);
		pcmds->buf = buf;
		pcmds->blen = blen;
	}
	mutex_unlock(&pcmds->dbg_mutex);
	return 0;
}

static const struct file_operations mdss_dsi_cmd_fop = {
	.open = mdss_dsi_cmd_open,
	.read = mdss_dsi_cmd_read,
	.write = mdss_dsi_cmd_write,
	.flush = mdss_dsi_cmd_flush,
};

struct dentry *dsi_debugfs_create_dcs_cmd(const char *name, umode_t mode,
				struct dentry *parent, struct buf_data *cmd,
				struct dsi_panel_cmds ctrl_cmds)
{
	mutex_init(&cmd->dbg_mutex);
	cmd->buf = ctrl_cmds.buf;
	cmd->blen = ctrl_cmds.blen;
	cmd->string_buf = NULL;
	cmd->sblen = 0;
	cmd->sync_flag = 1;

	return debugfs_create_file(name, mode, parent,
				   cmd, &mdss_dsi_cmd_fop);
}

#define DEBUGFS_CREATE_DCS_CMD(name, node, cmd, ctrl_cmd) \
	dsi_debugfs_create_dcs_cmd(name, 0644, node, cmd, ctrl_cmd)

static int mdss_dsi_debugfs_setup(struct mdss_panel_data *pdata,
			struct dentry *parent)
{
	struct mdss_dsi_ctrl_pdata *ctrl_pdata, *dfs_ctrl;
	struct mdss_dsi_debugfs_info *dfs;

	ctrl_pdata = container_of(pdata, struct mdss_dsi_ctrl_pdata,
				panel_data);

	dfs = kzalloc(sizeof(*dfs), GFP_KERNEL);
	if (!dfs) {
		pr_err("%s: No memory to create dsi ctrl debugfs info",
			__func__);
		return -ENOMEM;
	}

	dfs->root = debugfs_create_dir("dsi_ctrl_pdata", parent);
	if (IS_ERR_OR_NULL(dfs->root)) {
		pr_err("%s: debugfs_create_dir dsi fail, error %ld\n",
			__func__, PTR_ERR(dfs->root));
		kfree(dfs);
		return -ENODEV;
	}

	dfs_ctrl = &dfs->ctrl_pdata;
	debugfs_create_u32("override_flag", 0644, dfs->root,
			   &dfs->override_flag);

	debugfs_create_bool("cmd_sync_wait_broadcast", 0644, dfs->root,
			    &dfs_ctrl->cmd_sync_wait_broadcast);
	debugfs_create_bool("cmd_sync_wait_trigger", 0644, dfs->root,
			    &dfs_ctrl->cmd_sync_wait_trigger);

	debugfs_create_file("dsi_on_cmd_state", 0644, dfs->root,
		&dfs_ctrl->on_cmds.link_state, &mdss_dsi_cmd_state_fop);
	debugfs_create_file("dsi_off_cmd_state", 0644, dfs->root,
		&dfs_ctrl->off_cmds.link_state, &mdss_dsi_cmd_state_fop);

	DEBUGFS_CREATE_DCS_CMD("dsi_on_cmd", dfs->root, &dfs->on_cmd,
				ctrl_pdata->on_cmds);
	DEBUGFS_CREATE_DCS_CMD("dsi_off_cmd", dfs->root, &dfs->off_cmd,
				ctrl_pdata->off_cmds);

	debugfs_create_u32("dsi_err_counter", 0644, dfs->root,
			   &dfs_ctrl->err_cont.max_err_index);
	debugfs_create_u32("dsi_err_time_delta", 0644, dfs->root,
			   &dfs_ctrl->err_cont.err_time_delta);

	dfs->override_flag = 0;
	dfs->ctrl_pdata = *ctrl_pdata;
	ctrl_pdata->debugfs_info = dfs;
	return 0;
}

static int mdss_dsi_debugfs_init(struct mdss_dsi_ctrl_pdata *ctrl_pdata)
{
	int rc;
	struct mdss_panel_data *pdata;
	struct mdss_panel_info panel_info;

	if (!ctrl_pdata) {
		pr_warn_once("%s: Invalid pdata!\n", __func__);
		return -EINVAL;
	}

	pdata = &ctrl_pdata->panel_data;
	if (!pdata)
		return -EINVAL;

	panel_info = pdata->panel_info;
	rc = mdss_dsi_debugfs_setup(pdata, panel_info.debugfs_info->root);
	if (rc) {
		pr_err("%s: Error in initilizing dsi ctrl debugfs\n",
				__func__);
		return rc;
	}

	pr_debug("%s: Initialized mdss_dsi_debugfs_init\n", __func__);
	return 0;
}

static void mdss_dsi_debugfs_cleanup(struct mdss_dsi_ctrl_pdata *ctrl_pdata)
{
	struct mdss_panel_data *pdata = &ctrl_pdata->panel_data;

	do {
		struct mdss_dsi_ctrl_pdata *ctrl = container_of(pdata,
			struct mdss_dsi_ctrl_pdata, panel_data);
		struct mdss_dsi_debugfs_info *dfs = ctrl->debugfs_info;
		if (dfs && dfs->root)
			debugfs_remove_recursive(dfs->root);
		kfree(dfs);
		pdata = pdata->next;
	} while (pdata);
	pr_debug("%s: Cleaned up mdss_dsi_debugfs_info\n", __func__);
}

static int _mdss_dsi_refresh_cmd(struct buf_data *new_cmds,
	struct dsi_panel_cmds *original_pcmds)
{
	char *bp;
	int len, cnt, i;
	struct dsi_ctrl_hdr *dchdr;
	struct dsi_cmd_desc *cmds;

	if (new_cmds->sync_flag)
		return 0;

	bp = new_cmds->buf;
	len = new_cmds->blen;
	cnt = 0;
	/* Scan dcs commands and get dcs command count */
	while (len >= sizeof(*dchdr)) {
		dchdr = (struct dsi_ctrl_hdr *)bp;
		if (dchdr->dlen > len) {
			pr_err("%s: dtsi cmd=%x error, len=%d\n",
				__func__, dchdr->dtype, dchdr->dlen);
			return -EINVAL;
		}
		bp += sizeof(*dchdr) + dchdr->dlen;
		len -= sizeof(*dchdr) + dchdr->dlen;
		cnt++;
	}

	if (len != 0) {
		pr_err("%s: dcs_cmd=%x len=%d error!\n", __func__,
				bp[0], len);
		return -EINVAL;
	}

	/* Reallocate space for dcs commands */
	cmds = kzalloc(cnt * sizeof(struct dsi_cmd_desc), GFP_KERNEL);
	if (!cmds) {
		pr_err("%s: Failed to allocate memory\n", __func__);
		return -ENOMEM;
	}
	kfree(original_pcmds->buf);
	kfree(original_pcmds->cmds);
	original_pcmds->cmd_cnt = cnt;
	original_pcmds->cmds = cmds;
	original_pcmds->buf = new_cmds->buf;
	original_pcmds->blen = new_cmds->blen;

	bp = original_pcmds->buf;
	len = original_pcmds->blen;
	for (i = 0; i < cnt; i++) {
		dchdr = (struct dsi_ctrl_hdr *)bp;
		len -= sizeof(*dchdr);
		bp += sizeof(*dchdr);
		original_pcmds->cmds[i].dchdr = *dchdr;
		original_pcmds->cmds[i].payload = bp;
		bp += dchdr->dlen;
		len -= dchdr->dlen;
	}

	new_cmds->sync_flag = 1;
	return 0;
}

static void mdss_dsi_debugfsinfo_to_dsictrl_info(
			struct mdss_dsi_ctrl_pdata *ctrl_pdata)
{
	struct mdss_dsi_debugfs_info *dfs = ctrl_pdata->debugfs_info;
	struct dsi_err_container *dfs_err_cont = &dfs->ctrl_pdata.err_cont;
	struct dsi_err_container *err_cont = &ctrl_pdata->err_cont;

	ctrl_pdata->cmd_sync_wait_broadcast =
			dfs->ctrl_pdata.cmd_sync_wait_broadcast;
	ctrl_pdata->cmd_sync_wait_trigger =
			dfs->ctrl_pdata.cmd_sync_wait_trigger;

	_mdss_dsi_refresh_cmd(&dfs->on_cmd, &ctrl_pdata->on_cmds);
	_mdss_dsi_refresh_cmd(&dfs->off_cmd, &ctrl_pdata->off_cmds);

	ctrl_pdata->on_cmds.link_state =
			dfs->ctrl_pdata.on_cmds.link_state;
	ctrl_pdata->off_cmds.link_state =
			dfs->ctrl_pdata.off_cmds.link_state;

	/* keep error counter between 2 to 10 */
	if (dfs_err_cont->max_err_index >= 2 &&
		dfs_err_cont->max_err_index <= MAX_ERR_INDEX) {
		err_cont->max_err_index = dfs_err_cont->max_err_index;
	} else {
		dfs_err_cont->max_err_index = err_cont->max_err_index;
		pr_warn("resetting the dsi error counter to %d\n",
			err_cont->max_err_index);
	}

	/* keep error duration between 16 ms to 100 seconds */
	if (dfs_err_cont->err_time_delta >= 16 &&
		dfs_err_cont->err_time_delta <= 100000) {
		err_cont->err_time_delta = dfs_err_cont->err_time_delta;
	} else {
		dfs_err_cont->err_time_delta = err_cont->err_time_delta;
		pr_warn("resetting the dsi error time delta to %d ms\n",
			err_cont->err_time_delta);
	}
}

static void mdss_dsi_validate_debugfs_info(
		struct mdss_dsi_ctrl_pdata *ctrl_pdata)
{
	struct mdss_dsi_debugfs_info *dfs = ctrl_pdata->debugfs_info;

	if (dfs->override_flag) {
		pr_debug("%s: Overriding dsi ctrl_pdata with debugfs data\n",
			__func__);
		dfs->override_flag = 0;
		mdss_dsi_debugfsinfo_to_dsictrl_info(ctrl_pdata);
	}
}

/**
 * mdss_dsi_clamp_phy_reset_config() - configure DSI phy reset mask
 * @ctrl: pointer to DSI controller structure
 * @enable: true to mask the reset signal, false to unmask
 *
 * Configure the register to mask/unmask the propagation of the mdss ahb
 * clock reset signal to the DSI PHY. This would be necessary when the MDSS
 * core is idle power collapsed with the DSI panel on. This function assumes
 * that the mmss_misc_ahb clock is already on.
 */
static int mdss_dsi_clamp_phy_reset_config(struct mdss_dsi_ctrl_pdata *ctrl,
	bool enable)
{
	u32 regval;

	if (!ctrl) {
		pr_warn_ratelimited("%s: invalid input\n", __func__);
		return -EINVAL;
	}

	if (!ctrl->mmss_misc_io.base) {
		pr_warn_ratelimited("%s: mmss_misc_io not mapped\n", __func__);
		return -EINVAL;
	}

	if ((ctrl->shared_data->hw_rev >= MDSS_DSI_HW_REV_104) &&
		(MDSS_GET_STEP(ctrl->shared_data->hw_rev) !=
		MDSS_DSI_HW_REV_STEP_2)) {
		u32 clamp_reg_off = ctrl->shared_data->ulps_clamp_ctrl_off;

		regval = MIPI_INP(ctrl->mmss_misc_io.base + clamp_reg_off);
		if (enable)
			regval = regval | BIT(30);
		else
			regval = regval & ~BIT(30);
		MIPI_OUTP(ctrl->mmss_misc_io.base + clamp_reg_off, regval);
	} else {
		u32 phyrst_reg_off = ctrl->shared_data->ulps_phyrst_ctrl_off;

		if (enable)
			regval = BIT(0);
		else
			regval = 0;
		MIPI_OUTP(ctrl->mmss_misc_io.base + phyrst_reg_off, regval);
	}

	/* make sure that clamp ctrl is updated */
	wmb();

	return 0;
}

static int mdss_dsi_off(struct mdss_panel_data *pdata, int power_state)
{
	int ret = 0;
	struct mdss_dsi_ctrl_pdata *ctrl_pdata = NULL;
	struct mdss_panel_info *panel_info = NULL;

	if (pdata == NULL) {
		pr_err("%s: Invalid input data\n", __func__);
		return -EINVAL;
	}
	pr_err("%s start\n", __func__);
	ctrl_pdata = container_of(pdata, struct mdss_dsi_ctrl_pdata,
				panel_data);

	panel_info = &ctrl_pdata->panel_data.panel_info;

	pr_debug("%s+: ctrl=%pK ndx=%d power_state=%d\n",
		__func__, ctrl_pdata, ctrl_pdata->ndx, power_state);

	if (power_state == panel_info->panel_power_state) {
		pr_debug("%s: No change in power state %d -> %d\n", __func__,
			panel_info->panel_power_state, power_state);
		goto end;
	}

	if (mdss_panel_is_power_on(power_state)) {
		pr_debug("%s: dsi_off with panel always on\n", __func__);
		goto panel_power_ctrl;
	}

	/*
	 * Link clocks should be turned off before PHY can be disabled.
	 * For command mode panels, all clocks are turned off prior to reaching
	 * here, so core clocks should be turned on before accessing hardware
	 * registers. For video mode panel, turn off link clocks and then
	 * disable PHY
	 */
	if (pdata->panel_info.type == MIPI_CMD_PANEL)
		mdss_dsi_clk_ctrl(ctrl_pdata, ctrl_pdata->dsi_clk_handle,
					MDSS_DSI_CORE_CLK, MDSS_DSI_CLK_ON);
	else
		mdss_dsi_clk_ctrl(ctrl_pdata, ctrl_pdata->dsi_clk_handle,
				  MDSS_DSI_LINK_CLK, MDSS_DSI_CLK_OFF);

	if (!pdata->panel_info.ulps_suspend_enabled) {
		/* disable DSI controller */
		mdss_dsi_controller_cfg(0, pdata);

		/* disable DSI phy */
		mdss_dsi_phy_disable(ctrl_pdata);
	}
	ctrl_pdata->ctrl_state &= ~CTRL_STATE_DSI_ACTIVE;
	mdss_dsi_clamp_phy_reset_config(ctrl_pdata, false);
	mdss_dsi_clk_ctrl(ctrl_pdata, ctrl_pdata->dsi_clk_handle,
			  MDSS_DSI_CORE_CLK, MDSS_DSI_CLK_OFF);

panel_power_ctrl:
	ret = mdss_dsi_panel_power_ctrl(pdata, power_state);
	if (ret) {
		pr_err("%s: Panel power off failed\n", __func__);
		goto end;
	}

	if (panel_info->dynamic_fps
	    && (panel_info->dfps_update == DFPS_SUSPEND_RESUME_MODE)
	    && (panel_info->new_fps != panel_info->mipi.frame_rate))
		panel_info->mipi.frame_rate = panel_info->new_fps;

	/* Initialize Max Packet size for DCS reads */
	ctrl_pdata->cur_max_pkt_size = 0;
end:
	pr_debug("%s-:\n", __func__);
	pr_err("%s end\n", __func__);
	return ret;
}

int mdss_dsi_switch_mode(struct mdss_panel_data *pdata, int mode)
{
	struct mdss_dsi_ctrl_pdata *ctrl_pdata = NULL;
	struct mipi_panel_info *pinfo;
	bool dsi_ctrl_setup_needed = false;

	if (!pdata) {
		pr_err("%s: Invalid input data\n", __func__);
		return -EINVAL;
	}
	pr_debug("%s, start\n", __func__);

	pinfo = &pdata->panel_info.mipi;
	ctrl_pdata = container_of(pdata, struct mdss_dsi_ctrl_pdata,
		panel_data);

	if ((pinfo->dms_mode != DYNAMIC_MODE_RESOLUTION_SWITCH_IMMEDIATE) &&
			(pinfo->dms_mode != DYNAMIC_MODE_SWITCH_IMMEDIATE)) {
		pr_debug("%s: Dynamic mode switch not enabled.\n", __func__);
		return -EPERM;
	}

	if (mode == MIPI_VIDEO_PANEL) {
		mode = SWITCH_TO_VIDEO_MODE;
	} else if (mode == MIPI_CMD_PANEL) {
		mode = SWITCH_TO_CMD_MODE;
	} else if (mode == SWITCH_RESOLUTION) {
		dsi_ctrl_setup_needed = true;
		pr_debug("Resolution switch mode selected\n");
	} else {
		pr_err("Invalid mode selected, mode=%d\n", mode);
		return -EINVAL;
	}

	mdss_dsi_clk_ctrl(ctrl_pdata, ctrl_pdata->dsi_clk_handle,
			  MDSS_DSI_ALL_CLKS, MDSS_DSI_CLK_ON);
	if (dsi_ctrl_setup_needed)
		mdss_dsi_ctrl_setup(ctrl_pdata);

	ATRACE_BEGIN("switch_cmds");
	ctrl_pdata->switch_mode(pdata, mode);
	ATRACE_END("switch_cmds");

	mdss_dsi_clk_ctrl(ctrl_pdata, ctrl_pdata->dsi_clk_handle,
			  MDSS_DSI_ALL_CLKS, MDSS_DSI_CLK_OFF);

	pr_debug("%s, end\n", __func__);
	return 0;
}

static int mdss_dsi_reconfig(struct mdss_panel_data *pdata, int mode)
{
	struct mdss_dsi_ctrl_pdata *ctrl_pdata = NULL;
	struct mipi_panel_info *pinfo;

	if (!pdata) {
		pr_err("%s: Invalid input data\n", __func__);
		return -EINVAL;
	}
	pr_debug("%s, start\n", __func__);

	ctrl_pdata = container_of(pdata, struct mdss_dsi_ctrl_pdata,
		panel_data);
	pinfo = &pdata->panel_info.mipi;

	if (pinfo->dms_mode == DYNAMIC_MODE_SWITCH_IMMEDIATE) {
		/* reset DSI */
		mdss_dsi_clk_ctrl(ctrl_pdata, ctrl_pdata->dsi_clk_handle,
				  MDSS_DSI_ALL_CLKS, MDSS_DSI_CLK_ON);
		mdss_dsi_sw_reset(ctrl_pdata, true);
		mdss_dsi_ctrl_setup(ctrl_pdata);
		mdss_dsi_controller_cfg(true, pdata);
		mdss_dsi_clk_ctrl(ctrl_pdata, ctrl_pdata->dsi_clk_handle,
				  MDSS_DSI_ALL_CLKS, MDSS_DSI_CLK_OFF);
	}

	pr_debug("%s, end\n", __func__);
	return 0;
}
static int mdss_dsi_update_panel_config(struct mdss_dsi_ctrl_pdata *ctrl_pdata,
				int mode)
{
	int ret = 0;
	struct mdss_panel_info *pinfo = &(ctrl_pdata->panel_data.panel_info);

	if (mode == DSI_CMD_MODE) {
		pinfo->mipi.mode = DSI_CMD_MODE;
		pinfo->type = MIPI_CMD_PANEL;
		pinfo->mipi.vsync_enable = 1;
		pinfo->mipi.hw_vsync_mode = 1;
		pinfo->partial_update_enabled = pinfo->partial_update_supported;
	} else {	/*video mode*/
		pinfo->mipi.mode = DSI_VIDEO_MODE;
		pinfo->type = MIPI_VIDEO_PANEL;
		pinfo->mipi.vsync_enable = 0;
		pinfo->mipi.hw_vsync_mode = 0;
		pinfo->partial_update_enabled = 0;
	}

	ctrl_pdata->panel_mode = pinfo->mipi.mode;
	mdss_panel_get_dst_fmt(pinfo->bpp, pinfo->mipi.mode,
			pinfo->mipi.pixel_packing, &(pinfo->mipi.dst_format));
	return ret;
}

int mdss_dsi_on(struct mdss_panel_data *pdata)
{
	int ret = 0;
	struct mdss_panel_info *pinfo;
	struct mipi_panel_info *mipi;
	struct mdss_dsi_ctrl_pdata *ctrl_pdata = NULL;
	int cur_power_state;

	if (pdata == NULL) {
		pr_err("%s: Invalid input data\n", __func__);
		return -EINVAL;
	}
	pr_err("%s start\n", __func__);
	ctrl_pdata = container_of(pdata, struct mdss_dsi_ctrl_pdata,
				panel_data);

	if (ctrl_pdata->debugfs_info)
		mdss_dsi_validate_debugfs_info(ctrl_pdata);

	cur_power_state = pdata->panel_info.panel_power_state;
	pr_debug("%s+: ctrl=%pK ndx=%d cur_power_state=%d\n", __func__,
		ctrl_pdata, ctrl_pdata->ndx, cur_power_state);

	pinfo = &pdata->panel_info;
	mipi = &pdata->panel_info.mipi;

	if (mdss_dsi_is_panel_on_interactive(pdata)) {
		/*
		 * all interrupts are disabled at LK
		 * for cont_splash case, intr mask bits need
		 * to be restored to allow dcs command be
		 * sent to panel
		 */
		mdss_dsi_restore_intr_mask(ctrl_pdata);
		pr_debug("%s: panel already on\n", __func__);
		goto end;
	}

	ret = mdss_dsi_panel_power_ctrl(pdata, MDSS_PANEL_POWER_ON);
	if (ret) {
		pr_err("%s:Panel power on failed. rc=%d\n", __func__, ret);
		goto end;
	}

	if (mdss_panel_is_power_on(cur_power_state)) {
		pr_debug("%s: dsi_on from panel low power state\n", __func__);
		goto end;
	}

	ret = mdss_dsi_set_clk_src(ctrl_pdata);
	if (ret) {
		pr_err("%s: failed to set clk src. rc=%d\n", __func__, ret);
		goto end;
	}

	/*
	 * Enable DSI core clocks prior to resetting and initializing DSI
	 * Phy. Phy and ctrl setup need to be done before enabling the link
	 * clocks.
	 */
	mdss_dsi_clk_ctrl(ctrl_pdata, ctrl_pdata->dsi_clk_handle,
			  MDSS_DSI_CORE_CLK, MDSS_DSI_CLK_ON);

	/*
	 * If ULPS during suspend feature is enabled, then DSI PHY was
	 * left on during suspend. In this case, we do not need to reset/init
	 * PHY. This would have already been done when the CORE clocks are
	 * turned on. However, if cont splash is disabled, the first time DSI
	 * is powered on, phy init needs to be done unconditionally.
	 */
	if (!pdata->panel_info.ulps_suspend_enabled || !ctrl_pdata->ulps) {
		mdss_dsi_phy_sw_reset(ctrl_pdata);
		mdss_dsi_phy_init(ctrl_pdata);
		mdss_dsi_ctrl_setup(ctrl_pdata);
	}
	ctrl_pdata->ctrl_state |= CTRL_STATE_DSI_ACTIVE;

	mdss_dsi_clamp_phy_reset_config(ctrl_pdata, true);

	/* DSI link clocks need to be on prior to ctrl sw reset */
	mdss_dsi_clk_ctrl(ctrl_pdata, ctrl_pdata->dsi_clk_handle,
			  MDSS_DSI_LINK_CLK, MDSS_DSI_CLK_ON);
	mdss_dsi_sw_reset(ctrl_pdata, true);

	/*
	 * Issue hardware reset line after enabling the DSI clocks and data
	 * data lanes for LP11 init
	 */
	if (mipi->lp11_init) {
		if (mdss_dsi_pinctrl_set_state(ctrl_pdata, true))
			pr_debug("reset enable: pinctrl not enabled\n");
		mdss_dsi_panel_reset(pdata, 1);
	}

	if (mipi->init_delay)
		usleep_range(mipi->init_delay, mipi->init_delay);

	if (pdata->panel_info.type == MIPI_CMD_PANEL)
		mdss_dsi_clk_ctrl(ctrl_pdata, ctrl_pdata->dsi_clk_handle,
				  MDSS_DSI_ALL_CLKS, MDSS_DSI_CLK_OFF);

end:
	pr_debug("%s-:\n", __func__);
	pr_err("%s end\n", __func__);
	return ret;
}

static int mdss_dsi_pinctrl_set_state(
	struct mdss_dsi_ctrl_pdata *ctrl_pdata,
	bool active)
{
	struct pinctrl_state *pin_state;
	struct mdss_panel_info *pinfo = NULL;
	int rc = -EFAULT;

	if (IS_ERR_OR_NULL(ctrl_pdata->pin_res.pinctrl))
		return PTR_ERR(ctrl_pdata->pin_res.pinctrl);

	pinfo = &ctrl_pdata->panel_data.panel_info;
	if ((mdss_dsi_is_right_ctrl(ctrl_pdata) &&
		mdss_dsi_is_hw_config_split(ctrl_pdata->shared_data)) ||
			pinfo->is_dba_panel) {
		pr_debug("%s:%d, right ctrl pinctrl config not needed\n",
			__func__, __LINE__);
		return 0;
	}

	pin_state = active ? ctrl_pdata->pin_res.gpio_state_active
				: ctrl_pdata->pin_res.gpio_state_suspend;
	if (!IS_ERR_OR_NULL(pin_state)) {
		rc = pinctrl_select_state(ctrl_pdata->pin_res.pinctrl,
				pin_state);
		if (rc)
			pr_err("%s: can not set %s pins\n", __func__,
			       active ? MDSS_PINCTRL_STATE_DEFAULT
			       : MDSS_PINCTRL_STATE_SLEEP);
	} else {
		pr_err("%s: invalid '%s' pinstate\n", __func__,
		       active ? MDSS_PINCTRL_STATE_DEFAULT
		       : MDSS_PINCTRL_STATE_SLEEP);
	}
	return rc;
}

static int mdss_dsi_pinctrl_init(struct platform_device *pdev)
{
	struct mdss_dsi_ctrl_pdata *ctrl_pdata;

	ctrl_pdata = platform_get_drvdata(pdev);
	ctrl_pdata->pin_res.pinctrl = devm_pinctrl_get(&pdev->dev);
	if (IS_ERR_OR_NULL(ctrl_pdata->pin_res.pinctrl)) {
		pr_err("%s: failed to get pinctrl\n", __func__);
		return PTR_ERR(ctrl_pdata->pin_res.pinctrl);
	}

	ctrl_pdata->pin_res.gpio_state_active
		= pinctrl_lookup_state(ctrl_pdata->pin_res.pinctrl,
				MDSS_PINCTRL_STATE_DEFAULT);
	if (IS_ERR_OR_NULL(ctrl_pdata->pin_res.gpio_state_active))
		pr_warn("%s: can not get default pinstate\n", __func__);

	ctrl_pdata->pin_res.gpio_state_suspend
		= pinctrl_lookup_state(ctrl_pdata->pin_res.pinctrl,
				MDSS_PINCTRL_STATE_SLEEP);
	if (IS_ERR_OR_NULL(ctrl_pdata->pin_res.gpio_state_suspend))
		pr_warn("%s: can not get sleep pinstate\n", __func__);

	return 0;
}

static int mdss_dsi_unblank(struct mdss_panel_data *pdata)
{
	int ret = 0;
	struct mipi_panel_info *mipi;
	struct mdss_dsi_ctrl_pdata *ctrl_pdata = NULL;
	struct mdss_dsi_ctrl_pdata *sctrl = NULL;

	if (pdata == NULL) {
		pr_err("%s: Invalid input data\n", __func__);
		return -EINVAL;
	}

	ctrl_pdata = container_of(pdata, struct mdss_dsi_ctrl_pdata,
				panel_data);
	mipi  = &pdata->panel_info.mipi;

	pr_debug("%s+: ctrl=%pK ndx=%d cur_power_state=%d ctrl_state=%x\n",
			__func__, ctrl_pdata, ctrl_pdata->ndx,
		pdata->panel_info.panel_power_state, ctrl_pdata->ctrl_state);

	mdss_dsi_pm_qos_update_request(DSI_DISABLE_PC_LATENCY);

	if (mdss_dsi_is_ctrl_clk_master(ctrl_pdata))
		sctrl = mdss_dsi_get_ctrl_clk_slave();

	mdss_dsi_clk_ctrl(ctrl_pdata, ctrl_pdata->dsi_clk_handle,
			  MDSS_DSI_ALL_CLKS, MDSS_DSI_CLK_ON);
	if (sctrl)
		mdss_dsi_clk_ctrl(sctrl, sctrl->dsi_clk_handle,
				  MDSS_DSI_ALL_CLKS, MDSS_DSI_CLK_ON);

	if (ctrl_pdata->ctrl_state & CTRL_STATE_PANEL_LP) {
		pr_debug("%s: dsi_unblank with panel always on\n", __func__);
		if (ctrl_pdata->low_power_config)
			ret = ctrl_pdata->low_power_config(pdata, false);
		if (!ret)
			ctrl_pdata->ctrl_state &= ~CTRL_STATE_PANEL_LP;
		goto error;
	}

	if (!(ctrl_pdata->ctrl_state & CTRL_STATE_PANEL_INIT)) {
		if (!pdata->panel_info.dynamic_switch_pending) {
			ATRACE_BEGIN("dsi_panel_on");
			ret = ctrl_pdata->on(pdata);
			if (ret) {
				pr_err("%s: unable to initialize the panel\n",
							__func__);
				goto error;
			}
			ATRACE_END("dsi_panel_on");
		}
	}
	if (!ctrl_pdata->setting_mode_loaded) {
		ctrl_pdata->setting_mode_loaded = true;
		mutex_lock(&ctrl_pdata->panel_mode_lock);
		ctrl_pdata->is_panel_on = true;
		mutex_unlock(&ctrl_pdata->panel_mode_lock);
	}

	if ((pdata->panel_info.type == MIPI_CMD_PANEL) &&
		mipi->vsync_enable && mipi->hw_vsync_mode) {
		mdss_dsi_set_tear_on(ctrl_pdata);

		if (mdss_dsi_is_te_based_esd(ctrl_pdata))
			schedule_delayed_work(&ctrl_pdata->techeck_work,
			msecs_to_jiffies(3000));
	}

	ctrl_pdata->ctrl_state |= CTRL_STATE_PANEL_INIT;

error:
	mdss_dsi_clk_ctrl(ctrl_pdata, ctrl_pdata->dsi_clk_handle,
			  MDSS_DSI_ALL_CLKS, MDSS_DSI_CLK_OFF);
	if (sctrl)
		mdss_dsi_clk_ctrl(sctrl, sctrl->dsi_clk_handle,
				  MDSS_DSI_ALL_CLKS, MDSS_DSI_CLK_OFF);

	mdss_dsi_pm_qos_update_request(DSI_ENABLE_PC_LATENCY);

	pr_debug("%s-:\n", __func__);

	return ret;
}

static int mdss_dsi_blank(struct mdss_panel_data *pdata, int power_state)
{
	int ret = 0;
	struct mipi_panel_info *mipi;
	struct mdss_dsi_ctrl_pdata *ctrl_pdata = NULL;

	if (pdata == NULL) {
		pr_err("%s: Invalid input data\n", __func__);
		return -EINVAL;
	}

	ctrl_pdata = container_of(pdata, struct mdss_dsi_ctrl_pdata,
				panel_data);
	mipi = &pdata->panel_info.mipi;

	pr_debug("%s+: ctrl=%pK ndx=%d power_state=%d\n",
		__func__, ctrl_pdata, ctrl_pdata->ndx, power_state);

	mdss_dsi_clk_ctrl(ctrl_pdata, ctrl_pdata->dsi_clk_handle,
			  MDSS_DSI_ALL_CLKS, MDSS_DSI_CLK_ON);

	if (mdss_panel_is_power_on_lp(power_state)) {
		pr_debug("%s: low power state requested\n", __func__);
		if (ctrl_pdata->low_power_config)
			ret = ctrl_pdata->low_power_config(pdata, true);
		if (!ret)
			ctrl_pdata->ctrl_state |= CTRL_STATE_PANEL_LP;
		goto error;
	}

	if (pdata->panel_info.type == MIPI_VIDEO_PANEL &&
			ctrl_pdata->off_cmds.link_state == DSI_LP_MODE) {
		mdss_dsi_sw_reset(ctrl_pdata, false);
		mdss_dsi_host_init(pdata);
	}

	mdss_dsi_op_mode_config(DSI_CMD_MODE, pdata);

	if (pdata->panel_info.dynamic_switch_pending) {
		pr_info("%s: switching to %s mode\n", __func__,
			(pdata->panel_info.mipi.mode ? "video" : "command"));
		if (pdata->panel_info.type == MIPI_CMD_PANEL) {
			ctrl_pdata->switch_mode(pdata, SWITCH_TO_VIDEO_MODE);
		} else if (pdata->panel_info.type == MIPI_VIDEO_PANEL) {
			ctrl_pdata->switch_mode(pdata, SWITCH_TO_CMD_MODE);
			mdss_dsi_set_tear_off(ctrl_pdata);
		}
	}

	if ((pdata->panel_info.type == MIPI_CMD_PANEL) &&
		mipi->vsync_enable && mipi->hw_vsync_mode) {
		if (mdss_dsi_is_te_based_esd(ctrl_pdata)) {

		cancel_delayed_work_sync(&ctrl_pdata->techeck_work);
				atomic_dec(&ctrl_pdata->te_irq_ready);
		}
		mdss_dsi_set_tear_off(ctrl_pdata);
	}

	if (ctrl_pdata->ctrl_state & CTRL_STATE_PANEL_INIT) {
		if (!pdata->panel_info.dynamic_switch_pending) {
			ATRACE_BEGIN("dsi_panel_off");
			ret = ctrl_pdata->off(pdata);
			if (ret) {
				pr_err("%s: Panel OFF failed\n", __func__);
				goto error;
			}
			ATRACE_END("dsi_panel_off");
		}
		ctrl_pdata->ctrl_state &= ~(CTRL_STATE_PANEL_INIT |
			CTRL_STATE_PANEL_LP);
	}

error:
	mdss_dsi_clk_ctrl(ctrl_pdata, ctrl_pdata->dsi_clk_handle,
			  MDSS_DSI_ALL_CLKS, MDSS_DSI_CLK_OFF);
	pr_debug("%s-:End\n", __func__);
	return ret;
}

static int mdss_dsi_post_panel_on(struct mdss_panel_data *pdata)
{
	struct mdss_dsi_ctrl_pdata *ctrl_pdata = NULL;

	if (pdata == NULL) {
		pr_err("%s: Invalid input data\n", __func__);
		return -EINVAL;
	}

	ctrl_pdata = container_of(pdata, struct mdss_dsi_ctrl_pdata,
				panel_data);

	pr_debug("%s+: ctrl=%pK ndx=%d\n", __func__,
				ctrl_pdata, ctrl_pdata->ndx);

	mdss_dsi_clk_ctrl(ctrl_pdata, ctrl_pdata->dsi_clk_handle,
			  MDSS_DSI_ALL_CLKS, MDSS_DSI_CLK_ON);

	if (ctrl_pdata->post_panel_on)
		ctrl_pdata->post_panel_on(pdata);

	mdss_dsi_clk_ctrl(ctrl_pdata, ctrl_pdata->dsi_clk_handle,
			  MDSS_DSI_ALL_CLKS, MDSS_DSI_CLK_OFF);
	pr_debug("%s-:\n", __func__);

	return 0;
}

static irqreturn_t test_hw_vsync_handler(int irq, void *data)
{
	struct mdss_panel_data *pdata = (struct mdss_panel_data *)data;

	pr_debug("HW VSYNC\n");
	MDSS_XLOG(0xaaa, irq);
	complete_all(&pdata->te_done);
	if (pdata->next)
		complete_all(&pdata->next->te_done);
	return IRQ_HANDLED;
}

int mdss_dsi_cont_splash_on(struct mdss_panel_data *pdata)
{
	int ret = 0;
	struct mipi_panel_info *mipi;
	struct mdss_dsi_ctrl_pdata *ctrl_pdata = NULL;

	pr_info("%s:%d DSI on for continuous splash.\n", __func__, __LINE__);

	if (pdata == NULL) {
		pr_err("%s: Invalid input data\n", __func__);
		return -EINVAL;
	}

	mipi = &pdata->panel_info.mipi;

	ctrl_pdata = container_of(pdata, struct mdss_dsi_ctrl_pdata,
				panel_data);

	pr_debug("%s+: ctrl=%pK ndx=%d\n", __func__,
				ctrl_pdata, ctrl_pdata->ndx);

	WARN((ctrl_pdata->ctrl_state & CTRL_STATE_PANEL_INIT),
		"Incorrect Ctrl state=0x%x\n", ctrl_pdata->ctrl_state);

	mdss_dsi_ctrl_setup(ctrl_pdata);
	mdss_dsi_sw_reset(ctrl_pdata, true);
	pr_debug("%s-:End\n", __func__);
	return ret;
}

static void __mdss_dsi_mask_dfps_errors(struct mdss_dsi_ctrl_pdata *ctrl,
		bool mask)
{
	u32 data = 0;

	/*
	 * Assumption is that the DSI clocks will be enabled
	 * when this API is called from dfps thread
	 */
	if (mask) {
		/* mask FIFO underflow and PLL unlock bits */
		mdss_dsi_set_reg(ctrl, 0x10c, 0x7c000000, 0x7c000000);
	} else {
		data = MIPI_INP((ctrl->ctrl_base) + 0x0120);
		if (data & BIT(16)) {
			pr_debug("pll unlocked: 0x%x\n", data);
			/* clear PLL unlock bit */
			MIPI_OUTP((ctrl->ctrl_base) + 0x120, BIT(16));
		}

		data = MIPI_INP((ctrl->ctrl_base) + 0x00c);
		if (data & 0x88880000) {
			pr_debug("dsi fifo underflow: 0x%x\n", data);
			/* clear DSI FIFO underflow and empty */
			MIPI_OUTP((ctrl->ctrl_base) + 0x00c, 0x99990000);
		}

		/* restore FIFO underflow and PLL unlock bits */
		mdss_dsi_set_reg(ctrl, 0x10c, 0x7c000000, 0x0);
	}
}

static void __mdss_dsi_update_video_mode_total(struct mdss_panel_data *pdata,
		int new_fps)
{
	u32 hsync_period, vsync_period;
	u32 new_dsi_v_total, current_dsi_v_total;
	struct mdss_dsi_ctrl_pdata *ctrl_pdata = NULL;

	if (pdata == NULL) {
		pr_err("%s Invalid pdata\n", __func__);
		return;
	}

	ctrl_pdata = container_of(pdata, struct mdss_dsi_ctrl_pdata,
			panel_data);
	if (ctrl_pdata == NULL) {
		pr_err("%s Invalid ctrl_pdata\n", __func__);
		return;
	}

	if (ctrl_pdata->timing_db_mode)
		MIPI_OUTP((ctrl_pdata->ctrl_base) + 0x1e8, 0x1);

	vsync_period =
		mdss_panel_get_vtotal(&pdata->panel_info);
	hsync_period =
		mdss_panel_get_htotal(&pdata->panel_info, true);
	current_dsi_v_total =
		MIPI_INP((ctrl_pdata->ctrl_base) + 0x2C);
	new_dsi_v_total =
		((vsync_period - 1) << 16) | (hsync_period - 1);

	MIPI_OUTP((ctrl_pdata->ctrl_base) + 0x2C, new_dsi_v_total);

	if (ctrl_pdata->timing_db_mode)
		MIPI_OUTP((ctrl_pdata->ctrl_base) + 0x1e4, 0x1);

	pr_debug("%s new_fps:%d new_vtotal:0x%X cur_vtotal:0x%X frame_rate:%d\n",
			__func__, new_fps, new_dsi_v_total, current_dsi_v_total,
			ctrl_pdata->panel_data.panel_info.mipi.frame_rate);

	ctrl_pdata->panel_data.panel_info.current_fps = new_fps;
	MDSS_XLOG(current_dsi_v_total, new_dsi_v_total, new_fps,
		ctrl_pdata->timing_db_mode);

}

static void __mdss_dsi_dyn_refresh_config(
		struct mdss_dsi_ctrl_pdata *ctrl_pdata)
{
	int reg_data = 0;
	u32 phy_rev = ctrl_pdata->shared_data->phy_rev;

	/* configure only for master control in split display */
	if (mdss_dsi_is_hw_config_split(ctrl_pdata->shared_data) &&
			mdss_dsi_is_ctrl_clk_slave(ctrl_pdata))
		return;

	switch (phy_rev) {
	case DSI_PHY_REV_10:
		reg_data = MIPI_INP((ctrl_pdata->ctrl_base) +
				DSI_DYNAMIC_REFRESH_CTRL);
		reg_data &= ~BIT(12);
		MIPI_OUTP((ctrl_pdata->ctrl_base)
				+ DSI_DYNAMIC_REFRESH_CTRL, reg_data);
		break;
	case DSI_PHY_REV_20:
		reg_data = BIT(13);
		MIPI_OUTP((ctrl_pdata->ctrl_base)
				+ DSI_DYNAMIC_REFRESH_CTRL, reg_data);
		break;
	default:
		pr_err("Phy rev %d unsupported\n", phy_rev);
		break;
	}

	pr_debug("Dynamic fps ctrl = 0x%x\n", reg_data);
}

static void __mdss_dsi_calc_dfps_delay(struct mdss_panel_data *pdata)
{
	u32 esc_clk_rate_hz;
	u32 pipe_delay, pipe_delay2 = 0, pll_delay;
	u32 hsync_period = 0;
	u32 pclk_to_esc_ratio, byte_to_esc_ratio, hr_bit_to_esc_ratio;
	struct mdss_dsi_ctrl_pdata *ctrl_pdata = NULL;
	struct mdss_panel_info *pinfo = NULL;
	struct mdss_dsi_phy_ctrl *pd = NULL;

	if (pdata == NULL) {
		pr_err("%s Invalid pdata\n", __func__);
		return;
	}

	ctrl_pdata = container_of(pdata, struct mdss_dsi_ctrl_pdata,
			panel_data);
	if (ctrl_pdata == NULL) {
		pr_err("%s Invalid ctrl_pdata\n", __func__);
		return;
	}

	if (mdss_dsi_is_hw_config_split(ctrl_pdata->shared_data) &&
		mdss_dsi_is_ctrl_clk_slave(ctrl_pdata))
		return;

	pinfo = &pdata->panel_info;
	pd = &(pinfo->mipi.dsi_phy_db);

	esc_clk_rate_hz = ctrl_pdata->esc_clk_rate_hz;
	pclk_to_esc_ratio = (ctrl_pdata->pclk_rate / esc_clk_rate_hz);
	byte_to_esc_ratio = (ctrl_pdata->byte_clk_rate / esc_clk_rate_hz);
	hr_bit_to_esc_ratio = ((ctrl_pdata->byte_clk_rate * 4) /
					esc_clk_rate_hz);

	hsync_period = mdss_panel_get_htotal(pinfo, true);
	pipe_delay = (hsync_period + 1) / pclk_to_esc_ratio;
	if (pinfo->mipi.eof_bllp_power_stop == 0)
		pipe_delay += (17 / pclk_to_esc_ratio) +
			((21 + (pinfo->mipi.t_clk_pre + 1) +
				(pinfo->mipi.t_clk_post + 1)) /
				byte_to_esc_ratio) +
			((((pd->timing[8] >> 1) + 1) +
			((pd->timing[6] >> 1) + 1) +
			((pd->timing[3] * 4) + (pd->timing[5] >> 1) + 1) +
			((pd->timing[7] >> 1) + 1) +
			((pd->timing[1] >> 1) + 1) +
			((pd->timing[4] >> 1) + 1)) / hr_bit_to_esc_ratio);

	if (pinfo->mipi.force_clk_lane_hs)
		pipe_delay2 = (6 / byte_to_esc_ratio) +
			((((pd->timing[1] >> 1) + 1) +
			((pd->timing[4] >> 1) + 1)) / hr_bit_to_esc_ratio);

	/* 130 us pll delay recommended by h/w doc */
	pll_delay = ((130 * esc_clk_rate_hz) / 1000000) * 2;

	MIPI_OUTP((ctrl_pdata->ctrl_base) + DSI_DYNAMIC_REFRESH_PIPE_DELAY,
						pipe_delay);
	MIPI_OUTP((ctrl_pdata->ctrl_base) + DSI_DYNAMIC_REFRESH_PIPE_DELAY2,
						pipe_delay2);
	MIPI_OUTP((ctrl_pdata->ctrl_base) + DSI_DYNAMIC_REFRESH_PLL_DELAY,
						pll_delay);
}

static int __mdss_dsi_dfps_calc_clks(struct mdss_panel_data *pdata,
		u64 new_clk_rate)
{
	int rc = 0;
	struct mdss_dsi_ctrl_pdata *ctrl_pdata = NULL;
	struct mdss_panel_info *pinfo;
	u32 phy_rev;

	if (pdata == NULL) {
		pr_err("%s Invalid pdata\n", __func__);
		return -EINVAL;
	}

	ctrl_pdata = container_of(pdata, struct mdss_dsi_ctrl_pdata,
			panel_data);
	if (ctrl_pdata == NULL) {
		pr_err("%s Invalid ctrl_pdata\n", __func__);
		return -EINVAL;
	}

	pinfo = &pdata->panel_info;
	phy_rev = ctrl_pdata->shared_data->phy_rev;

	pinfo->clk_rate = new_clk_rate;
	pinfo->mipi.dsi_pclk_rate = mdss_dsi_get_pclk_rate(pinfo,
		new_clk_rate);
	__mdss_dsi_dyn_refresh_config(ctrl_pdata);

	if (phy_rev == DSI_PHY_REV_20)
		mdss_dsi_dfps_config_8996(ctrl_pdata);

	__mdss_dsi_calc_dfps_delay(pdata);

	/* take a backup of current clk rates */
	ctrl_pdata->pclk_rate_bkp = ctrl_pdata->pclk_rate;
	ctrl_pdata->byte_clk_rate_bkp = ctrl_pdata->byte_clk_rate;

	ctrl_pdata->pclk_rate = pinfo->mipi.dsi_pclk_rate;
	do_div(new_clk_rate, 8U);
	ctrl_pdata->byte_clk_rate = (u32) new_clk_rate;

	pr_debug("byte_rate=%i\n", ctrl_pdata->byte_clk_rate);
	pr_debug("pclk_rate=%i\n", ctrl_pdata->pclk_rate);

	return rc;
}

static int __mdss_dsi_dfps_update_clks(struct mdss_panel_data *pdata)
{
	struct mdss_dsi_ctrl_pdata *ctrl_pdata = NULL;
	struct mdss_dsi_ctrl_pdata *sctrl_pdata = NULL;
	struct mdss_panel_info *pinfo, *spinfo = NULL;
	int rc = 0;

	if (pdata == NULL) {
		pr_err("%s Invalid pdata\n", __func__);
		return -EINVAL;
	}

	ctrl_pdata = container_of(pdata, struct mdss_dsi_ctrl_pdata,
			panel_data);
	if (IS_ERR_OR_NULL(ctrl_pdata)) {
		pr_err("Invalid sctrl_pdata = %lu\n", PTR_ERR(ctrl_pdata));
		return PTR_ERR(ctrl_pdata);
	}

	pinfo = &ctrl_pdata->panel_data.panel_info;

	/*
	 * In split display case, configure and enable dynamic refresh
	 * register only after both the ctrl data is programmed. So,
	 * ignore enabling dynamic refresh for the master control and
	 * configure only when it is slave control.
	 */
	if (mdss_dsi_is_hw_config_split(ctrl_pdata->shared_data) &&
			mdss_dsi_is_ctrl_clk_master(ctrl_pdata))
		return 0;

	if (mdss_dsi_is_hw_config_split(ctrl_pdata->shared_data) &&
			mdss_dsi_is_ctrl_clk_slave(ctrl_pdata)) {
		sctrl_pdata = ctrl_pdata;
		spinfo = pinfo;
		ctrl_pdata = mdss_dsi_get_ctrl_clk_master();
		if (IS_ERR_OR_NULL(ctrl_pdata)) {
			pr_err("Invalid ctrl_pdata = %lu\n",
					PTR_ERR(ctrl_pdata));
			return PTR_ERR(ctrl_pdata);
		}

		pinfo = &ctrl_pdata->panel_data.panel_info;
	}

	/*
	 * For programming dynamic refresh registers, we need to change
	 * the parent to shadow clocks for the software byte and pixel mux.
	 * After switching to shadow clocks, if there is no ref count on
	 * main byte and pixel clocks, clock driver may shutdown those
	 * unreferenced  byte and pixel clocks. Hence add an extra reference
	 * count to avoid shutting down the main byte and pixel clocks.
	 */
	rc = clk_prepare_enable(ctrl_pdata->pll_byte_clk);
	if (rc) {
		pr_err("Unable to add extra refcnt for byte clock\n");
		goto error_byte;
	}

	rc = clk_prepare_enable(ctrl_pdata->pll_pixel_clk);
	if (rc) {
		pr_err("Unable to add extra refcnt for pixel clock\n");
		goto error_pixel;
	}

	/* change the parent to shadow clocks*/
	rc = clk_set_parent(ctrl_pdata->mux_byte_clk,
			ctrl_pdata->shadow_byte_clk);
	if (rc) {
		pr_err("Unable to set parent to shadow byte clock\n");
		goto error_shadow_byte;
	}

	rc = clk_set_parent(ctrl_pdata->mux_pixel_clk,
			ctrl_pdata->shadow_pixel_clk);
	if (rc) {
		pr_err("Unable to set parent to shadow pixel clock\n");
		goto error_shadow_pixel;
	}

	rc = mdss_dsi_clk_set_link_rate(ctrl_pdata->dsi_clk_handle,
			MDSS_DSI_LINK_BYTE_CLK, ctrl_pdata->byte_clk_rate, 0);
	if (rc) {
		pr_err("%s: dsi_byte_clk - clk_set_rate failed\n",
				__func__);
		goto error_byte_link;
	}

	rc = mdss_dsi_clk_set_link_rate(ctrl_pdata->dsi_clk_handle,
			MDSS_DSI_LINK_PIX_CLK, ctrl_pdata->pclk_rate, 0);
	if (rc) {
		pr_err("%s: dsi_pixel_clk - clk_set_rate failed\n",
				__func__);
		goto error_pixel_link;
	}

	if (sctrl_pdata) {
		rc = mdss_dsi_clk_set_link_rate(sctrl_pdata->dsi_clk_handle,
			MDSS_DSI_LINK_BYTE_CLK, sctrl_pdata->byte_clk_rate, 0);
		if (rc) {
			pr_err("%s: slv dsi_byte_clk - clk_set_rate failed\n",
					__func__);
			goto error_sbyte_link;
		}

		rc = mdss_dsi_clk_set_link_rate(sctrl_pdata->dsi_clk_handle,
			MDSS_DSI_LINK_PIX_CLK, sctrl_pdata->pclk_rate, 0);
		if (rc) {
			pr_err("%s: slv dsi_pixel_clk - clk_set_rate failed\n",
					__func__);
			goto error_spixel_link;
		}
	}

	rc = mdss_dsi_en_wait4dynamic_done(ctrl_pdata);
	if (rc < 0) {
		pr_err("Unsuccessful dynamic fps change");
		goto dfps_timeout;
	}

	MIPI_OUTP((ctrl_pdata->ctrl_base) + DSI_DYNAMIC_REFRESH_CTRL, 0x00);
	if (sctrl_pdata)
		MIPI_OUTP((sctrl_pdata->ctrl_base) + DSI_DYNAMIC_REFRESH_CTRL,
				0x00);

	rc = mdss_dsi_phy_pll_reset_status(ctrl_pdata);
	if (rc) {
		pr_err("%s: pll cannot be locked reset core ready failed %d\n",
			__func__, rc);
		goto dfps_timeout;
	}

	__mdss_dsi_mask_dfps_errors(ctrl_pdata, false);
	if (sctrl_pdata)
		__mdss_dsi_mask_dfps_errors(sctrl_pdata, false);

	/* Move the mux clocks to main byte and pixel clocks */
	rc = clk_set_parent(ctrl_pdata->mux_byte_clk,
			ctrl_pdata->pll_byte_clk);
	if (rc)
		pr_err("Unable to set parent back to main byte clock\n");

	rc = clk_set_parent(ctrl_pdata->mux_pixel_clk,
			ctrl_pdata->pll_pixel_clk);
	if (rc)
		pr_err("Unable to set parent back to main pixel clock\n");

	/* Remove extra ref count on parent clocks */
	clk_disable_unprepare(ctrl_pdata->pll_byte_clk);
	clk_disable_unprepare(ctrl_pdata->pll_pixel_clk);

	return rc;

dfps_timeout:
	if (sctrl_pdata)
		mdss_dsi_clk_set_link_rate(sctrl_pdata->dsi_clk_handle,
				MDSS_DSI_LINK_PIX_CLK,
				sctrl_pdata->pclk_rate_bkp, 0);
error_spixel_link:
	if (sctrl_pdata)
		mdss_dsi_clk_set_link_rate(sctrl_pdata->dsi_clk_handle,
				MDSS_DSI_LINK_BYTE_CLK,
				sctrl_pdata->byte_clk_rate_bkp, 0);
error_sbyte_link:
	mdss_dsi_clk_set_link_rate(ctrl_pdata->dsi_clk_handle,
		MDSS_DSI_LINK_PIX_CLK, ctrl_pdata->pclk_rate_bkp, 0);
error_pixel_link:
	mdss_dsi_clk_set_link_rate(ctrl_pdata->dsi_clk_handle,
		MDSS_DSI_LINK_BYTE_CLK, ctrl_pdata->byte_clk_rate_bkp, 0);
error_byte_link:
	clk_set_parent(ctrl_pdata->mux_pixel_clk, ctrl_pdata->pll_pixel_clk);
error_shadow_pixel:
	clk_set_parent(ctrl_pdata->mux_byte_clk, ctrl_pdata->pll_byte_clk);
error_shadow_byte:
	clk_disable_unprepare(ctrl_pdata->pll_pixel_clk);
error_pixel:
	clk_disable_unprepare(ctrl_pdata->pll_byte_clk);
error_byte:
	return rc;
}

static int mdss_dsi_check_params(struct mdss_dsi_ctrl_pdata *ctrl, void *arg)
{
	struct mdss_panel_info *var_pinfo, *pinfo;
	int rc = 0;

	if (!ctrl || !arg)
		return 0;

	pinfo = &ctrl->panel_data.panel_info;
	if (!pinfo->is_pluggable)
		return 0;

	var_pinfo = (struct mdss_panel_info *)arg;

	pr_debug("%s: reconfig xres: %d yres: %d, current xres: %d yres: %d\n",
			__func__, var_pinfo->xres, var_pinfo->yres,
					pinfo->xres, pinfo->yres);
	if ((var_pinfo->xres != pinfo->xres) ||
		(var_pinfo->yres != pinfo->yres) ||
		(var_pinfo->lcdc.h_back_porch != pinfo->lcdc.h_back_porch) ||
		(var_pinfo->lcdc.h_front_porch != pinfo->lcdc.h_front_porch) ||
		(var_pinfo->lcdc.h_pulse_width != pinfo->lcdc.h_pulse_width) ||
		(var_pinfo->lcdc.v_back_porch != pinfo->lcdc.v_back_porch) ||
		(var_pinfo->lcdc.v_front_porch != pinfo->lcdc.v_front_porch) ||
		(var_pinfo->lcdc.v_pulse_width != pinfo->lcdc.v_pulse_width)
		)
		rc = 1;

	return rc;
}

static void mdss_dsi_avr_config(struct mdss_dsi_ctrl_pdata *ctrl_pdata,
		int enabled)
{
	u32 data = MIPI_INP((ctrl_pdata->ctrl_base) + 0x10);

	/* DSI_VIDEO_MODE_CTRL */
	if (enabled)
		data |= BIT(29); /* AVR_SUPPORT_ENABLED */
	else
		data &= ~BIT(29);

	MIPI_OUTP((ctrl_pdata->ctrl_base) + 0x10, data);
	MDSS_XLOG(ctrl_pdata->ndx, enabled, data);
}

static int __mdss_dsi_dynamic_clock_switch(struct mdss_panel_data *pdata,
	u64 new_clk_rate)
{
	int rc = 0;
	struct mdss_dsi_ctrl_pdata *ctrl_pdata = NULL;
	struct mdss_panel_info *pinfo;
	u32 phy_rev;
	u64 clk_rate_bkp;

	pr_debug("%s+:\n", __func__);

	ctrl_pdata = container_of(pdata, struct mdss_dsi_ctrl_pdata,
			panel_data);

	phy_rev = ctrl_pdata->shared_data->phy_rev;
	pinfo = &pdata->panel_info;

	/* get the fps configured in HW */
	clk_rate_bkp = pinfo->clk_rate;

	__mdss_dsi_mask_dfps_errors(ctrl_pdata, true);

	if (phy_rev == DSI_PHY_REV_20) {
		rc = mdss_dsi_phy_calc_timing_param(pinfo, phy_rev,
				new_clk_rate);
		if (rc) {
			pr_err("PHY calculations failed-%lld\n", new_clk_rate);
			goto end_update;
		}
	}

	rc = __mdss_dsi_dfps_calc_clks(pdata, new_clk_rate);
	if (rc) {
		pr_err("error calculating clocks for %lld\n", new_clk_rate);
		goto error_clks;
	}

	rc = __mdss_dsi_dfps_update_clks(pdata);
	if (rc) {
		pr_err("Dynamic refresh failed-%lld\n", new_clk_rate);
		goto error_dfps;
	}
	return rc;
error_dfps:
	if (__mdss_dsi_dfps_calc_clks(pdata, clk_rate_bkp))
		pr_err("error reverting clock calculations for %lld\n",
				clk_rate_bkp);
error_clks:
	if (mdss_dsi_phy_calc_timing_param(pinfo, phy_rev, clk_rate_bkp))
		pr_err("Unable to revert phy timing-%lld\n", clk_rate_bkp);
end_update:
	return rc;
}

static int mdss_dsi_dynamic_bitclk_config(struct mdss_panel_data *pdata)
{
	int rc = 0;
	struct mdss_dsi_ctrl_pdata *ctrl_pdata = NULL;
	struct mdss_panel_info *pinfo;

	pr_debug("%s+:\n", __func__);

	if (pdata == NULL) {
		pr_err("%s: Invalid input data\n", __func__);
		return -EINVAL;
	}

	ctrl_pdata = container_of(pdata, struct mdss_dsi_ctrl_pdata,
			panel_data);

	if (!ctrl_pdata->panel_data.panel_info.dynamic_bitclk) {
		pr_err("Dynamic bitclk not enabled for this panel\n");
		return -EINVAL;
	}

	pinfo = &pdata->panel_info;

	if (!pinfo->new_clk_rate || (pinfo->clk_rate == pinfo->new_clk_rate)) {
		pr_debug("Bit clock update is not needed\n");
		return 0;
	}

	rc = __mdss_dsi_dynamic_clock_switch(&ctrl_pdata->panel_data,
		pinfo->new_clk_rate);
	if (!rc && mdss_dsi_is_hw_config_split(ctrl_pdata->shared_data)) {
		struct mdss_dsi_ctrl_pdata *octrl =
			mdss_dsi_get_other_ctrl(ctrl_pdata);
		rc = __mdss_dsi_dynamic_clock_switch(&octrl->panel_data,
			pinfo->new_clk_rate);
		if (rc)
			pr_err("failed to switch DSI bitclk for sctrl\n");
	} else if (rc) {
		pr_err("failed to switch DSI bitclk\n");
	}
	return rc;
}

static int mdss_dsi_dfps_config(struct mdss_panel_data *pdata, int new_fps)
{
	int rc = 0;
	struct mdss_dsi_ctrl_pdata *ctrl_pdata = NULL;
	struct mdss_panel_info *pinfo;

	pr_debug("%s+:\n", __func__);

	if (pdata == NULL) {
		pr_err("%s: Invalid input data\n", __func__);
		return -EINVAL;
	}

	ctrl_pdata = container_of(pdata, struct mdss_dsi_ctrl_pdata,
			panel_data);

	if (!ctrl_pdata->panel_data.panel_info.dynamic_fps) {
		pr_err("Dynamic fps not enabled for this panel\n");
		return -EINVAL;
	}

	pinfo = &pdata->panel_info;

	if (new_fps == pinfo->current_fps) {
		/*
		 * This is unlikely as mdss driver checks for previously
		 * configured frame rate.
		 */
		pr_debug("Panel is already at this FPS\n");
		goto end_update;
	}

	if (pinfo->dfps_update == DFPS_IMMEDIATE_PORCH_UPDATE_MODE_HFP ||
		pinfo->dfps_update == DFPS_IMMEDIATE_PORCH_UPDATE_MODE_VFP) {
		/* Porch method */
		__mdss_dsi_update_video_mode_total(pdata, new_fps);
	} else if (pinfo->dfps_update == DFPS_IMMEDIATE_CLK_UPDATE_MODE) {
		/* Clock update method */
		u64 new_clk_rate = mdss_dsi_calc_bitclk
			(&ctrl_pdata->panel_data.panel_info, new_fps);
		if (!new_clk_rate) {
			pr_err("%s: unable to get the new bit clock rate\n",
					__func__);
			rc = -EINVAL;
			goto end_update;
		}

		rc = __mdss_dsi_dynamic_clock_switch(pdata, new_clk_rate);
		if (!rc) {
			struct mdss_dsi_ctrl_pdata *mctrl_pdata = NULL;
			struct mdss_panel_info *mpinfo = NULL;

			if (mdss_dsi_is_hw_config_split
				(ctrl_pdata->shared_data) &&
				mdss_dsi_is_ctrl_clk_master(ctrl_pdata))
				goto end_update;

			if (mdss_dsi_is_hw_config_split
				(ctrl_pdata->shared_data) &&
				mdss_dsi_is_ctrl_clk_slave(ctrl_pdata)) {
				mctrl_pdata = mdss_dsi_get_ctrl_clk_master();
				if (IS_ERR_OR_NULL(mctrl_pdata)) {
					pr_err("Invalid mctrl_pdata\n");
					goto end_update;
				}

				mpinfo = &mctrl_pdata->panel_data.panel_info;
			}
			/*
			 * update new fps that at this point is already
			 * updated in hw
			 */
			pinfo->current_fps = new_fps;
			if (mctrl_pdata && mpinfo)
				mpinfo->current_fps = new_fps;
		}
	}
end_update:
	return rc;
}

static int mdss_dsi_ctl_partial_roi(struct mdss_panel_data *pdata)
{
	struct mdss_dsi_ctrl_pdata *ctrl_pdata = NULL;
	int rc = -EINVAL;

	if (pdata == NULL) {
		pr_err("%s: Invalid input data\n", __func__);
		return -EINVAL;
	}

	if (!pdata->panel_info.partial_update_enabled)
		return 0;

	ctrl_pdata = container_of(pdata, struct mdss_dsi_ctrl_pdata,
				panel_data);

	if (ctrl_pdata->set_col_page_addr)
		rc = ctrl_pdata->set_col_page_addr(pdata, false);

	return rc;
}

static int mdss_dsi_set_stream_size(struct mdss_panel_data *pdata)
{
	u32 stream_ctrl, stream_total, idle;
	struct mdss_dsi_ctrl_pdata *ctrl_pdata = NULL;
	struct mdss_panel_info *pinfo;
	struct dsc_desc *dsc = NULL;
	struct mdss_rect *roi;
	struct panel_horizontal_idle *pidle;
	int i;

	if (pdata == NULL) {
		pr_err("%s: Invalid input data\n", __func__);
		return -EINVAL;
	}

	ctrl_pdata = container_of(pdata, struct mdss_dsi_ctrl_pdata,
				panel_data);

	pinfo = &pdata->panel_info;

	if (!pinfo->partial_update_supported)
		return -EINVAL;

	if (pinfo->compression_mode == COMPRESSION_DSC)
		dsc = &pinfo->dsc;

	roi = &pinfo->roi;

	/* DSI_COMMAND_MODE_MDP_STREAM_CTRL */
	if (dsc) {
		u16 byte_num =  dsc->bytes_per_pkt;

		if (pinfo->mipi.insert_dcs_cmd)
			byte_num++;

		stream_ctrl = (byte_num << 16) | (pinfo->mipi.vc << 8) |
				DTYPE_DCS_LWRITE;
		stream_total = dsc->pic_height << 16 | dsc->pclk_per_line;
	} else  {

		stream_ctrl = (((roi->w * 3) + 1) << 16) |
			(pdata->panel_info.mipi.vc << 8) | DTYPE_DCS_LWRITE;
		stream_total = roi->h << 16 | roi->w;
	}
	MIPI_OUTP((ctrl_pdata->ctrl_base) + 0x60, stream_ctrl);
	MIPI_OUTP((ctrl_pdata->ctrl_base) + 0x58, stream_ctrl);

	/* DSI_COMMAND_MODE_MDP_STREAM_TOTAL */
	MIPI_OUTP((ctrl_pdata->ctrl_base) + 0x64, stream_total);
	MIPI_OUTP((ctrl_pdata->ctrl_base) + 0x5C, stream_total);

	/* set idle control -- dsi clk cycle */
	idle = 0;
	pidle = ctrl_pdata->line_idle;
	for (i = 0; i < ctrl_pdata->horizontal_idle_cnt; i++) {
		if (roi->w > pidle->min && roi->w <= pidle->max) {
			idle = pidle->idle;
			pr_debug("%s: ndx=%d w=%d range=%d-%d idle=%d\n",
				__func__, ctrl_pdata->ndx, roi->w,
				pidle->min, pidle->max, pidle->idle);
			break;
		}
		pidle++;
	}

	if (idle)
		idle |= BIT(12);	/* enable */

	MIPI_OUTP((ctrl_pdata->ctrl_base) + 0x194, idle);

	if (dsc)
		mdss_dsi_dsc_config(ctrl_pdata, dsc);

	return 0;
}

static void mdss_dsi_dba_work(struct work_struct *work)
{
	struct mdss_dsi_ctrl_pdata *ctrl_pdata = NULL;
	struct delayed_work *dw = to_delayed_work(work);
	struct mdss_dba_utils_init_data utils_init_data;
	struct mdss_panel_info *pinfo;

	ctrl_pdata = container_of(dw, struct mdss_dsi_ctrl_pdata, dba_work);
	if (!ctrl_pdata) {
		pr_err("%s: invalid ctrl data\n", __func__);
		return;
	}

	pinfo = &ctrl_pdata->panel_data.panel_info;
	if (!pinfo) {
		pr_err("%s: invalid ctrl data\n", __func__);
		return;
	}

	memset(&utils_init_data, 0, sizeof(utils_init_data));

	utils_init_data.chip_name = ctrl_pdata->bridge_name;
	utils_init_data.client_name = "dsi";
	utils_init_data.instance_id = ctrl_pdata->bridge_index;
	utils_init_data.fb_node = ctrl_pdata->fb_node;
	utils_init_data.kobj = ctrl_pdata->kobj;
	utils_init_data.pinfo = pinfo;
	if (ctrl_pdata->mdss_util)
		utils_init_data.cont_splash_enabled =
			ctrl_pdata->mdss_util->panel_intf_status(
			ctrl_pdata->panel_data.panel_info.pdest,
			MDSS_PANEL_INTF_DSI) ? true : false;
	else
		utils_init_data.cont_splash_enabled = false;

	pinfo->dba_data = mdss_dba_utils_init(&utils_init_data);

	if (!IS_ERR_OR_NULL(pinfo->dba_data)) {
		ctrl_pdata->ds_registered = true;
	} else {
		pr_debug("%s: dba device not ready, queue again\n", __func__);
		queue_delayed_work(ctrl_pdata->workq,
				&ctrl_pdata->dba_work, HZ);
	}
}

static int mdss_dsi_reset_write_ptr(struct mdss_panel_data *pdata)
{

	struct mdss_dsi_ctrl_pdata *ctrl_pdata = NULL;
	struct mdss_panel_info *pinfo;
	int rc = 0;

	if (pdata == NULL) {
		pr_err("%s: Invalid input data\n", __func__);
		return -EINVAL;
	}

	ctrl_pdata = container_of(pdata, struct mdss_dsi_ctrl_pdata,
			panel_data);

	pinfo = &ctrl_pdata->panel_data.panel_info;
	mdss_dsi_clk_ctrl(ctrl_pdata, ctrl_pdata->dsi_clk_handle,
			  MDSS_DSI_ALL_CLKS, MDSS_DSI_CLK_ON);
	/* Need to reset the DSI core since the pixel stream was stopped. */
	mdss_dsi_sw_reset(ctrl_pdata, true);

	/*
	 * Reset the partial update co-ordinates to the panel height and
	 * width
	 */
	if (pinfo->dcs_cmd_by_left && (ctrl_pdata->ndx == 1))
		goto skip_cmd_send;

	pinfo->roi.x = 0;
	pinfo->roi.y = 0;
	pinfo->roi.w = pinfo->xres;
	if (pinfo->dcs_cmd_by_left)
		pinfo->roi.w = pinfo->xres;
	if (pdata->next)
		pinfo->roi.w += pdata->next->panel_info.xres;
	pinfo->roi.h = pinfo->yres;

	mdss_dsi_set_stream_size(pdata);

	if (ctrl_pdata->set_col_page_addr)
		rc = ctrl_pdata->set_col_page_addr(pdata, true);

skip_cmd_send:
	mdss_dsi_clk_ctrl(ctrl_pdata, ctrl_pdata->dsi_clk_handle,
			  MDSS_DSI_ALL_CLKS, MDSS_DSI_CLK_OFF);

	pr_debug("%s: DSI%d write ptr reset finished\n", __func__,
			ctrl_pdata->ndx);

	return rc;
}

int mdss_dsi_register_recovery_handler(struct mdss_dsi_ctrl_pdata *ctrl,
	struct mdss_intf_recovery *recovery)
{
	mutex_lock(&ctrl->mutex);
	ctrl->recovery = recovery;
	mutex_unlock(&ctrl->mutex);
	return 0;
}

static int mdss_dsi_register_mdp_callback(struct mdss_dsi_ctrl_pdata *ctrl,
	struct mdss_intf_recovery *mdp_callback)
{
	mutex_lock(&ctrl->mutex);
	ctrl->mdp_callback = mdp_callback;
	mutex_unlock(&ctrl->mutex);
	return 0;
}

static int mdss_dsi_register_clamp_handler(struct mdss_dsi_ctrl_pdata *ctrl,
	struct mdss_intf_ulp_clamp *clamp_handler)
{
	mutex_lock(&ctrl->mutex);
	ctrl->clamp_handler = clamp_handler;
	mutex_unlock(&ctrl->mutex);
	return 0;
}

static struct device_node *mdss_dsi_get_fb_node_cb(struct platform_device *pdev)
{
	struct device_node *fb_node;
	struct platform_device *dsi_dev;
	struct mdss_dsi_ctrl_pdata *ctrl_pdata;

	if (pdev == NULL) {
		pr_err("%s: Invalid input data\n", __func__);
		return NULL;
	}

	ctrl_pdata = platform_get_drvdata(pdev);
	dsi_dev = of_find_device_by_node(pdev->dev.of_node->parent);
	if (!dsi_dev) {
		pr_err("Unable to find dsi master device: %s\n",
			pdev->dev.of_node->full_name);
		return NULL;
	}

	fb_node = of_parse_phandle(dsi_dev->dev.of_node,
			mdss_dsi_get_fb_name(ctrl_pdata), 0);
	if (!fb_node) {
		pr_err("Unable to find fb node for device: %s\n", pdev->name);
		return NULL;
	}

	return fb_node;
}

static void mdss_dsi_timing_db_ctrl(struct mdss_dsi_ctrl_pdata *ctrl,
						int enable)
{
	if (!ctrl || !ctrl->timing_db_mode ||
		(ctrl->shared_data->hw_rev < MDSS_DSI_HW_REV_201))
		return;

	mdss_dsi_clk_ctrl(ctrl, ctrl->dsi_clk_handle,
		  MDSS_DSI_CORE_CLK, MDSS_DSI_CLK_ON);
	MIPI_OUTP((ctrl->ctrl_base + 0x1e8), enable);
	wmb(); /* ensure timing db is disabled */
	mdss_dsi_clk_ctrl(ctrl, ctrl->dsi_clk_handle,
		  MDSS_DSI_CORE_CLK, MDSS_DSI_CLK_OFF);
}

static struct mdss_dsi_ctrl_pdata *mdss_dsi_get_drvdata(struct device *dev)
{
	struct msm_fb_data_type *mfd;
	struct mdss_panel_data *pdata;
	struct mdss_dsi_ctrl_pdata *ctrl_pdata = NULL;
	struct fb_info *fbi = dev_get_drvdata(dev);

	if (fbi) {
		mfd = (struct msm_fb_data_type *)fbi->par;
		pdata = dev_get_platdata(&mfd->pdev->dev);

		ctrl_pdata = container_of(pdata,
			struct mdss_dsi_ctrl_pdata, panel_data);
	}

	return ctrl_pdata;
}

static ssize_t supp_bitclk_list_sysfs_rda(struct device *dev,
	struct device_attribute *attr, char *buf)
{
	ssize_t ret = 0;
	int i = 0;
	struct mdss_dsi_ctrl_pdata *ctrl_pdata = mdss_dsi_get_drvdata(dev);
	struct mdss_panel_info *pinfo = NULL;

	if (!ctrl_pdata) {
		pr_err("%s: invalid input\n", __func__);
		return -EINVAL;
	}

	pinfo = &ctrl_pdata->panel_data.panel_info;
	if (!pinfo) {
		pr_err("no panel connected\n");
		return -ENODEV;
	}

	if (!pinfo->dynamic_bitclk) {
		pr_err_once("%s: Dynamic bitclk not enabled for this panel\n",
				__func__);
		return -EINVAL;
	}

	buf[0] = 0;
	for (i = 0; i < pinfo->supp_bitclk_len; i++) {
		if (ret > 0)
			ret += scnprintf(buf + ret, PAGE_SIZE - ret,
				",%d", pinfo->supp_bitclks[i]);
		else
			ret += scnprintf(buf + ret, PAGE_SIZE - ret,
				"%d", pinfo->supp_bitclks[i]);
	}

	ret += scnprintf(buf + ret, PAGE_SIZE - ret, "\n");

	return ret;
}

static ssize_t dynamic_bitclk_sysfs_wta(struct device *dev,
	struct device_attribute *attr, const char *buf, size_t count)
{
	int rc = 0, i = 0;
	struct mdss_dsi_ctrl_pdata *ctrl_pdata = mdss_dsi_get_drvdata(dev);
	struct mdss_panel_info *pinfo = NULL;
	int clk_rate = 0;

	if (!ctrl_pdata) {
		pr_err("%s: invalid input\n", __func__);
		return -EINVAL;
	}

	pinfo = &ctrl_pdata->panel_data.panel_info;
	if (!pinfo) {
		pr_err("no panel connected\n");
		return -ENODEV;
	}

	if (!pinfo->dynamic_bitclk) {
		pr_err_once("%s: Dynamic bitclk not enabled for this panel\n",
				__func__);
		return -EINVAL;
	}

	if (mdss_panel_is_power_off(pinfo->panel_power_state)) {
		pr_err_once("%s: Panel powered off!\n", __func__);
		return -EINVAL;
	}

	rc = kstrtoint(buf, 10, &clk_rate);
	if (rc) {
		pr_err("%s: kstrtoint failed. rc=%d\n", __func__, rc);
		return rc;
	}

	for (i = 0; i < pinfo->supp_bitclk_len; i++) {
		if (pinfo->supp_bitclks[i] == clk_rate)
			break;
	}
	if (i == pinfo->supp_bitclk_len) {
		pr_err("Requested bitclk: %d not supported\n", clk_rate);
		return -EINVAL;
	}

	pinfo->new_clk_rate = clk_rate;
	if (mdss_dsi_is_hw_config_split(ctrl_pdata->shared_data)) {
		struct mdss_dsi_ctrl_pdata *octrl =
			mdss_dsi_get_other_ctrl(ctrl_pdata);
		struct mdss_panel_info *opinfo = &octrl->panel_data.panel_info;

		opinfo->new_clk_rate = clk_rate;
	}
	return count;
} /* dynamic_bitclk_sysfs_wta */

static ssize_t dynamic_bitclk_sysfs_rda(struct device *dev,
	struct device_attribute *attr, char *buf)
{
	ssize_t ret;
	struct mdss_dsi_ctrl_pdata *ctrl_pdata = mdss_dsi_get_drvdata(dev);
	struct mdss_panel_info *pinfo = NULL;

	if (!ctrl_pdata) {
		pr_err("%s: invalid input\n", __func__);
		return -EINVAL;
	}

	pinfo = &ctrl_pdata->panel_data.panel_info;
	if (!pinfo) {
		pr_err("no panel connected\n");
		return -ENODEV;
	}

	ret = snprintf(buf, PAGE_SIZE, "%llu\n", pinfo->clk_rate);
	pr_debug("%s: '%llu'\n", __func__, pinfo->clk_rate);

	return ret;
} /* dynamic_bitclk_sysfs_rda */

static DEVICE_ATTR(dynamic_bitclk, S_IRUGO | S_IWUSR | S_IWGRP,
	dynamic_bitclk_sysfs_rda, dynamic_bitclk_sysfs_wta);
static DEVICE_ATTR(supported_bitclk, S_IRUGO, supp_bitclk_list_sysfs_rda, NULL);

static struct attribute *dynamic_bitclk_fs_attrs[] = {
	&dev_attr_dynamic_bitclk.attr,
	&dev_attr_supported_bitclk.attr,
	NULL,
};

static struct attribute_group mdss_dsi_fs_attrs_group = {
	.attrs = dynamic_bitclk_fs_attrs,
};

static int mdss_dsi_event_handler(struct mdss_panel_data *pdata,
				  int event, void *arg)
{
	int rc = 0;
	struct mdss_dsi_ctrl_pdata *ctrl_pdata = NULL;
	struct fb_info *fbi;
	int power_state;
	u32 mode;
	struct mdss_panel_info *pinfo;
	int ret;

	if (pdata == NULL) {
		pr_err("%s: Invalid input data\n", __func__);
		return -EINVAL;
	}
	pinfo = &pdata->panel_info;
	ctrl_pdata = container_of(pdata, struct mdss_dsi_ctrl_pdata,
				panel_data);
	pr_debug("%s+: ctrl=%d event=%d\n", __func__, ctrl_pdata->ndx, event);

	MDSS_XLOG(event, arg, ctrl_pdata->ndx, 0x3333);

	switch (event) {
	case MDSS_EVENT_CHECK_PARAMS:
		pr_debug("%s:Entered Case MDSS_EVENT_CHECK_PARAMS\n", __func__);
		if (mdss_dsi_check_params(ctrl_pdata, arg)) {
			ctrl_pdata->update_phy_timing = true;
			/*
			 * Call to MDSS_EVENT_CHECK_PARAMS expects
			 * the return value of 1, if there is a change
			 * in panel timing parameters.
			 */
			rc = 1;
		}
		ctrl_pdata->refresh_clk_rate = true;
		break;
	case MDSS_EVENT_LINK_READY:
		if (ctrl_pdata->refresh_clk_rate)
			rc = mdss_dsi_clk_refresh(pdata,
				ctrl_pdata->update_phy_timing);

		rc = mdss_dsi_on(pdata);
		break;
	case MDSS_EVENT_UNBLANK:
		if (ctrl_pdata->on_cmds.link_state == DSI_LP_MODE)
			rc = mdss_dsi_unblank(pdata);
		break;
	case MDSS_EVENT_POST_PANEL_ON:
		rc = mdss_dsi_post_panel_on(pdata);
		break;
	case MDSS_EVENT_PANEL_ON:
		ctrl_pdata->ctrl_state |= CTRL_STATE_MDP_ACTIVE;
		if (ctrl_pdata->on_cmds.link_state == DSI_HS_MODE)
			rc = mdss_dsi_unblank(pdata);
		pdata->panel_info.esd_rdy = true;
		break;
	case MDSS_EVENT_BLANK:
		power_state = (int) (unsigned long) arg;
		if (ctrl_pdata->off_cmds.link_state == DSI_HS_MODE)
			rc = mdss_dsi_blank(pdata, power_state);
		break;
	case MDSS_EVENT_PANEL_OFF:
		power_state = (int) (unsigned long) arg;
		ctrl_pdata->ctrl_state &= ~CTRL_STATE_MDP_ACTIVE;
		if (ctrl_pdata->off_cmds.link_state == DSI_LP_MODE)
			rc = mdss_dsi_blank(pdata, power_state);
		rc = mdss_dsi_off(pdata, power_state);
		break;
	case MDSS_EVENT_DISABLE_PANEL:
		/* disable esd thread */
		disable_esd_thread();

		/* disable backlight */
		ctrl_pdata->panel_data.set_backlight(pdata, 0);

		/* send the off commands */
		ctrl_pdata->off(pdata);

		/* disable panel power */
		ret = mdss_dsi_panel_power_ctrl(pdata,
			MDSS_PANEL_POWER_LCD_DISABLED);
		break;
	case MDSS_EVENT_CONT_SPLASH_FINISH:
		if (ctrl_pdata->off_cmds.link_state == DSI_LP_MODE)
			rc = mdss_dsi_blank(pdata, MDSS_PANEL_POWER_OFF);
		ctrl_pdata->ctrl_state &= ~CTRL_STATE_MDP_ACTIVE;
		rc = mdss_dsi_cont_splash_on(pdata);
		break;
	case MDSS_EVENT_PANEL_CLK_CTRL:
		mdss_dsi_clk_req(ctrl_pdata,
			(struct dsi_panel_clk_ctrl *) arg);
		break;
	case MDSS_EVENT_DSI_CMDLIST_KOFF:
		mdss_dsi_cmdlist_commit(ctrl_pdata, 1);
		break;
	case MDSS_EVENT_PANEL_UPDATE_FPS:
		if (arg != NULL) {
			rc = mdss_dsi_dfps_config(pdata,
					 (int) (unsigned long) arg);
			if (rc)
				pr_err("unable to change fps-%d, error-%d\n",
						(int) (unsigned long) arg, rc);
			else
				pr_debug("panel frame rate changed to %d\n",
						(int) (unsigned long) arg);
		}
		break;
	case MDSS_EVENT_CONT_SPLASH_BEGIN:
		if (ctrl_pdata->off_cmds.link_state == DSI_HS_MODE) {
			/* Panel is Enabled in Bootloader */
			rc = mdss_dsi_blank(pdata, MDSS_PANEL_POWER_OFF);
		}
		break;
	case MDSS_EVENT_DSC_PPS_SEND:
		if (pinfo->compression_mode == COMPRESSION_DSC)
			mdss_dsi_panel_dsc_pps_send(ctrl_pdata, pinfo);
		break;
	case MDSS_EVENT_ENABLE_PARTIAL_ROI:
		rc = mdss_dsi_ctl_partial_roi(pdata);
		break;
	case MDSS_EVENT_DSI_RESET_WRITE_PTR:
		rc = mdss_dsi_reset_write_ptr(pdata);
		break;
	case MDSS_EVENT_DSI_STREAM_SIZE:
		rc = mdss_dsi_set_stream_size(pdata);
		break;
	case MDSS_EVENT_DSI_UPDATE_PANEL_DATA:
		rc = mdss_dsi_update_panel_config(ctrl_pdata,
					(int)(unsigned long) arg);
		break;
	case MDSS_EVENT_REGISTER_RECOVERY_HANDLER:
		rc = mdss_dsi_register_recovery_handler(ctrl_pdata,
			(struct mdss_intf_recovery *)arg);
		break;
	case MDSS_EVENT_REGISTER_MDP_CALLBACK:
		rc = mdss_dsi_register_mdp_callback(ctrl_pdata,
			(struct mdss_intf_recovery *)arg);
		break;
	case MDSS_EVENT_REGISTER_CLAMP_HANDLER:
		rc = mdss_dsi_register_clamp_handler(ctrl_pdata,
			(struct mdss_intf_ulp_clamp *)arg);
		break;
	case MDSS_EVENT_DSI_DYNAMIC_SWITCH:
		mode = (u32)(unsigned long) arg;
		mdss_dsi_switch_mode(pdata, mode);
		break;
	case MDSS_EVENT_DSI_RECONFIG_CMD:
		mode = (u32)(unsigned long) arg;
		rc = mdss_dsi_reconfig(pdata, mode);
		break;
	case MDSS_EVENT_DSI_PANEL_STATUS:
		rc = mdss_dsi_check_panel_status(ctrl_pdata, arg);
		break;
	case MDSS_EVENT_PANEL_TIMING_SWITCH:
		rc = mdss_dsi_panel_timing_switch(ctrl_pdata, arg);
		break;
	case MDSS_EVENT_FB_REGISTERED:
		mdss_dsi_debugfs_init(ctrl_pdata);

		fbi = (struct fb_info *)arg;
		if (!fbi || !fbi->dev)
			break;

		ctrl_pdata->kobj = &fbi->dev->kobj;
		ctrl_pdata->fb_node = fbi->node;

		if (!mdss_dsi_is_hw_config_split(ctrl_pdata->shared_data) ||
			(mdss_dsi_is_hw_config_split(ctrl_pdata->shared_data) &&
			mdss_dsi_is_ctrl_clk_master(ctrl_pdata))) {
			if (sysfs_create_group(&fbi->dev->kobj,
				&mdss_dsi_fs_attrs_group))
				pr_err("failed to create DSI sysfs group\n");
		}

		if (IS_ENABLED(CONFIG_MSM_DBA) &&
			pdata->panel_info.is_dba_panel) {
				queue_delayed_work(ctrl_pdata->workq,
					&ctrl_pdata->dba_work, HZ);
		}
		break;
	case MDSS_EVENT_PANEL_SET_SRGB_MODE:
		ctrl_pdata->SRGB_mode = (int)(unsigned long) arg;
		if (ctrl_pdata->SRGB_mode == 1)
			ctrl_pdata->dci_p3_mode = 0;
		mdss_dsi_panel_set_srgb_mode(ctrl_pdata,
		    (int)(unsigned long) ctrl_pdata->SRGB_mode);
		break;
	case MDSS_EVENT_PANEL_GET_SRGB_MODE:
		rc = mdss_dsi_panel_get_srgb_mode(ctrl_pdata);
		break;
	case MDSS_EVENT_PANEL_SET_ADOBE_RGB_MODE:
		ctrl_pdata->Adobe_RGB_mode = (int)(unsigned long) arg;
		mdss_dsi_panel_set_adobe_rgb_mode(ctrl_pdata,
		    (int)(unsigned long) ctrl_pdata->Adobe_RGB_mode);
		break;
	case MDSS_EVENT_PANEL_GET_ADOBE_RGB_MODE:
		rc = mdss_dsi_panel_get_adobe_rgb_mode(ctrl_pdata);
		break;
	case MDSS_EVENT_PANEL_SET_DCI_P3_MODE:
		ctrl_pdata->dci_p3_mode = (int)(unsigned long) arg;
		if (ctrl_pdata->dci_p3_mode == 1)
		ctrl_pdata->SRGB_mode = 0;
		mdss_dsi_panel_set_dci_p3_mode(ctrl_pdata,
		    (int)(unsigned long) ctrl_pdata->dci_p3_mode);
		break;
	case MDSS_EVENT_PANEL_GET_DCI_P3_MODE:
		rc = mdss_dsi_panel_get_dci_p3_mode(ctrl_pdata);
		break;
	case MDSS_EVENT_PANEL_SET_NIGHT_MODE:
		ctrl_pdata->night_mode = (int)(unsigned long) arg;
		mdss_dsi_panel_set_night_mode(ctrl_pdata,
		    (int)(unsigned long) ctrl_pdata->night_mode);
		break;
	case MDSS_EVENT_PANEL_GET_NIGHT_MODE:
		rc = mdss_dsi_panel_get_night_mode(ctrl_pdata);
		break;
	case MDSS_EVENT_PANEL_SET_ONEPLUS_MODE:
		ctrl_pdata->oneplus_mode = (int)(unsigned long) arg;
		mdss_dsi_panel_set_oneplus_mode(ctrl_pdata,
		    (int)(unsigned long) ctrl_pdata->oneplus_mode);
		break;
	case MDSS_EVENT_PANEL_GET_ONEPLUS_MODE:
		rc = mdss_dsi_panel_get_oneplus_mode(ctrl_pdata);
		break;

	case MDSS_EVENT_PANEL_SET_ADAPTION_MODE:
		ctrl_pdata->adaption_mode = (int)(unsigned long) arg;
		mdss_dsi_panel_set_adaption_mode(ctrl_pdata,
		    (int)(unsigned long) ctrl_pdata->adaption_mode);
		break;
	case MDSS_EVENT_PANEL_GET_ADAPTION_MODE:
		rc = mdss_dsi_panel_get_adaption_mode(ctrl_pdata);
		break;
	case MDSS_EVENT_DSI_TIMING_DB_CTRL:
		mdss_dsi_timing_db_ctrl(ctrl_pdata, (int)(unsigned long)arg);
		break;
	case MDSS_EVENT_AVR_MODE:
		mdss_dsi_avr_config(ctrl_pdata, (int)(unsigned long) arg);
		break;
	case MDSS_EVENT_DSI_DYNAMIC_BITCLK:
		if (ctrl_pdata->panel_data.panel_info.dynamic_bitclk) {
			rc = mdss_dsi_dynamic_bitclk_config(pdata);
			if (rc)
				pr_err("unable to change bitclk error-%d\n",
					rc);
		}
		break;
	default:
		pr_debug("%s: unhandled event=%d\n", __func__, event);
		break;
	}
	pr_debug("%s-:event=%d, rc=%d\n", __func__, event, rc);
	return rc;
}

static int mdss_dsi_set_override_cfg(char *override_cfg,
		struct mdss_dsi_ctrl_pdata *ctrl_pdata, char *panel_cfg)
{
	struct mdss_panel_info *pinfo = &ctrl_pdata->panel_data.panel_info;
	char *token = NULL;

	pr_debug("%s: override config:%s\n", __func__, override_cfg);
	while ((token = strsep(&override_cfg, ":"))) {
		if (!strcmp(token, OVERRIDE_CFG)) {
			continue;
		} else if (!strcmp(token, SIM_HW_TE_PANEL)) {
			pinfo->sim_panel_mode = SIM_HW_TE_MODE;
		} else if (!strcmp(token, SIM_SW_TE_PANEL)) {
			pinfo->sim_panel_mode = SIM_SW_TE_MODE;
		} else if (!strcmp(token, SIM_PANEL)) {
			pinfo->sim_panel_mode = SIM_MODE;
		} else {
			pr_err("%s: invalid override_cfg token: %s\n",
					__func__, token);
			return -EINVAL;
		}
	}
	pr_debug("%s:sim_panel_mode:%d\n", __func__, pinfo->sim_panel_mode);

	return 0;
}

static struct device_node *mdss_dsi_pref_prim_panel(
		struct platform_device *pdev)
{
	struct device_node *dsi_pan_node = NULL;

	pr_debug("%s:%d: Select primary panel from dt\n",
					__func__, __LINE__);
	dsi_pan_node = of_parse_phandle(pdev->dev.of_node,
					"qcom,dsi-pref-prim-pan", 0);
	if (!dsi_pan_node)
		pr_err("%s:can't find panel phandle\n", __func__);

	return dsi_pan_node;
}

/**
 * mdss_dsi_find_panel_of_node(): find device node of dsi panel
 * @pdev: platform_device of the dsi ctrl node
 * @panel_cfg: string containing intf specific config data
 *
 * Function finds the panel device node using the interface
 * specific configuration data. This configuration data is
 * could be derived from the result of bootloader's GCDB
 * panel detection mechanism. If such config data doesn't
 * exist then this panel returns the default panel configured
 * in the device tree.
 *
 * returns pointer to panel node on success, NULL on error.
 */
static struct device_node *mdss_dsi_find_panel_of_node(
		struct platform_device *pdev, char *panel_cfg)
{
	int len, i = 0;
	int ctrl_id = pdev->id - 1;
	char panel_name[MDSS_MAX_PANEL_LEN] = "";
	char ctrl_id_stream[3] =  "0:";
	char *str1 = NULL, *str2 = NULL, *override_cfg = NULL;
	char cfg_np_name[MDSS_MAX_PANEL_LEN] = "";
	struct device_node *dsi_pan_node = NULL, *mdss_node = NULL;
	struct mdss_dsi_ctrl_pdata *ctrl_pdata = platform_get_drvdata(pdev);
	struct mdss_panel_info *pinfo = &ctrl_pdata->panel_data.panel_info;

	len = strlen(panel_cfg);
	ctrl_pdata->panel_data.dsc_cfg_np_name[0] = '\0';
	if (!len) {
		/* no panel cfg chg, parse dt */
		pr_debug("%s:%d: no cmd line cfg present\n",
			 __func__, __LINE__);
		goto end;
	} else {
		/* check if any override parameters are set */
		pinfo->sim_panel_mode = 0;
		override_cfg = strnstr(panel_cfg, "#" OVERRIDE_CFG, len);
		if (override_cfg) {
			*override_cfg = '\0';
			if (mdss_dsi_set_override_cfg(override_cfg + 1,
					ctrl_pdata, panel_cfg))
				return NULL;
			len = strlen(panel_cfg);
		}

		if (ctrl_id == 1)
			strlcpy(ctrl_id_stream, "1:", 3);

		/* get controller number */
		str1 = strnstr(panel_cfg, ctrl_id_stream, len);
		if (!str1) {
			pr_err("%s: controller %s is not present in %s\n",
				__func__, ctrl_id_stream, panel_cfg);
			goto end;
		}
		if ((str1 != panel_cfg) && (*(str1-1) != ':')) {
			str1 += CMDLINE_DSI_CTL_NUM_STRING_LEN;
			pr_debug("false match with config node name in \"%s\". search again in \"%s\"\n",
				panel_cfg, str1);
			str1 = strnstr(str1, ctrl_id_stream, len);
			if (!str1) {
				pr_err("%s: 2. controller %s is not present in %s\n",
					__func__, ctrl_id_stream, str1);
				goto end;
			}
		}
		str1 += CMDLINE_DSI_CTL_NUM_STRING_LEN;

		/* get panel name */
		str2 = strnchr(str1, strlen(str1), ':');
		if (!str2) {
			strlcpy(panel_name, str1, MDSS_MAX_PANEL_LEN);
		} else {
			for (i = 0; (str1 + i) < str2; i++)
				panel_name[i] = *(str1 + i);
			panel_name[i] = 0;
		}
		pr_info("%s: cmdline:%s panel_name:%s\n",
			__func__, panel_cfg, panel_name);
		if (!strcmp(panel_name, NONE_PANEL))
			goto exit;

		mdss_node = of_parse_phandle(pdev->dev.of_node,
			"qcom,mdss-mdp", 0);
		if (!mdss_node) {
			pr_err("%s: %d: mdss_node null\n",
			       __func__, __LINE__);
			return NULL;
		}
		dsi_pan_node = of_find_node_by_name(mdss_node, panel_name);
		if (!dsi_pan_node) {
			pr_err("%s: invalid pan node \"%s\"\n",
			       __func__, panel_name);
			goto end;
		} else {
			/* extract config node name if present */
			str1 += i;
			str2 = strnstr(str1, "config", strlen(str1));
			if (str2) {
				str1 = strnchr(str2, strlen(str2), ':');
				if (str1) {
					for (i = 0; ((str2 + i) < str1) &&
					     i < (MDSS_MAX_PANEL_LEN - 1); i++)
						cfg_np_name[i] = *(str2 + i);
					if ((i >= 0)
						&& (i < MDSS_MAX_PANEL_LEN))
						cfg_np_name[i] = 0;
				} else {
					strlcpy(cfg_np_name, str2,
						MDSS_MAX_PANEL_LEN);
				}
				strlcpy(ctrl_pdata->panel_data.dsc_cfg_np_name,
					cfg_np_name, MDSS_MAX_PANEL_LEN);
			}
		}

		return dsi_pan_node;
	}
end:
	if (strcmp(panel_name, NONE_PANEL))
		dsi_pan_node = mdss_dsi_pref_prim_panel(pdev);
exit:
	return dsi_pan_node;
}

static struct device_node *mdss_dsi_config_panel(struct platform_device *pdev,
	int ndx)
{
	struct mdss_dsi_ctrl_pdata *ctrl_pdata = platform_get_drvdata(pdev);
	char panel_cfg[MDSS_MAX_PANEL_LEN];
	struct device_node *dsi_pan_node = NULL;
	int rc = 0;

	if (!ctrl_pdata) {
		pr_err("%s: Unable to get the ctrl_pdata\n", __func__);
		return NULL;
	}

	/* DSI panels can be different between controllers */
	rc = mdss_dsi_get_panel_cfg(panel_cfg, ctrl_pdata);
	if (!rc)
		/* dsi panel cfg not present */
		pr_warn("%s:%d:dsi specific cfg not present\n",
			__func__, __LINE__);

	/* find panel device node */
	dsi_pan_node = mdss_dsi_find_panel_of_node(pdev, panel_cfg);
	if (!dsi_pan_node) {
		pr_err("%s: can't find panel node %s\n", __func__, panel_cfg);
		of_node_put(dsi_pan_node);
		return NULL;
	}

	rc = mdss_dsi_panel_init(dsi_pan_node, ctrl_pdata, ndx);
	if (rc) {
		pr_err("%s: dsi panel init failed\n", __func__);
		of_node_put(dsi_pan_node);
		return NULL;
	}

	return dsi_pan_node;
}

static int mdss_dsi_ctrl_clock_init(struct platform_device *ctrl_pdev,
				    struct mdss_dsi_ctrl_pdata *ctrl_pdata)
{
	int rc = 0;
	struct mdss_dsi_clk_info info;
	struct mdss_dsi_clk_client client1 = {"dsi_clk_client"};
	struct mdss_dsi_clk_client client2 = {"mdp_event_client"};
	void *handle;

	if (mdss_dsi_link_clk_init(ctrl_pdev, ctrl_pdata)) {
		pr_err("%s: unable to initialize Dsi ctrl clks\n", __func__);
		return -EPERM;
	}

	memset(&info, 0x0, sizeof(info));

	info.core_clks.mdp_core_clk = ctrl_pdata->shared_data->mdp_core_clk;
	info.core_clks.mnoc_clk = ctrl_pdata->shared_data->mnoc_clk;
	info.core_clks.ahb_clk = ctrl_pdata->shared_data->ahb_clk;
	info.core_clks.axi_clk = ctrl_pdata->shared_data->axi_clk;
	info.core_clks.mmss_misc_ahb_clk =
		ctrl_pdata->shared_data->mmss_misc_ahb_clk;

	info.link_clks.esc_clk = ctrl_pdata->esc_clk;
	info.link_clks.byte_clk = ctrl_pdata->byte_clk;
	info.link_clks.pixel_clk = ctrl_pdata->pixel_clk;
	info.link_clks.byte_intf_clk = ctrl_pdata->byte_intf_clk;

	info.pre_clkoff_cb = mdss_dsi_pre_clkoff_cb;
	info.post_clkon_cb = mdss_dsi_post_clkon_cb;
	info.pre_clkon_cb = mdss_dsi_pre_clkon_cb;
	info.post_clkoff_cb = mdss_dsi_post_clkoff_cb;
	info.priv_data = ctrl_pdata;
	snprintf(info.name, DSI_CLK_NAME_LEN, "DSI%d", ctrl_pdata->ndx);
	ctrl_pdata->clk_mngr = mdss_dsi_clk_init(&info);
	if (IS_ERR_OR_NULL(ctrl_pdata->clk_mngr)) {
		rc = PTR_ERR(ctrl_pdata->clk_mngr);
		ctrl_pdata->clk_mngr = NULL;
		pr_err("dsi clock registration failed, rc = %d\n", rc);
		goto error_link_clk_deinit;
	}

	/*
	 * There are two clients that control dsi clocks. MDP driver controls
	 * the clock through MDSS_PANEL_EVENT_CLK_CTRL event and dsi driver
	 * through clock interface. To differentiate between the votes from the
	 * two clients, dsi driver will use two different handles to vote for
	 * clock states from dsi and mdp driver.
	 */
	handle = mdss_dsi_clk_register(ctrl_pdata->clk_mngr, &client1);
	if (IS_ERR_OR_NULL(handle)) {
		rc = PTR_ERR(handle);
		pr_err("failed to register %s client, rc = %d\n",
		       client1.client_name, rc);
		goto error_clk_deinit;
	} else {
		ctrl_pdata->dsi_clk_handle = handle;
	}

	handle = mdss_dsi_clk_register(ctrl_pdata->clk_mngr, &client2);
	if (IS_ERR_OR_NULL(handle)) {
		rc = PTR_ERR(handle);
		pr_err("failed to register %s client, rc = %d\n",
		       client2.client_name, rc);
		goto error_clk_client_deregister;
	} else {
		ctrl_pdata->mdp_clk_handle = handle;
	}

	return rc;
error_clk_client_deregister:
	mdss_dsi_clk_deregister(ctrl_pdata->dsi_clk_handle);
error_clk_deinit:
	mdss_dsi_clk_deinit(ctrl_pdata->clk_mngr);
error_link_clk_deinit:
	mdss_dsi_link_clk_deinit(&ctrl_pdev->dev, ctrl_pdata);
	return rc;
}

static int mdss_dsi_set_clk_rates(struct mdss_dsi_ctrl_pdata *ctrl_pdata)
{
	int rc = 0;

	rc = mdss_dsi_clk_set_link_rate(ctrl_pdata->dsi_clk_handle,
					MDSS_DSI_LINK_BYTE_CLK,
					ctrl_pdata->byte_clk_rate,
					MDSS_DSI_CLK_UPDATE_CLK_RATE_AT_ON);
	if (rc) {
		pr_err("%s: dsi_byte_clk - clk_set_rate failed\n",
				__func__);
		return rc;
	}

	rc = mdss_dsi_clk_set_link_rate(ctrl_pdata->dsi_clk_handle,
					MDSS_DSI_LINK_PIX_CLK,
					ctrl_pdata->pclk_rate,
					MDSS_DSI_CLK_UPDATE_CLK_RATE_AT_ON);
	if (rc) {
		pr_err("%s: dsi_pixel_clk - clk_set_rate failed\n",
			__func__);
		return rc;
	}

	rc = mdss_dsi_clk_set_link_rate(ctrl_pdata->dsi_clk_handle,
					MDSS_DSI_LINK_ESC_CLK,
					ctrl_pdata->esc_clk_rate_hz,
					MDSS_DSI_CLK_UPDATE_CLK_RATE_AT_ON);
	if (rc) {
		pr_err("%s: dsi_esc_clk - clk_set_rate failed\n",
			__func__);
		return rc;
	}

	return rc;
}

static int mdss_dsi_cont_splash_config(struct mdss_panel_info *pinfo,
				       struct mdss_dsi_ctrl_pdata *ctrl_pdata)
{
	void *clk_handle;
	int rc = 0;

	if (pinfo->cont_splash_enabled) {
		rc = mdss_dsi_panel_power_ctrl(&(ctrl_pdata->panel_data),
			MDSS_PANEL_POWER_ON);
		if (rc) {
			pr_err("%s: Panel power on failed\n", __func__);
			return rc;
		}
		if (ctrl_pdata->bklt_ctrl == BL_PWM)
			mdss_dsi_panel_pwm_enable(ctrl_pdata);
		ctrl_pdata->ctrl_state |= (CTRL_STATE_PANEL_INIT |
			CTRL_STATE_MDP_ACTIVE | CTRL_STATE_DSI_ACTIVE);

		/*
		 * MDP client removes this extra vote during splash reconfigure
		 * for command mode panel from interface. DSI removes the vote
		 * during suspend-resume for video mode panel.
		 */
		if (ctrl_pdata->panel_data.panel_info.type == MIPI_CMD_PANEL)
			clk_handle = ctrl_pdata->mdp_clk_handle;
		else
			clk_handle = ctrl_pdata->dsi_clk_handle;

		mdss_dsi_clk_ctrl(ctrl_pdata, clk_handle,
				  MDSS_DSI_ALL_CLKS, MDSS_DSI_CLK_ON);
		mdss_dsi_read_hw_revision(ctrl_pdata);
		mdss_dsi_read_phy_revision(ctrl_pdata);
		ctrl_pdata->is_phyreg_enabled = 1;
		if (pinfo->type == MIPI_CMD_PANEL)
			mdss_dsi_set_burst_mode(ctrl_pdata);
		mdss_dsi_clamp_phy_reset_config(ctrl_pdata, true);
	} else {
		/* Turn on the clocks to read the DSI and PHY revision */
		mdss_dsi_clk_ctrl(ctrl_pdata, ctrl_pdata->dsi_clk_handle,
				  MDSS_DSI_CORE_CLK, MDSS_DSI_CLK_ON);
		mdss_dsi_read_hw_revision(ctrl_pdata);
		mdss_dsi_read_phy_revision(ctrl_pdata);
		mdss_dsi_clk_ctrl(ctrl_pdata, ctrl_pdata->dsi_clk_handle,
				  MDSS_DSI_CORE_CLK, MDSS_DSI_CLK_OFF);
		pinfo->panel_power_state = MDSS_PANEL_POWER_OFF;
	}

	return rc;
}

static int mdss_dsi_get_bridge_chip_params(struct mdss_panel_info *pinfo,
				       struct mdss_dsi_ctrl_pdata *ctrl_pdata,
				       struct platform_device *pdev)
{
	int rc = 0;
	u32 temp_val = 0;

	if (!ctrl_pdata || !pdev || !pinfo) {
		pr_err("%s: Invalid Params ctrl_pdata=%pK, pdev=%pK\n",
			__func__, ctrl_pdata, pdev);
		rc = -EINVAL;
		goto end;
	}

	if (pinfo->is_dba_panel) {
		rc = of_property_read_u32(pdev->dev.of_node,
			"qcom,bridge-index", &temp_val);
		if (rc) {
			pr_err("%s:%d Unable to read qcom,bridge-index, ret=%d\n",
				__func__, __LINE__, rc);
			goto end;
		}
		pr_debug("%s: DT property %s is %X\n", __func__,
			"qcom,bridge-index", temp_val);
		ctrl_pdata->bridge_index = temp_val;
	}
end:
	return rc;
}

static int mdss_dsi_ctrl_validate_config(struct mdss_dsi_ctrl_pdata *ctrl)
{
	int rc = 0;

	if (!ctrl) {
		rc = -EINVAL;
		goto error;
	}

	/*
	 * check to make sure that the byte interface clock is specified for
	 * DSI ctrl version 2 and above.
	 */
	if ((ctrl->shared_data->hw_rev >= MDSS_DSI_HW_REV_200) &&
		(!ctrl->byte_intf_clk)) {
		pr_err("%s: byte intf clk must be defined for hw rev 0x%08x\n",
			__func__, ctrl->shared_data->hw_rev);
		rc = -EINVAL;
	}

error:
	return rc;
}


static void techeck_work_func(struct work_struct *work)
{
	int ret = 0;
	int irq = 0;
	struct mdss_dsi_ctrl_pdata *pdata = NULL;

	pdata = container_of(to_delayed_work(work),
		struct mdss_dsi_ctrl_pdata, techeck_work);
	if (gpio_is_valid(pdata->disp_te_gpio))
		irq = gpio_to_irq(pdata->disp_te_gpio);
	else
		return;
	pdata->te_comp.done = 0;
	enable_irq(irq);
	ret = wait_for_completion_killable_timeout(&pdata->te_comp,
						msecs_to_jiffies(300));
	if (!atomic_read(&pdata->te_irq_ready))
		atomic_inc(&pdata->te_irq_ready);
	if (ret == 0) {
		disable_irq(irq);
		return;
	}
	disable_irq(irq);
	schedule_delayed_work(&pdata->techeck_work, msecs_to_jiffies(3000));
}



static int mdss_dsi_ctrl_probe(struct platform_device *pdev)
{
	int rc = 0;
	u32 index;
	struct mdss_dsi_ctrl_pdata *ctrl_pdata = NULL;
	struct mdss_panel_info *pinfo = NULL;
	struct device_node *dsi_pan_node = NULL;
	const char *ctrl_name;
	struct mdss_util_intf *util;
	static int te_irq_registered;
	struct mdss_panel_data *pdata;

	if (!pdev || !pdev->dev.of_node) {
		pr_err("%s: pdev not found for DSI controller\n", __func__);
		return -ENODEV;
	}
	rc = of_property_read_u32(pdev->dev.of_node,
				  "cell-index", &index);
	if (rc) {
		dev_err(&pdev->dev, "%s: Cell-index not specified, rc=%d\n",
			__func__, rc);
		return rc;
	}

	if (index == 0)
		pdev->id = 1;
	else
		pdev->id = 2;

	ctrl_pdata = mdss_dsi_get_ctrl(index);
	if (!ctrl_pdata) {
		pr_err("%s: Unable to get the ctrl_pdata\n", __func__);
		return -EINVAL;
	}

	platform_set_drvdata(pdev, ctrl_pdata);

	util = mdss_get_util_intf();
	if (util == NULL) {
		pr_err("Failed to get mdss utility functions\n");
		return -ENODEV;
	}

	ctrl_pdata->mdss_util = util;
	atomic_set(&ctrl_pdata->te_irq_ready, 0);

	ctrl_name = of_get_property(pdev->dev.of_node, "label", NULL);
	if (!ctrl_name)
		pr_info("%s:%d, DSI Ctrl name not specified\n",
			__func__, __LINE__);
	else
		pr_info("%s: DSI Ctrl name = %s\n",
			__func__, ctrl_name);

	rc = mdss_dsi_pinctrl_init(pdev);
	if (rc)
		pr_warn("%s: failed to get pin resources\n", __func__);

	if (index == 0) {
		ctrl_pdata->panel_data.panel_info.pdest = DISPLAY_1;
		ctrl_pdata->ndx = DSI_CTRL_0;
	} else {
		ctrl_pdata->panel_data.panel_info.pdest = DISPLAY_2;
		ctrl_pdata->ndx = DSI_CTRL_1;
	}

	if (mdss_dsi_ctrl_clock_init(pdev, ctrl_pdata)) {
		pr_err("%s: unable to initialize dsi clk manager\n", __func__);
		return -EPERM;
	}

	dsi_pan_node = mdss_dsi_config_panel(pdev, index);
	if (!dsi_pan_node) {
		pr_err("%s: panel configuration failed\n", __func__);
		return -EINVAL;
	}

	if (!mdss_dsi_is_hw_config_split(ctrl_pdata->shared_data) ||
		(mdss_dsi_is_hw_config_split(ctrl_pdata->shared_data) &&
		(ctrl_pdata->panel_data.panel_info.pdest == DISPLAY_1))) {
		rc = mdss_panel_parse_bl_settings(dsi_pan_node, ctrl_pdata);
		if (rc) {
			pr_warn("%s: dsi bl settings parse failed\n", __func__);
			/* Panels like AMOLED and dsi2hdmi chip
			 * does not need backlight control.
			 * So we should not fail probe here.
			 */
			ctrl_pdata->bklt_ctrl = UNKNOWN_CTRL;
		}
	} else {
		ctrl_pdata->bklt_ctrl = UNKNOWN_CTRL;
	}

	rc = dsi_panel_device_register(pdev, dsi_pan_node, ctrl_pdata);
	if (rc) {
		pr_err("%s: dsi panel dev reg failed\n", __func__);
		goto error_pan_node;
	}

	pinfo = &(ctrl_pdata->panel_data.panel_info);
	if (!(mdss_dsi_is_hw_config_split(ctrl_pdata->shared_data) &&
		mdss_dsi_is_ctrl_clk_slave(ctrl_pdata)) &&
		(pinfo->dynamic_fps || pinfo->dynamic_bitclk)) {
		rc = mdss_dsi_shadow_clk_init(pdev, ctrl_pdata);

		if (rc) {
			pr_err("%s: unable to initialize shadow ctrl clks\n",
					__func__);
			rc = -EPERM;
		}
	}

	rc = mdss_dsi_set_clk_rates(ctrl_pdata);
	if (rc) {
		pr_err("%s: Failed to set dsi clk rates\n", __func__);
		return rc;
	}

	rc = mdss_dsi_cont_splash_config(pinfo, ctrl_pdata);
	if (rc) {
		pr_err("%s: Failed to set dsi splash config\n", __func__);
		return rc;
	}

	if (mdss_dsi_is_te_based_esd(ctrl_pdata)) {
		init_completion(&ctrl_pdata->te_comp);
		INIT_DELAYED_WORK(&ctrl_pdata->techeck_work,
		techeck_work_func);
	}

	if (mdss_dsi_is_te_based_esd(ctrl_pdata)) {
		rc = devm_request_irq(&pdev->dev,
			gpio_to_irq(ctrl_pdata->disp_te_gpio),
			hw_vsync_handler, IRQF_TRIGGER_FALLING,
			"VSYNC_GPIO", ctrl_pdata);
		if (rc) {
			pr_err("%s: TE request_irq failed for ESD\n", __func__);
			goto error_shadow_clk_deinit;
		}
		te_irq_registered = 1;
		disable_irq(gpio_to_irq(ctrl_pdata->disp_te_gpio));
	}

	pdata = &ctrl_pdata->panel_data;
	init_completion(&pdata->te_done);
	if (pdata->panel_info.type == MIPI_CMD_PANEL) {
		if (!te_irq_registered) {
			rc = devm_request_irq(&pdev->dev,
				gpio_to_irq(pdata->panel_te_gpio),
				test_hw_vsync_handler, IRQF_TRIGGER_FALLING,
				"VSYNC_GPIO", &ctrl_pdata->panel_data);
			if (rc) {
				pr_err("%s: TE request_irq failed\n", __func__);
				goto error_shadow_clk_deinit;
			}
			te_irq_registered = 1;
			disable_irq_nosync(gpio_to_irq(pdata->panel_te_gpio));
		}
	}

	rc = mdss_dsi_get_bridge_chip_params(pinfo, ctrl_pdata, pdev);
	if (rc) {
		pr_err("%s: Failed to get bridge params\n", __func__);
		goto error_shadow_clk_deinit;
	}

	ctrl_pdata->workq = create_workqueue("mdss_dsi_dba");
	if (!ctrl_pdata->workq) {
		pr_err("%s: Error creating workqueue\n", __func__);
		rc = -EPERM;
		goto error_pan_node;
	}

	INIT_DELAYED_WORK(&ctrl_pdata->dba_work, mdss_dsi_dba_work);

	rc = mdss_dsi_ctrl_validate_config(ctrl_pdata);
	if (rc) {
		pr_err("%s: invalid controller configuration\n", __func__);
		goto error_shadow_clk_deinit;
	}

	pr_info("%s: Dsi Ctrl->%d initialized, DSI rev:0x%x, PHY rev:0x%x\n",
		__func__, index, ctrl_pdata->shared_data->hw_rev,
		ctrl_pdata->shared_data->phy_rev);
	mdss_dsi_pm_qos_add_request(ctrl_pdata);

	if (index == 0)
		ctrl_pdata->shared_data->dsi0_active = true;
	else
		ctrl_pdata->shared_data->dsi1_active = true;

	mdss_dsi_debug_bus_init(mdss_dsi_res);

	return 0;

error_shadow_clk_deinit:
	mdss_dsi_shadow_clk_deinit(&pdev->dev, ctrl_pdata);
error_pan_node:
	mdss_dsi_unregister_bl_settings(ctrl_pdata);
	of_node_put(dsi_pan_node);
	return rc;
}

static int mdss_dsi_bus_scale_init(struct platform_device *pdev,
			    struct dsi_shared_data  *sdata)
{
	int rc = 0;

	sdata->bus_scale_table = msm_bus_cl_get_pdata(pdev);
	if (IS_ERR_OR_NULL(sdata->bus_scale_table)) {
		rc = PTR_ERR(sdata->bus_scale_table);
		pr_err("%s: msm_bus_cl_get_pdata() failed, rc=%d\n", __func__,
								     rc);
		return rc;
		sdata->bus_scale_table = NULL;
	}

	sdata->bus_handle =
		msm_bus_scale_register_client(sdata->bus_scale_table);

	if (!sdata->bus_handle) {
		rc = -EINVAL;
		pr_err("%sbus_client register failed\n", __func__);
	}

	return rc;
}

static void mdss_dsi_bus_scale_deinit(struct dsi_shared_data *sdata)
{
	if (sdata->bus_handle) {
		if (sdata->bus_refcount)
			msm_bus_scale_client_update_request(sdata->bus_handle,
									0);

		sdata->bus_refcount = 0;
		msm_bus_scale_unregister_client(sdata->bus_handle);
		sdata->bus_handle = 0;
	}
}

static int mdss_dsi_parse_dt_params(struct platform_device *pdev,
		struct dsi_shared_data *sdata)
{
	int rc = 0;

	rc = of_property_read_u32(pdev->dev.of_node,
			"qcom,mmss-ulp-clamp-ctrl-offset",
			&sdata->ulps_clamp_ctrl_off);
	if (!rc) {
		rc = of_property_read_u32(pdev->dev.of_node,
				"qcom,mmss-phyreset-ctrl-offset",
				&sdata->ulps_phyrst_ctrl_off);
	}

	sdata->cmd_clk_ln_recovery_en =
		of_property_read_bool(pdev->dev.of_node,
		"qcom,dsi-clk-ln-recovery");

	return 0;
}

static void mdss_dsi_res_deinit(struct platform_device *pdev)
{
	int i;
	struct mdss_dsi_data *dsi_res = platform_get_drvdata(pdev);
	struct dsi_shared_data *sdata;

	if (!dsi_res) {
		pr_err("%s: DSI root device drvdata not found\n", __func__);
		return;
	}

	for (i = 0; i < DSI_CTRL_MAX; i++) {
		if (dsi_res->ctrl_pdata[i]) {
			if (dsi_res->ctrl_pdata[i]->ds_registered) {
				struct mdss_panel_info *pinfo =
					&dsi_res->ctrl_pdata[i]->
						panel_data.panel_info;

				if (pinfo)
					mdss_dba_utils_deinit(pinfo->dba_data);
			}

			devm_kfree(&pdev->dev, dsi_res->ctrl_pdata[i]);
		}
	}

	sdata = dsi_res->shared_data;
	if (!sdata)
		goto res_release;

	for (i = (DSI_MAX_PM - 1); i >= DSI_CORE_PM; i--) {
		if (msm_dss_config_vreg(&pdev->dev,
				sdata->power_data[i].vreg_config,
				sdata->power_data[i].num_vreg, 1) < 0)
			pr_err("%s: failed to de-init vregs for %s\n",
				__func__, __mdss_dsi_pm_name(i));
		mdss_dsi_put_dt_vreg_data(&pdev->dev,
			&sdata->power_data[i]);
	}

	mdss_dsi_bus_scale_deinit(sdata);
	mdss_dsi_core_clk_deinit(&pdev->dev, sdata);

	if (sdata)
		devm_kfree(&pdev->dev, sdata);

res_release:
	if (dsi_res)
		devm_kfree(&pdev->dev, dsi_res);

	return;
}

static int mdss_dsi_res_init(struct platform_device *pdev)
{
	int rc = 0, i;
	struct dsi_shared_data *sdata;

	mdss_dsi_res = platform_get_drvdata(pdev);
	if (!mdss_dsi_res) {
		mdss_dsi_res = devm_kzalloc(&pdev->dev,
					  sizeof(struct mdss_dsi_data),
					  GFP_KERNEL);
		if (!mdss_dsi_res) {
			pr_err("%s: FAILED: cannot alloc dsi data\n",
			       __func__);
			rc = -ENOMEM;
			goto mem_fail;
		}

		mdss_dsi_res->shared_data = devm_kzalloc(&pdev->dev,
				sizeof(struct dsi_shared_data),
				GFP_KERNEL);
		pr_debug("%s Allocated shared_data=%pK\n", __func__,
				mdss_dsi_res->shared_data);
		if (!mdss_dsi_res->shared_data) {
			pr_err("%s Unable to alloc mem for shared_data\n",
					__func__);
			rc = -ENOMEM;
			goto mem_fail;
		}

		sdata = mdss_dsi_res->shared_data;

		rc = mdss_dsi_parse_dt_params(pdev, sdata);
		if (rc) {
			pr_err("%s: failed to parse mdss dsi DT params\n",
				__func__);
			goto mem_fail;
		}

		rc = mdss_dsi_core_clk_init(pdev, sdata);
		if (rc) {
			pr_err("%s: failed to initialize DSI core clocks\n",
				__func__);
			goto mem_fail;
		}

		/* Parse the regulator information */
		for (i = DSI_CORE_PM; i < DSI_MAX_PM; i++) {
			rc = mdss_dsi_get_dt_vreg_data(&pdev->dev,
				pdev->dev.of_node, &sdata->power_data[i], i);
			if (rc) {
				pr_err("%s: '%s' get_dt_vreg_data failed.rc=%d\n",
					__func__, __mdss_dsi_pm_name(i), rc);
				i--;
				for (; i >= DSI_CORE_PM; i--)
					mdss_dsi_put_dt_vreg_data(&pdev->dev,
						&sdata->power_data[i]);
				goto mem_fail;
			}
		}
		rc = mdss_dsi_regulator_init(pdev, sdata);
		if (rc) {
			pr_err("%s: failed to init regulator, rc=%d\n",
							__func__, rc);
			goto mem_fail;
		}

		rc = mdss_dsi_bus_scale_init(pdev, sdata);
		if (rc) {
			pr_err("%s: failed to init bus scale settings, rc=%d\n",
							__func__, rc);
			goto mem_fail;
		}

		mutex_init(&sdata->phy_reg_lock);
		mutex_init(&sdata->pm_qos_lock);

		for (i = 0; i < DSI_CTRL_MAX; i++) {
			mdss_dsi_res->ctrl_pdata[i] = devm_kzalloc(&pdev->dev,
					sizeof(struct mdss_dsi_ctrl_pdata),
					GFP_KERNEL);
			if (!mdss_dsi_res->ctrl_pdata[i]) {
				pr_err("%s Unable to alloc mem for ctrl=%d\n",
						__func__, i);
				rc = -ENOMEM;
				goto mem_fail;
			}
			pr_debug("%s Allocated ctrl_pdata[%d]=%pK\n",
				__func__, i, mdss_dsi_res->ctrl_pdata[i]);
			mdss_dsi_res->ctrl_pdata[i]->shared_data =
				mdss_dsi_res->shared_data;
		}

		platform_set_drvdata(pdev, mdss_dsi_res);
	}

	mdss_dsi_res->pdev = pdev;
	pr_debug("%s: Setting up mdss_dsi_res=%pK\n", __func__, mdss_dsi_res);

	return 0;

mem_fail:
	mdss_dsi_res_deinit(pdev);
	return rc;
}

static int mdss_dsi_parse_hw_cfg(struct platform_device *pdev, char *pan_cfg)
{
	const char *data;
	struct mdss_dsi_data *dsi_res = platform_get_drvdata(pdev);
	struct dsi_shared_data *sdata;
	char dsi_cfg[20];
	char *cfg_prim = NULL, *cfg_sec = NULL, *ch = NULL;
	int i = 0;

	if (!dsi_res) {
		pr_err("%s: DSI root device drvdata not found\n", __func__);
		return -EINVAL;
	}

	sdata = mdss_dsi_res->shared_data;
	if (!sdata) {
		pr_err("%s: DSI shared data not found\n", __func__);
		return -EINVAL;
	}

	sdata->hw_config = SINGLE_DSI;

	if (pan_cfg)
		cfg_prim = strnstr(pan_cfg, "cfg:", strlen(pan_cfg));
	if (cfg_prim) {
		cfg_prim += 4;

		cfg_sec = strnchr(cfg_prim, strlen(cfg_prim), ':');
		if (!cfg_sec)
			cfg_sec = cfg_prim + strlen(cfg_prim);

		for (i = 0; ((cfg_prim + i) < cfg_sec) &&
		     (*(cfg_prim+i) != '#'); i++)
			dsi_cfg[i] = *(cfg_prim + i);

		dsi_cfg[i] = '\0';
		data = dsi_cfg;
	} else {
		data = of_get_property(pdev->dev.of_node,
			"hw-config", NULL);
	}

	if (data) {
		/*
		 * To handle the  override parameter (#override:sim)
		 * passed for simulator panels
		 */
		ch = strnstr(data, "#", strlen(data));
		ch ? *ch = '\0' : false;

		if (!strcmp(data, "dual_dsi"))
			sdata->hw_config = DUAL_DSI;
		else if (!strcmp(data, "split_dsi"))
			sdata->hw_config = SPLIT_DSI;
		else if (!strcmp(data, "single_dsi"))
			sdata->hw_config = SINGLE_DSI;
		else
			pr_err("%s: Incorrect string for DSI config:%s. Setting default as SINGLE_DSI\n",
				__func__, data);
	} else {
		pr_err("%s: Error: No DSI HW config found\n",
			__func__);
		return -EINVAL;
	}

	pr_debug("%s: DSI h/w configuration is %d\n", __func__,
		sdata->hw_config);

	return 0;
}

static void mdss_dsi_parse_pll_src_cfg(struct platform_device *pdev,
	char *pan_cfg)
{
	const char *data;
	char *pll_ptr, pll_cfg[10] = {'\0'};
	struct dsi_shared_data *sdata = mdss_dsi_res->shared_data;

	sdata->pll_src_config = PLL_SRC_DEFAULT;

	if (pan_cfg) {
		pll_ptr = strnstr(pan_cfg, ":pll0", strlen(pan_cfg));
		if (!pll_ptr) {
			pll_ptr = strnstr(pan_cfg, ":pll1", strlen(pan_cfg));
			if (pll_ptr)
				strlcpy(pll_cfg, "PLL1", strlen(pll_cfg));
		} else {
			strlcpy(pll_cfg, "PLL0", strlen(pll_cfg));
		}
	}
	data = pll_cfg;

	if (!data || !strcmp(data, ""))
		data = of_get_property(pdev->dev.of_node,
			"pll-src-config", NULL);
	if (data) {
		if (!strcmp(data, "PLL0"))
			sdata->pll_src_config = PLL_SRC_0;
		else if (!strcmp(data, "PLL1"))
			sdata->pll_src_config = PLL_SRC_1;
		else
			pr_err("%s: invalid pll src config %s\n",
				__func__, data);
	} else {
		pr_debug("%s: PLL src config not specified\n", __func__);
	}

	pr_debug("%s: pll_src_config = %d", __func__, sdata->pll_src_config);

	return;
}

static int mdss_dsi_validate_pll_src_config(struct dsi_shared_data *sdata)
{
	int rc = 0;

	/*
	 * DSI PLL1 can only drive DSI PHY1. As such:
	 *     - For split dsi config, only PLL0 is supported
	 *     - For dual dsi config, DSI0-PLL0 and DSI1-PLL1 is the only
	 *       possible configuration
	 */
	if (mdss_dsi_is_hw_config_split(sdata) &&
		mdss_dsi_is_pll_src_pll1(sdata)) {
		pr_err("%s: unsupported PLL config: using PLL1 for split-dsi\n",
			__func__);
		rc = -EINVAL;
		goto error;
	}

	if (mdss_dsi_is_hw_config_dual(sdata) &&
		!mdss_dsi_is_pll_src_default(sdata)) {
		pr_debug("%s: pll src config not applicable for dual-dsi\n",
			__func__);
		sdata->pll_src_config = PLL_SRC_DEFAULT;
	}

error:
	return rc;
}

static int mdss_dsi_validate_config(struct platform_device *pdev)
{
	struct dsi_shared_data *sdata = mdss_dsi_res->shared_data;

	return mdss_dsi_validate_pll_src_config(sdata);
}

static const struct of_device_id mdss_dsi_ctrl_dt_match[] = {
	{.compatible = "qcom,mdss-dsi-ctrl"},
	{}
};
MODULE_DEVICE_TABLE(of, mdss_dsi_ctrl_dt_match);

static int mdss_dsi_probe(struct platform_device *pdev)
{
	struct mdss_panel_cfg *pan_cfg = NULL;
	struct mdss_util_intf *util;
	char *panel_cfg;
	int rc = 0;

	util = mdss_get_util_intf();
	if (util == NULL) {
		pr_err("%s: Failed to get mdss utility functions\n", __func__);
		return -ENODEV;
	}

	if (!util->mdp_probe_done) {
		pr_err("%s: MDP not probed yet!\n", __func__);
		return -EPROBE_DEFER;
	}

	if (!pdev || !pdev->dev.of_node) {
		pr_err("%s: DSI driver only supports device tree probe\n",
			__func__);
		return -ENOTSUPP;
	}

	pan_cfg = util->panel_intf_type(MDSS_PANEL_INTF_HDMI);
	if (IS_ERR(pan_cfg)) {
		return PTR_ERR(pan_cfg);
	} else if (pan_cfg) {
		pr_debug("%s: HDMI is primary\n", __func__);
		return -ENODEV;
	}

	pan_cfg = util->panel_intf_type(MDSS_PANEL_INTF_DSI);
	if (IS_ERR_OR_NULL(pan_cfg)) {
		rc = PTR_ERR(pan_cfg);
		goto error;
	} else {
		panel_cfg = pan_cfg->arg_cfg;
	}

	rc = mdss_dsi_res_init(pdev);
	if (rc) {
		pr_err("%s Unable to set dsi res\n", __func__);
		return rc;
	}

	rc = mdss_dsi_parse_hw_cfg(pdev, panel_cfg);
	if (rc) {
		pr_err("%s Unable to parse dsi h/w config\n", __func__);
		mdss_dsi_res_deinit(pdev);
		return rc;
	}

	mdss_dsi_parse_pll_src_cfg(pdev, panel_cfg);

	of_platform_populate(pdev->dev.of_node, mdss_dsi_ctrl_dt_match,
				NULL, &pdev->dev);

	rc = mdss_dsi_validate_config(pdev);
	if (rc) {
		pr_err("%s: Invalid DSI hw configuration\n", __func__);
		goto error;
	}

	mdss_dsi_config_clk_src(pdev);

error:
	return rc;
}

static int mdss_dsi_remove(struct platform_device *pdev)
{
	mdss_dsi_res_deinit(pdev);
	return 0;
}

static int mdss_dsi_ctrl_remove(struct platform_device *pdev)
{
	struct msm_fb_data_type *mfd;
	struct mdss_dsi_ctrl_pdata *ctrl_pdata = platform_get_drvdata(pdev);

	if (!ctrl_pdata) {
		pr_err("%s: no driver data\n", __func__);
		return -ENODEV;
	}

	mdss_dsi_pm_qos_remove_request(ctrl_pdata->shared_data);

	if (msm_dss_config_vreg(&pdev->dev,
			ctrl_pdata->panel_power_data.vreg_config,
			ctrl_pdata->panel_power_data.num_vreg, 1) < 0)
		pr_err("%s: failed to de-init vregs for %s\n",
				__func__, __mdss_dsi_pm_name(DSI_PANEL_PM));
	mdss_dsi_put_dt_vreg_data(&pdev->dev, &ctrl_pdata->panel_power_data);

	mfd = platform_get_drvdata(pdev);
	msm_dss_iounmap(&ctrl_pdata->mmss_misc_io);
	msm_dss_iounmap(&ctrl_pdata->phy_io);
	msm_dss_iounmap(&ctrl_pdata->ctrl_io);
	mdss_dsi_debugfs_cleanup(ctrl_pdata);

	if (ctrl_pdata->workq)
		destroy_workqueue(ctrl_pdata->workq);

	return 0;
}

struct device dsi_dev;

int mdss_dsi_retrieve_ctrl_resources(struct platform_device *pdev, int mode,
			struct mdss_dsi_ctrl_pdata *ctrl)
{
	int rc = 0;
	u32 index;

	rc = of_property_read_u32(pdev->dev.of_node, "cell-index", &index);
	if (rc) {
		dev_err(&pdev->dev,
			"%s: Cell-index not specified, rc=%d\n",
						__func__, rc);
		return rc;
	}

	if (index == 0) {
		if (mode != DISPLAY_1) {
			pr_err("%s:%d Panel->Ctrl mapping is wrong\n",
				       __func__, __LINE__);
			return -EPERM;
		}
	} else if (index == 1) {
		if (mode != DISPLAY_2) {
			pr_err("%s:%d Panel->Ctrl mapping is wrong\n",
				       __func__, __LINE__);
			return -EPERM;
		}
	} else {
		pr_err("%s:%d Unknown Ctrl mapped to panel\n",
			       __func__, __LINE__);
		return -EPERM;
	}

	rc = msm_dss_ioremap_byname(pdev, &ctrl->ctrl_io, "dsi_ctrl");
	if (rc) {
		pr_err("%s:%d unable to remap dsi ctrl resources\n",
			       __func__, __LINE__);
		return rc;
	}

	ctrl->ctrl_base = ctrl->ctrl_io.base;
	ctrl->reg_size = ctrl->ctrl_io.len;

	rc = msm_dss_ioremap_byname(pdev, &ctrl->phy_io, "dsi_phy");
	if (rc) {
		pr_err("%s:%d unable to remap dsi phy resources\n",
			       __func__, __LINE__);
		return rc;
	}

	rc = msm_dss_ioremap_byname(pdev, &ctrl->phy_regulator_io,
			"dsi_phy_regulator");
	if (rc)
		pr_debug("%s:%d unable to remap dsi phy regulator resources\n",
			       __func__, __LINE__);
	else
		pr_info("%s: phy_regulator_base=%pK phy_regulator_size=%x\n",
			__func__, ctrl->phy_regulator_io.base,
			ctrl->phy_regulator_io.len);

	pr_info("%s: ctrl_base=%pK ctrl_size=%x phy_base=%pK phy_size=%x\n",
		__func__, ctrl->ctrl_base, ctrl->reg_size, ctrl->phy_io.base,
		ctrl->phy_io.len);

	rc = msm_dss_ioremap_byname(pdev, &ctrl->mmss_misc_io,
		"mmss_misc_phys");
	if (rc) {
		pr_debug("%s:%d mmss_misc IO remap failed\n",
			__func__, __LINE__);
	}

	return 0;
}

static int mdss_dsi_irq_init(struct device *dev, int irq_no,
			struct mdss_dsi_ctrl_pdata *ctrl)
{
	int ret;

	ret = devm_request_irq(dev, irq_no, mdss_dsi_isr,
				0x0, "DSI", ctrl);
	if (ret) {
		pr_err("msm_dsi_irq_init request_irq() failed!\n");
		return ret;
	}

	disable_irq(irq_no);
	ctrl->dsi_hw->irq_info = kzalloc(sizeof(struct irq_info), GFP_KERNEL);
	if (!ctrl->dsi_hw->irq_info) {
		pr_err("no mem to save irq info: kzalloc fail\n");
		return -ENOMEM;
	}
	ctrl->dsi_hw->irq_info->irq = irq_no;
	ctrl->dsi_hw->irq_info->irq_ena = false;

	return ret;
}

static void __set_lane_map(struct mdss_dsi_ctrl_pdata *ctrl,
	enum dsi_physical_lane_id lane0,
	enum dsi_physical_lane_id lane1,
	enum dsi_physical_lane_id lane2,
	enum dsi_physical_lane_id lane3)
{
	ctrl->lane_map[DSI_LOGICAL_LANE_0] = lane0;
	ctrl->lane_map[DSI_LOGICAL_LANE_1] = lane1;
	ctrl->lane_map[DSI_LOGICAL_LANE_2] = lane2;
	ctrl->lane_map[DSI_LOGICAL_LANE_3] = lane3;
}

static void mdss_dsi_parse_lane_swap(struct device_node *np,
	struct mdss_dsi_ctrl_pdata *ctrl)
{
	int rc;
	const char *data;
	u8 temp[DSI_LOGICAL_LANE_MAX];
	int i;

	/* First, check for the newer version of the binding */
	rc = of_property_read_u8_array(np, "qcom,lane-map-v2", temp,
		DSI_LOGICAL_LANE_MAX);
	if (!rc) {
		for (i = DSI_LOGICAL_LANE_0; i < DSI_LOGICAL_LANE_MAX; i++)
			ctrl->lane_map[i] = BIT(temp[i]);
		return;
	} else if (rc != -EINVAL) {
		pr_warn("%s: invalid lane map specfied. Defaulting to <0 1 2 3>\n",
			__func__);
		goto set_default;
	}

	/* Check if an older version of the binding is present */
	data = of_get_property(np, "qcom,lane-map", NULL);
	if (!data)
		goto set_default;

	if (!strcmp(data, "lane_map_3012")) {
		ctrl->dlane_swap = DSI_LANE_MAP_3012;
		__set_lane_map(ctrl,
			DSI_PHYSICAL_LANE_1,
			DSI_PHYSICAL_LANE_2,
			DSI_PHYSICAL_LANE_3,
			DSI_PHYSICAL_LANE_0);
	} else if (!strcmp(data, "lane_map_2301")) {
		ctrl->dlane_swap = DSI_LANE_MAP_2301;
		__set_lane_map(ctrl,
			DSI_PHYSICAL_LANE_2,
			DSI_PHYSICAL_LANE_3,
			DSI_PHYSICAL_LANE_0,
			DSI_PHYSICAL_LANE_1);
	} else if (!strcmp(data, "lane_map_1230")) {
		ctrl->dlane_swap = DSI_LANE_MAP_1230;
		__set_lane_map(ctrl,
			DSI_PHYSICAL_LANE_3,
			DSI_PHYSICAL_LANE_0,
			DSI_PHYSICAL_LANE_1,
			DSI_PHYSICAL_LANE_2);
	} else if (!strcmp(data, "lane_map_0321")) {
		ctrl->dlane_swap = DSI_LANE_MAP_0321;
		__set_lane_map(ctrl,
			DSI_PHYSICAL_LANE_0,
			DSI_PHYSICAL_LANE_3,
			DSI_PHYSICAL_LANE_2,
			DSI_PHYSICAL_LANE_1);
	} else if (!strcmp(data, "lane_map_1032")) {
		ctrl->dlane_swap = DSI_LANE_MAP_1032;
		__set_lane_map(ctrl,
			DSI_PHYSICAL_LANE_1,
			DSI_PHYSICAL_LANE_0,
			DSI_PHYSICAL_LANE_3,
			DSI_PHYSICAL_LANE_2);
	} else if (!strcmp(data, "lane_map_2103")) {
		ctrl->dlane_swap = DSI_LANE_MAP_2103;
		__set_lane_map(ctrl,
			DSI_PHYSICAL_LANE_2,
			DSI_PHYSICAL_LANE_1,
			DSI_PHYSICAL_LANE_0,
			DSI_PHYSICAL_LANE_3);
	} else if (!strcmp(data, "lane_map_3210")) {
		ctrl->dlane_swap = DSI_LANE_MAP_3210;
		__set_lane_map(ctrl,
			DSI_PHYSICAL_LANE_3,
			DSI_PHYSICAL_LANE_2,
			DSI_PHYSICAL_LANE_1,
			DSI_PHYSICAL_LANE_0);
	} else {
		pr_warn("%s: invalid lane map %s specified. defaulting to lane_map0123\n",
			__func__, data);
	}

	return;

set_default:
	/* default lane mapping */
	__set_lane_map(ctrl, DSI_PHYSICAL_LANE_0, DSI_PHYSICAL_LANE_1,
		DSI_PHYSICAL_LANE_2, DSI_PHYSICAL_LANE_3);
	ctrl->dlane_swap = DSI_LANE_MAP_0123;
}

static int mdss_dsi_parse_ctrl_params(struct platform_device *ctrl_pdev,
	struct device_node *pan_node, struct mdss_dsi_ctrl_pdata *ctrl_pdata)
{
	int i, len;
	struct mdss_panel_info *pinfo = &(ctrl_pdata->panel_data.panel_info);
	const char *data;

	ctrl_pdata->null_insert_enabled = of_property_read_bool(
		ctrl_pdev->dev.of_node, "qcom,null-insertion-enabled");

	data = of_get_property(ctrl_pdev->dev.of_node,
		"qcom,platform-strength-ctrl", &len);
	if (!data) {
		pr_err("%s:%d, Unable to read Phy Strength ctrl settings\n",
			__func__, __LINE__);
		return -EINVAL;
	} else {
		pinfo->mipi.dsi_phy_db.strength_len = len;
		for (i = 0; i < len; i++)
			pinfo->mipi.dsi_phy_db.strength[i] = data[i];
	}

	pinfo->mipi.dsi_phy_db.reg_ldo_mode = of_property_read_bool(
		ctrl_pdev->dev.of_node, "qcom,regulator-ldo-mode");

	data = of_get_property(ctrl_pdev->dev.of_node,
		"qcom,platform-regulator-settings", &len);
	if (!data) {
		pr_debug("%s:%d, Unable to read Phy regulator settings\n",
			__func__, __LINE__);
		pinfo->mipi.dsi_phy_db.regulator_len = 0;
	} else {
		pinfo->mipi.dsi_phy_db.regulator_len = len;
		for (i = 0; i < len; i++)
			pinfo->mipi.dsi_phy_db.regulator[i] = data[i];
	}

	data = of_get_property(ctrl_pdev->dev.of_node,
		"qcom,platform-bist-ctrl", &len);
	if ((!data) || (len != 6))
		pr_debug("%s:%d, Unable to read Phy Bist Ctrl settings\n",
			__func__, __LINE__);
	else
		for (i = 0; i < len; i++)
			pinfo->mipi.dsi_phy_db.bistctrl[i] = data[i];

	data = of_get_property(ctrl_pdev->dev.of_node,
		"qcom,platform-lane-config", &len);
	if (!data) {
		pr_err("%s:%d, Unable to read Phy lane configure settings\n",
			__func__, __LINE__);
		return -EINVAL;
	} else {
		pinfo->mipi.dsi_phy_db.lanecfg_len = len;
		for (i = 0; i < len; i++)
			pinfo->mipi.dsi_phy_db.lanecfg[i] = data[i];
	}

	ctrl_pdata->timing_db_mode = of_property_read_bool(
		ctrl_pdev->dev.of_node, "qcom,timing-db-mode");

	ctrl_pdata->cmd_sync_wait_broadcast = of_property_read_bool(
		pan_node, "qcom,cmd-sync-wait-broadcast");

	if (ctrl_pdata->cmd_sync_wait_broadcast &&
		mdss_dsi_is_hw_config_split(ctrl_pdata->shared_data) &&
		(pinfo->pdest == DISPLAY_2))
		ctrl_pdata->cmd_sync_wait_trigger = true;

	pr_debug("%s: cmd_sync_wait_enable=%d trigger=%d\n", __func__,
				ctrl_pdata->cmd_sync_wait_broadcast,
				ctrl_pdata->cmd_sync_wait_trigger);

	mdss_dsi_parse_lane_swap(ctrl_pdev->dev.of_node, ctrl_pdata);

	pinfo->is_pluggable = of_property_read_bool(ctrl_pdev->dev.of_node,
		"qcom,pluggable");

	data = of_get_property(ctrl_pdev->dev.of_node,
		"qcom,display-id", &len);
	if (!data || len <= 0)
		pr_err("%s:%d Unable to read qcom,display-id, data=%pK,len=%d\n",
			__func__, __LINE__, data, len);
	else
		snprintf(ctrl_pdata->panel_data.panel_info.display_id,
			MDSS_DISPLAY_ID_MAX_LEN, "%s", data);

	return 0;


}

static int mdss_dsi_parse_gpio_params(struct platform_device *ctrl_pdev,
	struct mdss_dsi_ctrl_pdata *ctrl_pdata)
{
	/*
	 * If disp_en_gpio has been set previously (disp_en_gpio > 0)
	 *  while parsing the panel node, then do not override it
	 */
	struct mdss_panel_data *pdata = &ctrl_pdata->panel_data;

	if (ctrl_pdata->disp_en_gpio <= 0) {
		ctrl_pdata->disp_en_gpio = of_get_named_gpio(
			ctrl_pdev->dev.of_node,
			"qcom,platform-enable-gpio", 0);

		if (!gpio_is_valid(ctrl_pdata->disp_en_gpio))
			pr_debug("%s:%d, Disp_en gpio not specified\n",
					__func__, __LINE__);
	}

	ctrl_pdata->disp_te_gpio = of_get_named_gpio(ctrl_pdev->dev.of_node,
		"qcom,platform-te-gpio", 0);

	if (!gpio_is_valid(ctrl_pdata->disp_te_gpio))
		pr_err("%s:%d, TE gpio not specified\n",
						__func__, __LINE__);
	pdata->panel_te_gpio = ctrl_pdata->disp_te_gpio;

	ctrl_pdata->bklt_en_gpio = of_get_named_gpio(ctrl_pdev->dev.of_node,
		"qcom,platform-bklight-en-gpio", 0);
	if (!gpio_is_valid(ctrl_pdata->bklt_en_gpio))
		pr_info("%s: bklt_en gpio not specified\n", __func__);

	ctrl_pdata->bklt_en_gpio_invert =
			of_property_read_bool(ctrl_pdev->dev.of_node,
				"qcom,platform-bklight-en-gpio-invert");

	ctrl_pdata->avdd_en_gpio = of_get_named_gpio(ctrl_pdev->dev.of_node,
			"qcom,platform-avdd-en-gpio", 0);
	if (!gpio_is_valid(ctrl_pdata->avdd_en_gpio))
		pr_info("%s: avdd_en gpio not specified\n", __func__);

	ctrl_pdata->avdd_en_gpio_invert =
			of_property_read_bool(ctrl_pdev->dev.of_node,
				"qcom,platform-avdd-en-gpio-invert");

	ctrl_pdata->rst_gpio = of_get_named_gpio(ctrl_pdev->dev.of_node,
			 "qcom,platform-reset-gpio", 0);
	if (!gpio_is_valid(ctrl_pdata->rst_gpio))
		pr_err("%s:%d, reset gpio not specified\n",
						__func__, __LINE__);

	ctrl_pdata->lcd_mode_sel_gpio = of_get_named_gpio(
			ctrl_pdev->dev.of_node, "qcom,panel-mode-gpio", 0);
	if (!gpio_is_valid(ctrl_pdata->lcd_mode_sel_gpio)) {
		pr_debug("%s:%d mode gpio not specified\n", __func__, __LINE__);
		ctrl_pdata->lcd_mode_sel_gpio = -EINVAL;
	}

	ctrl_pdata->disp_vci_en_gpio = of_get_named_gpio(ctrl_pdev->dev.of_node,
		"qcom,platform-vci-gpio", 0);
	if (!gpio_is_valid(ctrl_pdata->disp_vci_en_gpio))
		pr_err("%s:%d, vci gpio not specified\n",
						__func__, __LINE__);


	ctrl_pdata->disp_poc_en_gpio = of_get_named_gpio(ctrl_pdev->dev.of_node,
		"qcom,platform-poc-gpio", 0);
	if (!gpio_is_valid(ctrl_pdata->disp_poc_en_gpio))
		   pr_err("%s:%d, poc gpio not specified\n",
						__func__, __LINE__);

	ctrl_pdata->isp_1v1_en_gpio = of_get_named_gpio(ctrl_pdev->dev.of_node,
		"qcom,isp-1v1-en-gpio", 0);
	if (!gpio_is_valid(ctrl_pdata->isp_1v1_en_gpio))
		pr_err("%s:%d, isp-1v1-en gpio not specified\n",
						__func__, __LINE__);
	ctrl_pdata->px_bp_gpio = of_get_named_gpio(ctrl_pdev->dev.of_node, "qcom,px-bp-gpio", 0);
	if (gpio_is_valid(ctrl_pdata->px_bp_gpio)){
		if (gpio_request(ctrl_pdata->px_bp_gpio, "px-bp-gpio")){
			pr_err("%s:%d, px_bp_gpio request fail.\n",
						__func__, __LINE__);
	}else
		gpio_direction_output(ctrl_pdata->px_bp_gpio, 0);
	}else{
		pr_err("%s:%d, px_bp_gpio gpio not specified\n", __func__, __LINE__);
	}

	if (!of_property_read_string(ctrl_pdev->dev.of_node, "qcom,px-ext-clk", &ctrl_pdata->px_clk_src_name)){
		if (!strcmp(ctrl_pdata->px_clk_src_name, "BBCLK2")) {
			ctrl_pdata->px_clk_src = clk_get(&ctrl_pdev->dev, "px_ext_clk");
			if(IS_ERR(ctrl_pdata->px_clk_src)) {
				pr_err("can not get px_ext_clk\n");
			}else{
				clk_set_rate(ctrl_pdata->px_clk_src, 19200000);
				if (clk_prepare_enable(ctrl_pdata->px_clk_src)){
					pr_err("Enable px_clk fail!\n");
					ctrl_pdata->px_clk_enabled = 0;
				}else{
					ctrl_pdata->px_clk_enabled = 1;
				}
			}
		}
	}else{
		pr_err("%s:%d, can not get px_clk_src_name.\n",
						__func__, __LINE__);
	}
//#endif
	return 0;
}

static void mdss_dsi_set_prim_panel(struct mdss_dsi_ctrl_pdata *ctrl_pdata)
{
	struct mdss_dsi_ctrl_pdata *octrl = NULL;
	struct mdss_panel_info *pinfo;

	pinfo = &ctrl_pdata->panel_data.panel_info;

	/*
	 * for Split and Single DSI case default is always primary
	 * and for Dual dsi case below assumptions are made.
	 *	1. DSI controller with bridge chip is always secondary
	 *	2. When there is no brigde chip, DSI1 is secondary
	 */
	pinfo->is_prim_panel = true;
	if (mdss_dsi_is_hw_config_dual(ctrl_pdata->shared_data)) {
		if (mdss_dsi_is_right_ctrl(ctrl_pdata)) {
			octrl = mdss_dsi_get_other_ctrl(ctrl_pdata);
			if (octrl && octrl->panel_data.panel_info.is_prim_panel)
				pinfo->is_prim_panel = false;
			else
				pinfo->is_prim_panel = true;
		}
	}
}

int dsi_panel_device_register(struct platform_device *ctrl_pdev,
	struct device_node *pan_node, struct mdss_dsi_ctrl_pdata *ctrl_pdata)
{
	struct mipi_panel_info *mipi;
	int rc;
	struct dsi_shared_data *sdata;
	struct mdss_panel_info *pinfo = &(ctrl_pdata->panel_data.panel_info);
	struct resource *res;
	u64 clk_rate;

	mipi  = &(pinfo->mipi);

	pinfo->type =
		((mipi->mode == DSI_VIDEO_MODE)
			? MIPI_VIDEO_PANEL : MIPI_CMD_PANEL);

	pinfo->clk_rate = mdss_dsi_calc_bitclk(pinfo, mipi->frame_rate);
	if (!pinfo->clk_rate) {
		pr_err("%s: unable to calculate the DSI bit clock\n", __func__);
		return -EINVAL;
<<<<<<< HEAD
	}

	pinfo->mipi.dsi_pclk_rate = mdss_dsi_get_pclk_rate(pinfo,
		pinfo->clk_rate);
	if (!pinfo->mipi.dsi_pclk_rate) {
		pr_err("%s: unable to calculate the DSI pclk\n", __func__);
		return -EINVAL;
	}

=======
	}

	pinfo->mipi.dsi_pclk_rate = mdss_dsi_get_pclk_rate(pinfo,
		pinfo->clk_rate);
	if (!pinfo->mipi.dsi_pclk_rate) {
		pr_err("%s: unable to calculate the DSI pclk\n", __func__);
		return -EINVAL;
	}

>>>>>>> 21038043
	ctrl_pdata->pclk_rate = mipi->dsi_pclk_rate;
	clk_rate = pinfo->clk_rate;
	do_div(clk_rate, 8U);
	ctrl_pdata->byte_clk_rate = (u32)clk_rate;
	pr_debug("%s: pclk=%d, bclk=%d\n", __func__,
			ctrl_pdata->pclk_rate, ctrl_pdata->byte_clk_rate);

	ctrl_pdata->esc_clk_rate_hz = pinfo->esc_clk_rate_hz;
	pr_debug("%s: esc clk=%d\n", __func__,
			ctrl_pdata->esc_clk_rate_hz);

	rc = mdss_dsi_get_dt_vreg_data(&ctrl_pdev->dev, pan_node,
		&ctrl_pdata->panel_power_data, DSI_PANEL_PM);
	if (rc) {
		DEV_ERR("%s: '%s' get_dt_vreg_data failed.rc=%d\n",
			__func__, __mdss_dsi_pm_name(DSI_PANEL_PM), rc);
		return rc;
	}

	rc = msm_dss_config_vreg(&ctrl_pdev->dev,
		ctrl_pdata->panel_power_data.vreg_config,
		ctrl_pdata->panel_power_data.num_vreg, 1);
	if (rc) {
		pr_err("%s: failed to init regulator, rc=%d\n",
						__func__, rc);
		return rc;
	}

	rc = mdss_dsi_parse_ctrl_params(ctrl_pdev, pan_node, ctrl_pdata);
	if (rc) {
		pr_err("%s: failed to parse ctrl settings, rc=%d\n",
						__func__, rc);
		return rc;
	}

	/* default state of gpio is false */
	ctrl_pdata->bklt_en_gpio_state = false;

	pinfo->panel_max_fps = mdss_panel_get_framerate(pinfo);
	pinfo->panel_max_vtotal = mdss_panel_get_vtotal(pinfo);

	rc = mdss_dsi_parse_gpio_params(ctrl_pdev, ctrl_pdata);
	if (rc) {
		pr_err("%s: failed to parse gpio params, rc=%d\n",
						__func__, rc);
		return rc;
	}

	if (mdss_dsi_retrieve_ctrl_resources(ctrl_pdev,
					     pinfo->pdest,
					     ctrl_pdata)) {
		pr_err("%s: unable to get Dsi controller res\n", __func__);
		return -EPERM;
	}

	ctrl_pdata->panel_data.event_handler = mdss_dsi_event_handler;
	ctrl_pdata->panel_data.get_fb_node = mdss_dsi_get_fb_node_cb;

	if (ctrl_pdata->status_mode == ESD_REG ||
			ctrl_pdata->status_mode == ESD_REG_NT35596)
		ctrl_pdata->check_status = mdss_dsi_reg_status_check;
	else if (ctrl_pdata->status_mode == ESD_BTA)
		ctrl_pdata->check_status = mdss_dsi_bta_status_check;

	if (ctrl_pdata->status_mode == ESD_MAX) {
		pr_err("%s: Using default BTA for ESD check\n", __func__);
		ctrl_pdata->check_status = mdss_dsi_bta_status_check;
	}
	if (ctrl_pdata->bklt_ctrl == BL_PWM)
		mdss_dsi_panel_pwm_cfg(ctrl_pdata);

	mdss_dsi_ctrl_init(&ctrl_pdev->dev, ctrl_pdata);
	mdss_dsi_set_prim_panel(ctrl_pdata);

	ctrl_pdata->dsi_irq_line = of_property_read_bool(
				ctrl_pdev->dev.of_node, "qcom,dsi-irq-line");

	if (ctrl_pdata->dsi_irq_line) {
		/* DSI has it's own irq line */
		res = platform_get_resource(ctrl_pdev, IORESOURCE_IRQ, 0);
		if (!res || res->start == 0) {
			pr_err("%s:%d unable to get the MDSS irq resources\n",
							__func__, __LINE__);
			return -ENODEV;
		}
		rc = mdss_dsi_irq_init(&ctrl_pdev->dev, res->start, ctrl_pdata);
		if (rc) {
			dev_err(&ctrl_pdev->dev, "%s: failed to init irq\n",
							__func__);
			return rc;
		}
	}
	ctrl_pdata->ctrl_state = CTRL_STATE_UNKNOWN;

	/*
	 * If ULPS during suspend is enabled, add an extra vote for the
	 * DSI CTRL power module. This keeps the regulator always enabled.
	 * This is needed for the DSI PHY to maintain ULPS state during
	 * suspend also.
	 */
	sdata = ctrl_pdata->shared_data;

	if (pinfo->ulps_suspend_enabled) {
		rc = msm_dss_enable_vreg(
			sdata->power_data[DSI_PHY_PM].vreg_config,
			sdata->power_data[DSI_PHY_PM].num_vreg, 1);
		if (rc) {
			pr_err("%s: failed to enable vregs for DSI_CTRL_PM\n",
				__func__);
			return rc;
		}
	}

	pinfo->cont_splash_enabled =
		ctrl_pdata->mdss_util->panel_intf_status(pinfo->pdest,
		MDSS_PANEL_INTF_DSI) ? true : false;

	pr_info("%s: Continuous splash %s\n", __func__,
		pinfo->cont_splash_enabled ? "enabled" : "disabled");

	rc = mdss_register_panel(ctrl_pdev, &(ctrl_pdata->panel_data));
	if (rc) {
		pr_err("%s: unable to register MIPI DSI panel\n", __func__);
		return rc;
	}

	if (pinfo->pdest == DISPLAY_1) {
		mdss_debug_register_io("dsi0_ctrl", &ctrl_pdata->ctrl_io, NULL);
		mdss_debug_register_io("dsi0_phy", &ctrl_pdata->phy_io, NULL);
		if (ctrl_pdata->phy_regulator_io.len)
			mdss_debug_register_io("dsi0_phy_regulator",
				&ctrl_pdata->phy_regulator_io, NULL);
	} else {
		mdss_debug_register_io("dsi1_ctrl", &ctrl_pdata->ctrl_io, NULL);
		mdss_debug_register_io("dsi1_phy", &ctrl_pdata->phy_io, NULL);
		if (ctrl_pdata->phy_regulator_io.len)
			mdss_debug_register_io("dsi1_phy_regulator",
				&ctrl_pdata->phy_regulator_io, NULL);
	}

	panel_debug_register_base("panel",
		ctrl_pdata->ctrl_base, ctrl_pdata->reg_size);

	pr_debug("%s: Panel data initialized\n", __func__);
	return 0;
}

static const struct of_device_id mdss_dsi_dt_match[] = {
	{.compatible = "qcom,mdss-dsi"},
	{}
};
MODULE_DEVICE_TABLE(of, mdss_dsi_dt_match);

static struct platform_driver mdss_dsi_driver = {
	.probe = mdss_dsi_probe,
	.remove = mdss_dsi_remove,
	.shutdown = NULL,
	.driver = {
		.name = "mdss_dsi",
		.of_match_table = mdss_dsi_dt_match,
	},
};

static struct platform_driver mdss_dsi_ctrl_driver = {
	.probe = mdss_dsi_ctrl_probe,
	.remove = mdss_dsi_ctrl_remove,
	.shutdown = NULL,
	.driver = {
		.name = "mdss_dsi_ctrl",
		.of_match_table = mdss_dsi_ctrl_dt_match,
	},
};

static int mdss_dsi_register_driver(void)
{
	return platform_driver_register(&mdss_dsi_driver);
}

static int __init mdss_dsi_driver_init(void)
{
	int ret;

	ret = mdss_dsi_register_driver();
	if (ret) {
		pr_err("mdss_dsi_register_driver() failed!\n");
		return ret;
	}

	return ret;
}
module_init(mdss_dsi_driver_init);


static int mdss_dsi_ctrl_register_driver(void)
{
	return platform_driver_register(&mdss_dsi_ctrl_driver);
}

static int __init mdss_dsi_ctrl_driver_init(void)
{
	int ret;

	ret = mdss_dsi_ctrl_register_driver();
	if (ret) {
		pr_err("mdss_dsi_ctrl_register_driver() failed!\n");
		return ret;
	}

	return ret;
}
module_init(mdss_dsi_ctrl_driver_init);

static void __exit mdss_dsi_driver_cleanup(void)
{
	platform_driver_unregister(&mdss_dsi_ctrl_driver);
}
module_exit(mdss_dsi_driver_cleanup);

MODULE_LICENSE("GPL v2");
MODULE_DESCRIPTION("DSI controller driver");
MODULE_AUTHOR("Chandan Uddaraju <chandanu@codeaurora.org>");<|MERGE_RESOLUTION|>--- conflicted
+++ resolved
@@ -4775,7 +4775,6 @@
 	if (!pinfo->clk_rate) {
 		pr_err("%s: unable to calculate the DSI bit clock\n", __func__);
 		return -EINVAL;
-<<<<<<< HEAD
 	}
 
 	pinfo->mipi.dsi_pclk_rate = mdss_dsi_get_pclk_rate(pinfo,
@@ -4785,17 +4784,6 @@
 		return -EINVAL;
 	}
 
-=======
-	}
-
-	pinfo->mipi.dsi_pclk_rate = mdss_dsi_get_pclk_rate(pinfo,
-		pinfo->clk_rate);
-	if (!pinfo->mipi.dsi_pclk_rate) {
-		pr_err("%s: unable to calculate the DSI pclk\n", __func__);
-		return -EINVAL;
-	}
-
->>>>>>> 21038043
 	ctrl_pdata->pclk_rate = mipi->dsi_pclk_rate;
 	clk_rate = pinfo->clk_rate;
 	do_div(clk_rate, 8U);
